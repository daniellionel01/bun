
#include "root.h"

#include "ZigGlobalObject.h"
#include "DOMException.h"
#include "JavaScriptCore/Error.h"
#include "JavaScriptCore/ErrorType.h"
#include "JavaScriptCore/ObjectConstructor.h"
#include "JavaScriptCore/WriteBarrier.h"
#include "headers-handwritten.h"
#include "BunClientData.h"
#include "helpers.h"
#include "JavaScriptCore/JSCJSValue.h"
#include "JavaScriptCore/ErrorInstance.h"
#include "JavaScriptCore/JSString.h"
#include "JavaScriptCore/JSType.h"
#include "JavaScriptCore/Symbol.h"
#include "wtf/Assertions.h"
#include "wtf/Vector.h"
#include "wtf/text/ASCIIFastPath.h"
#include "wtf/text/ASCIILiteral.h"
#include "wtf/text/MakeString.h"
#include "wtf/text/WTFString.h"
#include "AbortSignal.h"
#include "JavaScriptCore/ErrorInstanceInlines.h"
#include "JavaScriptCore/JSInternalFieldObjectImplInlines.h"
#include "JSDOMException.h"
#include <openssl/err.h>
#include "ErrorCode.h"
#include "ErrorStackTrace.h"

namespace WTF {
template<> class StringTypeAdapter<GCOwnedDataScope<StringView>, void> {
public:
    StringTypeAdapter(GCOwnedDataScope<StringView> string)
        : m_string { string }
    {
    }

    unsigned length() const { return m_string->length(); }
    bool is8Bit() const { return m_string->is8Bit(); }
    template<typename CharacterType> void writeTo(std::span<CharacterType> destination) { m_string->getCharacters(destination); }

private:
    GCOwnedDataScope<StringView> m_string;
};
}

JSC_DEFINE_HOST_FUNCTION(NodeError_proto_toString, (JSC::JSGlobalObject * globalObject, JSC::CallFrame* callFrame))
{
    auto& vm = JSC::getVM(globalObject);
    auto scope = DECLARE_THROW_SCOPE(vm);
    auto thisVal = callFrame->thisValue();

    auto name = thisVal.get(globalObject, vm.propertyNames->name);
    RETURN_IF_EXCEPTION(scope, {});
    auto code = thisVal.get(globalObject, WebCore::builtinNames(vm).codePublicName());
    RETURN_IF_EXCEPTION(scope, {});
    auto message = thisVal.get(globalObject, vm.propertyNames->message);
    RETURN_IF_EXCEPTION(scope, {});

    auto* name_s = name.toString(globalObject);
    RETURN_IF_EXCEPTION(scope, {});
    auto* code_s = code.toString(globalObject);
    RETURN_IF_EXCEPTION(scope, {});
    auto* message_s = message.toString(globalObject);
    RETURN_IF_EXCEPTION(scope, {});

    auto nameView = name_s->view(globalObject);
    RETURN_IF_EXCEPTION(scope, {});
    auto codeView = code_s->view(globalObject);
    RETURN_IF_EXCEPTION(scope, {});
    auto messageView = message_s->view(globalObject);
    RETURN_IF_EXCEPTION(scope, {});

    WTF::StringBuilder builder;
    builder.append(nameView);
    builder.append(" ["_s);
    builder.append(codeView);
    builder.append("]: "_s);
    builder.append(messageView);

    return JSC::JSValue::encode(JSC::jsString(vm, builder.toString()));
}

// clang-format on

#define EXPECT_ARG_COUNT(count__)                                                          \
    do {                                                                                   \
        auto argCount = callFrame->argumentCount();                                        \
        if (argCount < count__) {                                                          \
            JSC::throwTypeError(globalObject, scope, "requires " #count__ " arguments"_s); \
            return {};                                                                     \
        }                                                                                  \
    } while (false)

namespace Bun {

using namespace JSC;
using namespace WTF;

static JSC::JSObject* createErrorPrototype(JSC::VM& vm, JSC::JSGlobalObject* globalObject, JSC::ErrorType type, WTF::ASCIILiteral name, WTF::ASCIILiteral code, bool isDOMExceptionPrototype)
{
    JSC::JSObject* prototype;

    // Inherit from DOMException
    // But preserve the error.stack property.
    if (isDOMExceptionPrototype) {
        auto* domGlobalObject = defaultGlobalObject(globalObject);
        prototype = JSC::constructEmptyObject(globalObject, WebCore::JSDOMException::prototype(vm, *domGlobalObject));
    } else {
        switch (type) {
        case JSC::ErrorType::TypeError:
            prototype = JSC::constructEmptyObject(globalObject, globalObject->m_typeErrorStructure.prototype(globalObject));
            break;
        case JSC::ErrorType::RangeError:
            prototype = JSC::constructEmptyObject(globalObject, globalObject->m_rangeErrorStructure.prototype(globalObject));
            break;
        case JSC::ErrorType::Error:
            prototype = JSC::constructEmptyObject(globalObject, globalObject->errorPrototype());
            break;
        case JSC::ErrorType::URIError:
            prototype = JSC::constructEmptyObject(globalObject, globalObject->m_URIErrorStructure.prototype(globalObject));
            break;
        case JSC::ErrorType::SyntaxError:
            prototype = JSC::constructEmptyObject(globalObject, globalObject->m_syntaxErrorStructure.prototype(globalObject));
            break;
        default: {
            RELEASE_ASSERT_NOT_REACHED_WITH_MESSAGE("TODO: Add support for more error types");
            break;
        }
        }
    }

    prototype->putDirect(vm, vm.propertyNames->name, jsString(vm, String(name)), 0);
    prototype->putDirect(vm, WebCore::builtinNames(vm).codePublicName(), jsString(vm, String(code)), 0);
    prototype->putDirect(vm, vm.propertyNames->toString, JSC::JSFunction::create(vm, globalObject, 0, "toString"_s, NodeError_proto_toString, JSC::ImplementationVisibility::Private), 0);

    return prototype;
}

#include "ErrorCode+Data.h"

const ClassInfo ErrorCodeCache::s_info = { "ErrorCodeCache"_s, &Base::s_info, nullptr, nullptr, CREATE_METHOD_TABLE(ErrorCodeCache) };

ErrorCodeCache::ErrorCodeCache(VM& vm, Structure* structure)
    : Base(vm, structure)
{
}

template<typename Visitor>
void ErrorCodeCache::visitChildrenImpl(JSCell* cell, Visitor& visitor)
{
    auto* thisObject = jsCast<ErrorCodeCache*>(cell);
    ASSERT_GC_OBJECT_INHERITS(thisObject, info());
    Base::visitChildren(thisObject, visitor);
}

DEFINE_VISIT_CHILDREN_WITH_MODIFIER(JS_EXPORT_PRIVATE, ErrorCodeCache);

Structure* ErrorCodeCache::createStructure(JSC::VM& vm, JSC::JSGlobalObject* globalObject)
{
    return Structure::create(vm, globalObject, jsNull(), TypeInfo(InternalFieldTupleType, StructureFlags), info(), 0, 0);
}

ErrorCodeCache* ErrorCodeCache::create(VM& vm, Structure* structure)
{
    ErrorCodeCache* object = new (NotNull, allocateCell<ErrorCodeCache>(vm)) ErrorCodeCache(vm, structure);
    object->finishCreation(vm);
    return object;
}

void ErrorCodeCache::finishCreation(VM& vm)
{
    Base::finishCreation(vm);
    ASSERT(inherits(info()));

    for (unsigned i = 0; i < NODE_ERROR_COUNT; i++) {
        this->internalField(i).clear();
    }
}

static ErrorCodeCache* errorCache(Zig::GlobalObject* globalObject)
{
    return static_cast<ErrorCodeCache*>(globalObject->nodeErrorCache());
}

// clang-format on
static Structure* createErrorStructure(JSC::VM& vm, JSGlobalObject* globalObject, JSC::ErrorType type, WTF::ASCIILiteral name, WTF::ASCIILiteral code, bool isDOMExceptionPrototype)
{
    auto* prototype = createErrorPrototype(vm, globalObject, type, name, code, isDOMExceptionPrototype);
    return ErrorInstance::createStructure(vm, globalObject, prototype);
}

JSObject* ErrorCodeCache::createError(VM& vm, Zig::GlobalObject* globalObject, ErrorCode code, JSValue message, JSValue options, bool isDOMExceptionPrototype)
{
    auto* cache = errorCache(globalObject);
    const auto& data = errors[static_cast<size_t>(code)];
    if (!cache->internalField(static_cast<unsigned>(code))) {
        auto* structure = createErrorStructure(vm, globalObject, data.type, data.name, data.code, isDOMExceptionPrototype);
        cache->internalField(static_cast<unsigned>(code)).set(vm, cache, structure);
    }

    auto* structure = jsCast<Structure*>(cache->internalField(static_cast<unsigned>(code)).get());
    return JSC::ErrorInstance::create(globalObject, structure, message, options, nullptr, JSC::RuntimeType::TypeNothing, data.type, true);
}

JSObject* createError(VM& vm, Zig::GlobalObject* globalObject, ErrorCode code, const String& message, bool isDOMExceptionPrototype)
{
    return errorCache(globalObject)->createError(vm, globalObject, code, jsString(vm, message), jsUndefined(), isDOMExceptionPrototype);
}

JSObject* createError(Zig::GlobalObject* globalObject, ErrorCode code, const String& message, bool isDOMExceptionPrototype)
{
    return createError(globalObject->vm(), globalObject, code, message, isDOMExceptionPrototype);
}

JSObject* createError(VM& vm, JSC::JSGlobalObject* globalObject, ErrorCode code, const String& message, bool isDOMExceptionPrototype)
{
    return createError(vm, defaultGlobalObject(globalObject), code, message, isDOMExceptionPrototype);
}

JSObject* createError(VM& vm, JSC::JSGlobalObject* globalObject, ErrorCode code, JSValue message, bool isDOMExceptionPrototype)
{
    if (auto* zigGlobalObject = jsDynamicCast<Zig::GlobalObject*>(globalObject))
        return createError(vm, zigGlobalObject, code, message, jsUndefined(), isDOMExceptionPrototype);

    auto* structure = createErrorStructure(vm, globalObject, errors[static_cast<size_t>(code)].type, errors[static_cast<size_t>(code)].name, errors[static_cast<size_t>(code)].code, isDOMExceptionPrototype);
    return JSC::ErrorInstance::create(globalObject, structure, message, jsUndefined(), nullptr, JSC::RuntimeType::TypeNothing, errors[static_cast<size_t>(code)].type, true);
}

JSC::JSObject* createError(VM& vm, Zig::GlobalObject* globalObject, ErrorCode code, JSValue message, JSValue options, bool isDOMExceptionPrototype)
{
    return errorCache(globalObject)->createError(vm, globalObject, code, message, options, isDOMExceptionPrototype);
}

JSObject* createError(JSC::JSGlobalObject* globalObject, ErrorCode code, const String& message, bool isDOMExceptionPrototype)
{
    return createError(globalObject->vm(), globalObject, code, message, isDOMExceptionPrototype);
}

JSObject* createError(Zig::JSGlobalObject* globalObject, ErrorCode code, JSC::JSValue message, bool isDOMExceptionPrototype)
{
    auto& vm = JSC::getVM(globalObject);
    return createError(vm, globalObject, code, message, isDOMExceptionPrototype);
}

extern "C" BunString Bun__inspect(JSC::JSGlobalObject* globalObject, JSValue value);

void JSValueToStringSafe(JSC::JSGlobalObject* globalObject, WTF::StringBuilder& builder, JSValue arg, bool quotesLikeInspect = false)
{
    ASSERT(!arg.isEmpty());
    if (!arg.isCell()) {
        builder.append(arg.toWTFStringForConsole(globalObject));
        return;
    }

    auto cell = arg.asCell();
    switch (cell->type()) {
    case JSC::JSType::StringType: {
        JSString* jsString = jsDynamicCast<JSString*>(cell);
        auto str = jsString->view(globalObject);
        if (quotesLikeInspect) {
            if (str->contains('\'')) {
                builder.append('"');
                if (str->is8Bit()) {
                    const auto span = str->span<LChar>();
                    for (const auto c : span) {
                        if (c == '"') {
                            builder.append("\\\""_s);
                        } else {
                            builder.append(c);
                        }
                    }
                } else {
                    const auto span = str->span<UChar>();
                    for (const auto c : span) {
                        if (c == '"') {
                            builder.append("\\\""_s);
                        } else {
                            builder.append(c);
                        }
                    }
                }
                builder.append('"');
                return;
            }

            builder.append('\'');
            builder.append(str);
            builder.append('\'');
            return;
        }
        builder.append(str);
        return;
    }
    case JSC::JSType::SymbolType: {
        auto symbol = jsCast<Symbol*>(cell);
        auto result = symbol->tryGetDescriptiveString();
        if (result.has_value()) {
            builder.append(result.value());
        } else {
            builder.append("Symbol"_s);
        }
        return;
    }
    case JSC::JSType::InternalFunctionType:
    case JSC::JSType::JSFunctionType: {
        auto& vm = JSC::getVM(globalObject);
        auto name = Zig::functionName(vm, globalObject, cell->getObject());

        if (!name.isEmpty()) {
            builder.append("[Function: "_s);
            builder.append(name);
            builder.append(']');
        } else {
            builder.append("[Function (anonymous)]"_s);
        }
        return;
    }

    default: {
        break;
    }
    }

    auto bstring = Bun__inspect(globalObject, arg);
    auto&& str = bstring.transferToWTFString();
    builder.append(str);
}

void determineSpecificType(JSC::VM& vm, JSC::JSGlobalObject* globalObject, WTF::StringBuilder& builder, JSValue value)
{
    auto scope = DECLARE_CATCH_SCOPE(vm);

    ASSERT(!value.isEmpty());

    if (value.isNull()) {
        builder.append("null"_s);
        return;
    }
    if (value.isUndefined()) {
        builder.append("undefined"_s);
        return;
    }
    if (value.isNumber()) {
        double d = value.asNumber();
        double infinity = std::numeric_limits<double>::infinity();
        if (d != d) return builder.append("type number (NaN)"_s);
        if (d == infinity) return builder.append("type number (Infinity)"_s);
        if (d == -infinity) return builder.append("type number (-Infinity)"_s);
        builder.append("type number ("_s);
        builder.append(d);
        builder.append(')');
        return;
    }
    if (value.isBoolean()) {
        builder.append(value.asBoolean() ? "type boolean (true)"_s : "type boolean (false)"_s);
        return;
    }
    if (value.isBigInt()) {
        auto str = value.toStringOrNull(globalObject);
        if (!str) return void();
        auto view = str->view(globalObject);
        builder.append("type bigint ("_s);
        builder.append(view);
        builder.append("n)"_s);
        return;
    }

    ASSERT(value.isCell());
    auto cell = value.asCell();

    if (cell->isSymbol()) {
        auto symbol = jsCast<Symbol*>(cell);
        auto result = symbol->tryGetDescriptiveString();
        if (result.has_value()) {
            builder.append("type symbol ("_s);
            builder.append(result.value());
            builder.append(")"_s);
        } else {
            builder.append("type symbol (Symbol())"_s);
        }
        return;
    }
    if (cell->isCallable()) {
        builder.append("function "_s);
        auto name = Zig::functionName(vm, globalObject, cell->getObject());

        if (!name.isEmpty()) {
            builder.append(name);
        }
        return;
    }
    if (cell->isString()) {
        auto* jsString = jsCast<JSString*>(cell);
        auto str = jsString->view(globalObject);

        StringView view = str;

        const bool needsEllipsis = jsString->length() > 28;
        const bool needsEscape = str->contains('"');
        if (needsEllipsis) {
            view = str->substring(0, 25);
        }
        builder.append("type string ("_s);
        if (UNLIKELY(needsEscape)) {
            builder.append('"');
            if (view.is8Bit()) {
                const auto span = view.span<LChar>();
                for (const auto c : span) {
                    if (c == '"') {
                        builder.append("\\\""_s);
                    } else {
                        builder.append(c);
                    }
                }
            } else {
                const auto span = view.span<UChar>();
                for (const auto c : span) {
                    if (c == '"') {
                        builder.append("\\\""_s);
                    } else {
                        builder.append(c);
                    }
                }
            }
        } else {
            builder.append('"');
            builder.append(view);
        }
        if (needsEllipsis) {
            builder.append("..."_s);
        }
        builder.append('"');
        builder.append(')');
        return;
    }
    if (cell->isObject()) {
        auto constructor = value.get(globalObject, vm.propertyNames->constructor);
        RETURN_IF_EXCEPTION(scope, void());
        if (constructor.toBoolean(globalObject)) {
            auto name = constructor.get(globalObject, vm.propertyNames->name);
            RETURN_IF_EXCEPTION(scope, void());
            auto str = name.toString(globalObject);
            RETURN_IF_EXCEPTION(scope, void());
            builder.append("an instance of "_s);
            auto view = str->view(globalObject);
            builder.append(view);
            return;
        }
    }

    //       value = lazyInternalUtilInspect().inspect(value, { colors: false });
    JSValueToStringSafe(globalObject, builder, value);
}

extern "C" BunString Bun__ErrorCode__determineSpecificType(JSC::JSGlobalObject* globalObject, EncodedJSValue value)
{
    JSValue jsValue = JSValue::decode(value);
    WTF::StringBuilder builder;
    determineSpecificType(JSC::getVM(globalObject), globalObject, builder, jsValue);
    return Bun::toStringRef(builder.toString());
}

namespace Message {

void addList(WTF::StringBuilder& result, WTF::Vector<WTF::String>& types)
{
    switch (types.size()) {
    case 0:
        return;
    case 1:
        result.append(types.at(0));
        return;
    case 2:
        result.append(types.at(0));
        result.append(" or "_s);
        result.append(types.at(1));
        return;
    case 3:
        result.append(types.at(0));
        result.append(", "_s);
        result.append(types.at(1));
        result.append(", or "_s);
        result.append(types.at(2));
        return;
    default: {
        for (unsigned i = 0; i < types.size() - 1; i++) {
            result.append(types.at(i));
            result.append(", "_s);
        }
        result.append("or "_s);
        result.append(types.at(types.size() - 1));
        return;
    }
    }
}

WTF::String ERR_INVALID_ARG_TYPE(JSC::ThrowScope& scope, JSC::JSGlobalObject* globalObject, const StringView& arg_name, const StringView& expected_type, JSValue actual_value)
{
    WTF::StringBuilder result;
    result.append("The \""_s);
    result.append(arg_name);
    result.append("\" argument must be of type "_s);
    result.append(expected_type);
    result.append(". Received "_s);
    determineSpecificType(JSC::getVM(globalObject), globalObject, result, actual_value);
    RETURN_IF_EXCEPTION(scope, {});
<<<<<<< HEAD

    auto ty_first_char = expected_type[0];
    WTF::StringBuilder result;
    result.append("The "_s);

    if (arg_name.endsWith(" argument"_s)) {
        result.append(arg_name);
    } else {
        result.append("\""_s);
        result.append(arg_name);
        result.append("\" "_s);
        result.append(arg_name.contains('.') ? "property"_s : "argument"_s);
    }
    result.append(" must be "_s);
    result.append(ty_first_char >= 'A' && ty_first_char <= 'Z' ? "an instance of "_s : "of type "_s);
    result.append(expected_type);
    result.append(". Received "_s, actual_value_string);
=======
>>>>>>> 32e6049b
    return result.toString();
}

WTF::String ERR_INVALID_ARG_TYPE(JSC::ThrowScope& scope, JSC::JSGlobalObject* globalObject, const StringView& arg_name, ArgList expected_types, JSValue actual_value)
{
    WTF::StringBuilder result;

    result.append("The "_s);

    if (arg_name.endsWith(" argument"_s)) {
        result.append(arg_name);
    } else {
        result.append("\""_s);
        result.append(arg_name);
        result.append("\" "_s);
        result.append(arg_name.contains('.') ? "property"_s : "argument"_s);
    }
    result.append(" must be "_s);

<<<<<<< HEAD
    WTF::Vector<WTF::String> types;
    WTF::Vector<WTF::String> instances;
    for (unsigned i = 0; i < expected_types.size(); i++) {
        auto ty_str = expected_types.at(i).toWTFString(globalObject);
        RETURN_IF_EXCEPTION(scope, {});
        auto ty_first_char = ty_str[0];
        if (ty_first_char >= 'A' && ty_first_char <= 'Z')
            instances.append(ty_str);
        else
            types.append(ty_str);
    }

    if (types.size() > 0) {
        result.append(types.size() > 1 ? "one of type "_s : "of type "_s);
        addList(result, types);
        if (instances.size() > 0) result.append(" or "_s);
    }

    if (instances.size() > 0) {
        result.append("an instance of "_s);
        addList(result, instances);
=======
    unsigned length = expected_types.size();
    if (length == 1) {
        auto* str = expected_types.at(0).toString(globalObject);
        RETURN_IF_EXCEPTION(scope, {});
        result.append(str->view(globalObject));
    } else if (length == 2) {
        auto* str1 = expected_types.at(0).toString(globalObject);
        RETURN_IF_EXCEPTION(scope, {});
        result.append(str1->view(globalObject));
        result.append(" or "_s);
        auto* str2 = expected_types.at(1).toString(globalObject);
        RETURN_IF_EXCEPTION(scope, {});
        result.append(str2->view(globalObject));
    } else {
        for (unsigned i = 0, end = length - 1; i < end; i++) {
            JSValue expected_type = expected_types.at(i);
            auto* str = expected_type.toString(globalObject);
            RETURN_IF_EXCEPTION(scope, {});
            result.append(str->view(globalObject));
            result.append(", "_s);
        }
        result.append("or "_s);
        auto* str = expected_types.at(length - 1).toString(globalObject);
        RETURN_IF_EXCEPTION(scope, {});
        result.append(str->view(globalObject));
>>>>>>> 32e6049b
    }

    result.append(". Received "_s);
    determineSpecificType(JSC::getVM(globalObject), globalObject, result, actual_value);
    RETURN_IF_EXCEPTION(scope, {});

    return result.toString();
}

WTF::String ERR_INVALID_ARG_TYPE(JSC::ThrowScope& scope, JSC::JSGlobalObject* globalObject, const ZigString* arg_name_string, const ZigString* expected_type_string, JSValue actual_value)
{
    auto arg_name = std::span<const LChar>(arg_name_string->ptr, arg_name_string->len);
    ASSERT(WTF::charactersAreAllASCII(arg_name));

    auto expected_type = std::span<const LChar>(expected_type_string->ptr, expected_type_string->len);
    ASSERT(WTF::charactersAreAllASCII(expected_type));

    return ERR_INVALID_ARG_TYPE(scope, globalObject, arg_name, expected_type, actual_value);
}

WTF::String ERR_INVALID_ARG_TYPE(JSC::ThrowScope& scope, JSC::JSGlobalObject* globalObject, JSValue val_arg_name, JSValue val_expected_type, JSValue val_actual_value)
{
    auto* arg_name_str = val_arg_name.toString(globalObject);
    RETURN_IF_EXCEPTION(scope, {});
    auto arg_name = arg_name_str->view(globalObject);
    RETURN_IF_EXCEPTION(scope, {});

    auto* expected_type_str = val_expected_type.toString(globalObject);
    RETURN_IF_EXCEPTION(scope, {});
    auto expected_type = expected_type_str->view(globalObject);
    RETURN_IF_EXCEPTION(scope, {});

    return ERR_INVALID_ARG_TYPE(scope, globalObject, arg_name, expected_type, val_actual_value);
}

WTF::String ERR_OUT_OF_RANGE(JSC::ThrowScope& scope, JSC::JSGlobalObject* globalObject, JSValue val_arg_name, JSValue val_range, JSValue val_input)
{
    auto* arg_name_str = val_arg_name.toString(globalObject);
    RETURN_IF_EXCEPTION(scope, {});
    auto arg_name = arg_name_str->view(globalObject);
    RETURN_IF_EXCEPTION(scope, {});

    auto* range_str = val_range.toString(globalObject);
    RETURN_IF_EXCEPTION(scope, {});
    auto range = range_str->view(globalObject);
    RETURN_IF_EXCEPTION(scope, {});

    WTF::StringBuilder builder;
    builder.append("The value of \""_s);
    builder.append(arg_name);
    builder.append("\" is out of range. It must be "_s);
    builder.append(range);
    builder.append(". Received "_s);
    JSValueToStringSafe(globalObject, builder, val_input);
    RETURN_IF_EXCEPTION(scope, {});

    return builder.toString();
}

}

namespace ERR {

JSC::EncodedJSValue INVALID_ARG_TYPE(JSC::ThrowScope& throwScope, JSC::JSGlobalObject* globalObject, const WTF::String& arg_name, const WTF::String& expected_type, JSC::JSValue val_actual_value)
{
<<<<<<< HEAD
    auto message = Message::ERR_INVALID_ARG_TYPE(throwScope, globalObject, arg_name, expected_type, val_actual_value);
    RETURN_IF_EXCEPTION(throwScope, {});
    throwScope.throwException(globalObject, createError(globalObject, ErrorCode::ERR_INVALID_ARG_TYPE, message));
=======
    WTF::StringBuilder builder;
    auto arg_kind = arg_name.contains('.') ? "property"_s : "argument"_s;
    auto ty_first_char = expected_type[0];
    auto ty_kind = ty_first_char >= 'A' && ty_first_char <= 'Z' ? "an instance of"_s : "of type"_s;

    builder.append("The \""_s);
    builder.append(arg_name);
    builder.append("\" "_s);
    builder.append(arg_kind);
    builder.append(" must be "_s);
    builder.append(ty_kind);
    builder.append(" "_s);
    builder.append(expected_type);
    builder.append(". Received "_s);
    determineSpecificType(globalObject->vm(), globalObject, builder, val_actual_value);
    RETURN_IF_EXCEPTION(throwScope, {});

    throwScope.throwException(globalObject, createError(globalObject, ErrorCode::ERR_INVALID_ARG_TYPE, builder.toString()));
>>>>>>> 32e6049b
    return {};
}

JSC::EncodedJSValue INVALID_ARG_TYPE(JSC::ThrowScope& throwScope, JSC::JSGlobalObject* globalObject, JSC::JSValue val_arg_name, const WTF::String& expected_type, JSC::JSValue val_actual_value)
{
    auto* jsString = val_arg_name.toString(globalObject);
    RETURN_IF_EXCEPTION(throwScope, {});
    auto arg_name = jsString->view(globalObject);
    RETURN_IF_EXCEPTION(throwScope, {});
<<<<<<< HEAD

    auto message = Message::ERR_INVALID_ARG_TYPE(throwScope, globalObject, arg_name, expected_type, val_actual_value);
    RETURN_IF_EXCEPTION(throwScope, {});
    throwScope.throwException(globalObject, createError(globalObject, ErrorCode::ERR_INVALID_ARG_TYPE, message));
=======

    WTF::StringBuilder builder;
    auto arg_kind = arg_name->contains('.') ? "property"_s : "argument"_s;
    auto ty_first_char = expected_type[0];
    auto ty_kind = ty_first_char >= 'A' && ty_first_char <= 'Z' ? "an instance of"_s : "of type"_s;

    builder.append("The \""_s);
    builder.append(arg_name);
    builder.append("\" "_s);
    builder.append(arg_kind);
    builder.append(" must be "_s);
    builder.append(ty_kind);
    builder.append(" "_s);
    builder.append(expected_type);
    builder.append(". Received "_s);
    determineSpecificType(globalObject->vm(), globalObject, builder, val_actual_value);
    RETURN_IF_EXCEPTION(throwScope, {});

    throwScope.throwException(globalObject, createError(globalObject, ErrorCode::ERR_INVALID_ARG_TYPE, builder.toString()));
>>>>>>> 32e6049b
    return {};
}

JSC::EncodedJSValue OUT_OF_RANGE(JSC::ThrowScope& throwScope, JSC::JSGlobalObject* globalObject, const WTF::String& arg_name, double lower, double upper, JSC::JSValue actual)
{
    WTF::StringBuilder builder;
    builder.append("The value of \""_s);
    builder.append(arg_name);
    builder.append("\" is out of range. It must be >= "_s);
    builder.append(lower);
    builder.append(" and <= "_s);
    builder.append(upper);
    builder.append(". Received "_s);
    JSValueToStringSafe(globalObject, builder, actual);
    RETURN_IF_EXCEPTION(throwScope, {});

    throwScope.throwException(globalObject, createError(globalObject, ErrorCode::ERR_OUT_OF_RANGE, builder.toString()));
    return {};
}

JSC::EncodedJSValue OUT_OF_RANGE(JSC::ThrowScope& throwScope, JSC::JSGlobalObject* globalObject, JSC::JSValue arg_name_val, double lower, double upper, JSC::JSValue actual)
{
    auto* jsString = arg_name_val.toString(globalObject);
    RETURN_IF_EXCEPTION(throwScope, {});
    auto arg_name = jsString->view(globalObject);
    RETURN_IF_EXCEPTION(throwScope, {});

    WTF::StringBuilder builder;
    builder.append("The value of \""_s);
    builder.append(arg_name);
    builder.append("\" is out of range. It must be >= "_s);
    builder.append(lower);
    builder.append(" and <= "_s);
    builder.append(upper);
    builder.append(". Received "_s);
    JSValueToStringSafe(globalObject, builder, actual);
    RETURN_IF_EXCEPTION(throwScope, {});

    throwScope.throwException(globalObject, createError(globalObject, ErrorCode::ERR_OUT_OF_RANGE, builder.toString()));
    return {};
}

JSC::EncodedJSValue OUT_OF_RANGE(JSC::ThrowScope& throwScope, JSC::JSGlobalObject* globalObject, JSC::JSValue arg_name_val, double bound_num, Bound bound, JSC::JSValue actual)
{
    auto* jsString = arg_name_val.toString(globalObject);
    RETURN_IF_EXCEPTION(throwScope, {});
    auto arg_name = jsString->view(globalObject);
    RETURN_IF_EXCEPTION(throwScope, {});

    WTF::StringBuilder builder;
    builder.append("The value of \""_s);
    builder.append(arg_name);
    builder.append("\" is out of range. It must be "_s);
    builder.append(bound == LOWER ? ">= "_s : "<= "_s);
    builder.append(bound_num);
    builder.append(". Received "_s);
    JSValueToStringSafe(globalObject, builder, actual);
    RETURN_IF_EXCEPTION(throwScope, {});

    throwScope.throwException(globalObject, createError(globalObject, ErrorCode::ERR_OUT_OF_RANGE, builder.toString()));
    return {};
}

JSC::EncodedJSValue OUT_OF_RANGE(JSC::ThrowScope& throwScope, JSC::JSGlobalObject* globalObject, JSC::JSValue arg_name_val, const WTF::String& msg, JSC::JSValue actual)
{
    auto* jsString = arg_name_val.toString(globalObject);
    RETURN_IF_EXCEPTION(throwScope, {});
    auto arg_name = jsString->view(globalObject);
    RETURN_IF_EXCEPTION(throwScope, {});

    WTF::StringBuilder builder;
    builder.append("The value of \""_s);
    builder.append(arg_name);
    builder.append("\" is out of range. It must be "_s);
    builder.append(msg);
    builder.append(". Received "_s);
    JSValueToStringSafe(globalObject, builder, actual);
    RETURN_IF_EXCEPTION(throwScope, {});

    throwScope.throwException(globalObject, createError(globalObject, ErrorCode::ERR_OUT_OF_RANGE, builder.toString()));
    return {};
}

JSC::EncodedJSValue OUT_OF_RANGE(JSC::ThrowScope& throwScope, JSC::JSGlobalObject* globalObject, const WTF::String& arg_name, const WTF::String& msg, JSC::JSValue actual)
{
    WTF::StringBuilder builder;
    builder.append("The value of \""_s);
    builder.append(arg_name);
    builder.append("\" is out of range. It must be "_s);
    builder.append(msg);
    builder.append(". Received "_s);
    JSValueToStringSafe(globalObject, builder, actual);
    RETURN_IF_EXCEPTION(throwScope, {});

    throwScope.throwException(globalObject, createError(globalObject, ErrorCode::ERR_OUT_OF_RANGE, builder.toString()));
    return {};
}

JSC::EncodedJSValue INVALID_ARG_VALUE(JSC::ThrowScope& throwScope, JSC::JSGlobalObject* globalObject, WTF::ASCIILiteral name, JSC::JSValue value, const WTF::String& reason)
{
    ASCIILiteral type = String(name).contains('.') ? "property"_s : "argument"_s;

    WTF::StringBuilder builder;
    builder.append("The "_s);
    builder.append(type);
    builder.append(" '"_s);
    builder.append(name);
    builder.append("' "_s);
    builder.append(reason);
    builder.append(". Received "_s);
    JSValueToStringSafe(globalObject, builder, value, true);
    RETURN_IF_EXCEPTION(throwScope, {});

    throwScope.throwException(globalObject, createError(globalObject, ErrorCode::ERR_INVALID_ARG_VALUE, builder.toString()));
    return {};
}
JSC::EncodedJSValue INVALID_ARG_VALUE_RangeError(JSC::ThrowScope& throwScope, JSC::JSGlobalObject* globalObject, WTF::ASCIILiteral name, JSC::JSValue value, const WTF::String& reason)
{
    auto& vm = JSC::getVM(globalObject);
    ASCIILiteral type = StringView(name).contains('.') ? "property"_s : "argument"_s;
    WTF::StringBuilder builder;

    builder.append("The "_s);
    builder.append(type);
    builder.append(" '"_s);
    builder.append(name);
    builder.append("' "_s);
    builder.append(reason);
    builder.append(". Received "_s);
    JSValueToStringSafe(globalObject, builder, value, true);
    RETURN_IF_EXCEPTION(throwScope, {});

    auto* structure = createErrorStructure(vm, globalObject, ErrorType::RangeError, "RangeError"_s, "ERR_INVALID_ARG_VALUE"_s, false);
    auto error = JSC::ErrorInstance::create(vm, structure, builder.toString(), jsUndefined(), nullptr, JSC::RuntimeType::TypeNothing, ErrorType::RangeError, true);
    throwScope.throwException(globalObject, error);
    return {};
}
JSC::EncodedJSValue INVALID_ARG_VALUE(JSC::ThrowScope& throwScope, JSC::JSGlobalObject* globalObject, JSC::JSValue name, JSC::JSValue value, const WTF::String& reason)
{
    WTF::StringBuilder builder;
    builder.append("The argument '"_s);
    auto& vm = JSC::getVM(globalObject);
    determineSpecificType(vm, globalObject, builder, name);
    RETURN_IF_EXCEPTION(throwScope, {});

    builder.append("' "_s);
    builder.append(reason);
    builder.append(". Received "_s);
    JSValueToStringSafe(globalObject, builder, value, true);
    RETURN_IF_EXCEPTION(throwScope, {});

    throwScope.throwException(globalObject, createError(globalObject, ErrorCode::ERR_INVALID_ARG_VALUE, builder.toString()));
    return {};
}

JSC::EncodedJSValue INVALID_URL_SCHEME(JSC::ThrowScope& throwScope, JSC::JSGlobalObject* globalObject, const WTF::String& expectedScheme)
{
    auto message = makeString("The URL must be of scheme "_s, expectedScheme);
    throwScope.throwException(globalObject, createError(globalObject, ErrorCode::ERR_INVALID_URL_SCHEME, message));
    return {};
}
JSC::EncodedJSValue INVALID_FILE_URL_HOST(JSC::ThrowScope& throwScope, JSC::JSGlobalObject* globalObject, const WTF::String& platform)
{
    auto message = makeString("File URL host must be \"localhost\" or empty on "_s, platform);
    throwScope.throwException(globalObject, createError(globalObject, ErrorCode::ERR_INVALID_FILE_URL_HOST, message));
    return {};
}
JSC::EncodedJSValue INVALID_FILE_URL_HOST(JSC::ThrowScope& throwScope, JSC::JSGlobalObject* globalObject, const ASCIILiteral platform)
{
    auto message = makeString("File URL host must be \"localhost\" or empty on "_s, platform);
    throwScope.throwException(globalObject, createError(globalObject, ErrorCode::ERR_INVALID_FILE_URL_HOST, message));
    return {};
}
/// `File URL path {suffix}`
JSC::EncodedJSValue INVALID_FILE_URL_PATH(JSC::ThrowScope& throwScope, JSC::JSGlobalObject* globalObject, const ASCIILiteral suffix)
{
    auto message = makeString("File URL path "_s, suffix);
    throwScope.throwException(globalObject, createError(globalObject, ErrorCode::ERR_INVALID_FILE_URL_PATH, message));
    return {};
}

JSC::EncodedJSValue UNKNOWN_ENCODING(JSC::ThrowScope& throwScope, JSC::JSGlobalObject* globalObject, const WTF::StringView encoding)
{
    auto message = makeString("Unknown encoding: "_s, encoding);
    throwScope.throwException(globalObject, createError(globalObject, ErrorCode::ERR_UNKNOWN_ENCODING, message));
    return {};
}

JSC::EncodedJSValue INVALID_STATE(JSC::ThrowScope& throwScope, JSC::JSGlobalObject* globalObject, const WTF::String& statemsg)
{
    auto message = makeString("Invalid state: "_s, statemsg);
    throwScope.throwException(globalObject, createError(globalObject, ErrorCode::ERR_INVALID_STATE, message));
    return {};
}

JSC::EncodedJSValue STRING_TOO_LONG(JSC::ThrowScope& throwScope, JSC::JSGlobalObject* globalObject)
{
    auto message = makeString("Cannot create a string longer than "_s, WTF::String ::MaxLength, " characters"_s);
    throwScope.throwException(globalObject, createError(globalObject, ErrorCode::ERR_STRING_TOO_LONG, message));
    return {};
}

JSC::EncodedJSValue BUFFER_OUT_OF_BOUNDS(JSC::ThrowScope& throwScope, JSC::JSGlobalObject* globalObject, ASCIILiteral name)
{
    if (!name.isEmpty()) {
        throwScope.throwException(globalObject, createError(globalObject, ErrorCode::ERR_BUFFER_OUT_OF_BOUNDS, makeString("\""_s, name, "\" is outside of buffer bounds"_s)));
        return {};
    }
    throwScope.throwException(globalObject, createError(globalObject, ErrorCode::ERR_BUFFER_OUT_OF_BOUNDS, "Attempt to access memory outside buffer bounds"_s));
    return {};
}

JSC::EncodedJSValue UNKNOWN_SIGNAL(JSC::ThrowScope& throwScope, JSC::JSGlobalObject* globalObject, JSC::JSValue signal, bool triedUppercase)
{
    WTF::StringBuilder builder;
    builder.append("Unknown signal: "_s);
    JSValueToStringSafe(globalObject, builder, signal);
    RETURN_IF_EXCEPTION(throwScope, {});
    if (triedUppercase) {
        builder.append(" (signals must use all capital letters)"_s);
    }
    throwScope.throwException(globalObject, createError(globalObject, ErrorCode::ERR_UNKNOWN_SIGNAL, builder.toString()));
    return {};
}

JSC::EncodedJSValue SOCKET_BAD_PORT(JSC::ThrowScope& throwScope, JSC::JSGlobalObject* globalObject, JSC::JSValue name, JSC::JSValue port, bool allowZero)
{
    ASCIILiteral op = allowZero ? ">="_s : ">"_s;
    WTF::StringBuilder builder;
    JSValueToStringSafe(globalObject, builder, name);
    RETURN_IF_EXCEPTION(throwScope, {});
    builder.append(" should be "_s);
    builder.append(op);
    builder.append(" 0 and < 65536. Received "_s);
    JSValueToStringSafe(globalObject, builder, port);
    RETURN_IF_EXCEPTION(throwScope, {});

    throwScope.throwException(globalObject, createError(globalObject, ErrorCode::ERR_SOCKET_BAD_PORT, builder.toString()));
    return {};
}

JSC::EncodedJSValue UNCAUGHT_EXCEPTION_CAPTURE_ALREADY_SET(JSC::ThrowScope& throwScope, JSC::JSGlobalObject* globalObject)
{
    auto message = "`process.setupUncaughtExceptionCapture()` was called while a capture callback was already active"_s;
    throwScope.throwException(globalObject, createError(globalObject, ErrorCode::ERR_UNCAUGHT_EXCEPTION_CAPTURE_ALREADY_SET, message));
    return {};
}

JSC::EncodedJSValue ASSERTION(JSC::ThrowScope& throwScope, JSC::JSGlobalObject* globalObject, JSC::JSValue msg)
{
    auto msg_string = msg.toWTFString(globalObject);
    RETURN_IF_EXCEPTION(throwScope, {});
    auto message = msg_string;
    throwScope.throwException(globalObject, createError(globalObject, ErrorCode::ERR_ASSERTION, message));
    return {};
}
JSC::EncodedJSValue ASSERTION(JSC::ThrowScope& throwScope, JSC::JSGlobalObject* globalObject, ASCIILiteral msg)
{
    auto message = msg;
    throwScope.throwException(globalObject, createError(globalObject, ErrorCode::ERR_ASSERTION, message));
    return {};
}

JSC::EncodedJSValue CRYPTO_INVALID_CURVE(JSC::ThrowScope& throwScope, JSC::JSGlobalObject* globalObject)
{
    auto message = "Invalid EC curve name"_s;
    throwScope.throwException(globalObject, createError(globalObject, ErrorCode::ERR_CRYPTO_INVALID_CURVE, message));
    return {};
}

JSC::EncodedJSValue CRYPTO_JWK_UNSUPPORTED_CURVE(JSC::ThrowScope& throwScope, JSC::JSGlobalObject* globalObject, const WTF::String& curve)
{
    auto message = makeString("Unsupported JWK EC curve: "_s, curve);
    throwScope.throwException(globalObject, createError(globalObject, ErrorCode::ERR_CRYPTO_JWK_UNSUPPORTED_CURVE, message));
    return {};
}

} // namespace ERR

static JSC::JSValue ERR_INVALID_ARG_TYPE(JSC::ThrowScope& scope, JSC::JSGlobalObject* globalObject, JSValue arg0, JSValue arg1, JSValue arg2)
{
    if (auto* array = jsDynamicCast<JSC::JSArray*>(arg1)) {
        const WTF::String argName = arg0.toWTFString(globalObject);
        RETURN_IF_EXCEPTION(scope, {});

        MarkedArgumentBuffer expected_types;
        for (unsigned i = 0, length = array->length(); i < length; i++) {
            expected_types.append(array->getDirectIndex(globalObject, i));
            RETURN_IF_EXCEPTION(scope, {});
        }

        const auto msg = Bun::Message::ERR_INVALID_ARG_TYPE(scope, globalObject, argName, expected_types, arg2);
        return createError(globalObject, ErrorCode::ERR_INVALID_ARG_TYPE, msg);
    }

    const auto msg = Bun::Message::ERR_INVALID_ARG_TYPE(scope, globalObject, arg0, arg1, arg2);
    return createError(globalObject, ErrorCode::ERR_INVALID_ARG_TYPE, msg);
}

static JSValue ERR_INVALID_ARG_VALUE(JSC::ThrowScope& throwScope, JSC::JSGlobalObject* globalObject, JSC::JSValue name, JSC::JSValue value, JSC::JSValue reason)
{
    ASSERT(name.isString());
    auto* jsNameString = name.toString(globalObject);
    RETURN_IF_EXCEPTION(throwScope, {});

    auto nameView = jsNameString->view(globalObject);
    RETURN_IF_EXCEPTION(throwScope, {});

    ASCIILiteral type = nameView->contains('.') ? "property"_s : "argument"_s;
    WTF::StringBuilder builder;

    RETURN_IF_EXCEPTION(throwScope, {});

    ASSERT(reason.isUndefined() || reason.isString());

    builder.append("The "_s);
    builder.append(type);
    builder.append(" '"_s);
    builder.append(nameView);
    builder.append("'"_s);

    if (reason.isUndefined()) {
        builder.append(" is invalid. Received "_s);
        JSValueToStringSafe(globalObject, builder, value, true);
        RETURN_IF_EXCEPTION(throwScope, {});
        return createError(globalObject, ErrorCode::ERR_INVALID_ARG_VALUE, builder.toString());
    }

    auto* jsReasonString = reason.toString(globalObject);
    RETURN_IF_EXCEPTION(throwScope, {});

    auto reasonView = jsReasonString->view(globalObject);
    RETURN_IF_EXCEPTION(throwScope, {});

    builder.append(' ');
    builder.append(reasonView);
    builder.append(". Received "_s);
    JSValueToStringSafe(globalObject, builder, value, true);
    RETURN_IF_EXCEPTION(throwScope, {});
    return createError(globalObject, ErrorCode::ERR_INVALID_ARG_VALUE, builder.toString());
}

extern "C" JSC::EncodedJSValue Bun__createErrorWithCode(JSC::JSGlobalObject* globalObject, ErrorCode code, BunString* message)
{
    return JSValue::encode(createError(globalObject, code, message->toWTFString(BunString::ZeroCopy)));
}

void throwBoringSSLError(JSC::VM& vm, JSC::ThrowScope& scope, JSGlobalObject* globalObject, int errorCode)
{
    char buf[256] = { 0 };
    ERR_error_string_n(static_cast<uint32_t>(errorCode), buf, sizeof(buf));
    auto message = String::fromUTF8(buf);
    scope.throwException(globalObject, createError(globalObject, ErrorCode::ERR_CRYPTO_INVALID_STATE, message));
}

void throwCryptoOperationFailed(JSGlobalObject* globalObject, JSC::ThrowScope& scope)
{
    scope.throwException(globalObject, createError(globalObject, ErrorCode::ERR_CRYPTO_OPERATION_FAILED, "Crypto operation failed"_s));
}

} // namespace Bun

JSC_DEFINE_HOST_FUNCTION(jsFunctionMakeAbortError, (JSC::JSGlobalObject * lexicalGlobalObject, JSC::CallFrame* callFrame))
{
    auto* globalObject = defaultGlobalObject(lexicalGlobalObject);
    auto& vm = JSC::getVM(globalObject);
    auto scope = DECLARE_THROW_SCOPE(vm);
    auto message = callFrame->argument(0);
    auto options = callFrame->argument(1);
    if (!options.isUndefined() && options.isCell() && !options.asCell()->isObject()) return Bun::ERR::INVALID_ARG_TYPE(scope, globalObject, "options"_s, "object"_s, options);

    if (message.isUndefined() && options.isUndefined()) {
        return JSValue::encode(Bun::createError(vm, lexicalGlobalObject, Bun::ErrorCode::ABORT_ERR, JSValue(globalObject->commonStrings().OperationWasAbortedString(globalObject)), false));
    }

    if (message.isUndefined()) message = globalObject->commonStrings().OperationWasAbortedString(globalObject);
    auto error = Bun::createError(vm, globalObject, Bun::ErrorCode::ABORT_ERR, message, options, false);
    return JSC::JSValue::encode(error);
}

JSC::JSValue WebCore::toJS(JSC::JSGlobalObject* globalObject, CommonAbortReason abortReason)
{
    auto* zigGlobalObject = defaultGlobalObject(globalObject);
    switch (abortReason) {
    case CommonAbortReason::Timeout: {
        return createError(globalObject, Bun::ErrorCode::ABORT_ERR, zigGlobalObject->commonStrings().OperationWasAbortedString(globalObject), true);
    }
    case CommonAbortReason::UserAbort: {
        // This message is a standardized error message. We cannot change it.
        // https://webidl.spec.whatwg.org/#idl-DOMException:~:text=The%20operation%20was%20aborted.
        return createError(globalObject, Bun::ErrorCode::ABORT_ERR, zigGlobalObject->commonStrings().OperationWasAbortedString(globalObject), true);
    }
    case CommonAbortReason::ConnectionClosed: {
        return createError(globalObject, Bun::ErrorCode::ABORT_ERR, zigGlobalObject->commonStrings().ConnectionWasClosedString(globalObject), true);
    }
    default: {
        break;
    }
    }

    RELEASE_ASSERT_NOT_REACHED();
}

extern "C" JSC::EncodedJSValue WebCore__CommonAbortReason__toJS(JSC::JSGlobalObject* globalObject, WebCore::CommonAbortReason abortReason)
{
    return JSC::JSValue::encode(WebCore::toJS(globalObject, abortReason));
}

JSC::JSObject* Bun::createInvalidThisError(JSC::JSGlobalObject* globalObject, const String& message)
{
    return Bun::createError(globalObject, Bun::ErrorCode::ERR_INVALID_THIS, message);
}

JSC::JSObject* Bun::createInvalidThisError(JSC::JSGlobalObject* globalObject, JSC::JSValue thisValue, const ASCIILiteral typeName)
{
    if (thisValue.isEmpty() || thisValue.isUndefined()) {
        return Bun::createError(globalObject, Bun::ErrorCode::ERR_INVALID_THIS, makeString("Expected this to be instanceof "_s, typeName));
    }

    // Pathological case: the this value returns a string which is extremely long or causes an out of memory error.
    WTF::StringBuilder builder;
    builder.append("Expected this to be instanceof "_s);
    builder.append(typeName);
    builder.append(", but received "_s);
    determineSpecificType(JSC::getVM(globalObject), globalObject, builder, thisValue);
    return Bun::createError(globalObject, Bun::ErrorCode::ERR_INVALID_THIS, builder.toString());
}

JSC::EncodedJSValue Bun::throwError(JSC::JSGlobalObject* globalObject, JSC::ThrowScope& scope, Bun::ErrorCode code, const WTF::String& message)
{
    scope.throwException(globalObject, createError(globalObject, code, message));
    return {};
}

JSC_DEFINE_HOST_FUNCTION(Bun::jsFunctionMakeErrorWithCode, (JSC::JSGlobalObject * globalObject, JSC::CallFrame* callFrame))
{
    auto& vm = JSC::getVM(globalObject);
    auto scope = DECLARE_THROW_SCOPE(vm);

    EXPECT_ARG_COUNT(1);

    JSC::JSValue codeValue = callFrame->argument(0);
    RETURN_IF_EXCEPTION(scope, {});

#if BUN_DEBUG
    if (!codeValue.isNumber()) {
        JSC::throwTypeError(globalObject, scope, "First argument to $ERR_ must be a number"_s);
        return {};
    }
#endif

    int code = codeValue.toInt32(globalObject);

#if BUN_DEBUG
    if (code > Bun::NODE_ERROR_COUNT - 1 || code < 0) {
        JSC::throwTypeError(globalObject, scope, "Invalid error code. Use $ERR_* constants"_s);
        return {};
    }
#endif

    Bun::ErrorCode error = static_cast<Bun::ErrorCode>(code);

    switch (error) {
    case Bun::ErrorCode::ERR_INVALID_ARG_TYPE: {
        JSValue arg0 = callFrame->argument(1);
        JSValue arg1 = callFrame->argument(2);
        JSValue arg2 = callFrame->argument(3);
        return JSValue::encode(ERR_INVALID_ARG_TYPE(scope, globalObject, arg0, arg1, arg2));
    }

    case Bun::ErrorCode::ERR_INVALID_IP_ADDRESS: {
        JSValue arg0 = callFrame->argument(1);

        auto* jsString = arg0.toString(globalObject);
        RETURN_IF_EXCEPTION(scope, {});
        auto param = jsString->view(globalObject);
        RETURN_IF_EXCEPTION(scope, {});

        WTF::StringBuilder builder;
        builder.append("Invalid IP address: "_s);
        builder.append(param);
        return JSValue::encode(createError(globalObject, ErrorCode::ERR_INVALID_IP_ADDRESS, builder.toString()));
    }

    case Bun::ErrorCode::ERR_INVALID_ARG_VALUE: {
        JSValue arg0 = callFrame->argument(1);
        JSValue arg1 = callFrame->argument(2);
        JSValue arg2 = callFrame->argument(3);
        return JSValue::encode(ERR_INVALID_ARG_VALUE(scope, globalObject, arg0, arg1, arg2));
    }

    case Bun::ErrorCode::ERR_UNKNOWN_ENCODING: {
        auto arg0 = callFrame->argument(1);
        auto* jsString = arg0.toString(globalObject);
        RETURN_IF_EXCEPTION(scope, {});
        auto param = jsString->view(globalObject);
        RETURN_IF_EXCEPTION(scope, {});
        WTF::StringBuilder builder;
        builder.append("Unknown encoding: "_s);
        builder.append(param);
        return JSC::JSValue::encode(createError(globalObject, error, builder.toString()));
    }

    case Bun::ErrorCode::ERR_STREAM_DESTROYED: {
        auto arg0 = callFrame->argument(1);
        auto* jsString = arg0.toString(globalObject);
        RETURN_IF_EXCEPTION(scope, {});
        auto param = jsString->view(globalObject);
        RETURN_IF_EXCEPTION(scope, {});
        WTF::StringBuilder builder;
        builder.append("Cannot call "_s);
        builder.append(param);
        builder.append(" after a stream was destroyed"_s);
        return JSC::JSValue::encode(createError(globalObject, error, builder.toString()));
    }

    case Bun::ErrorCode::ERR_METHOD_NOT_IMPLEMENTED: {
        auto arg0 = callFrame->argument(1);
        auto* jsString = arg0.toString(globalObject);
        RETURN_IF_EXCEPTION(scope, {});
        auto param = jsString->view(globalObject);
        RETURN_IF_EXCEPTION(scope, {});
        WTF::StringBuilder builder;
        builder.append("The "_s);
        builder.append(param);
        builder.append(" method is not implemented"_s);
        return JSC::JSValue::encode(createError(globalObject, error, builder.toString()));
    }

    case Bun::ErrorCode::ERR_STREAM_ALREADY_FINISHED: {
        auto arg0 = callFrame->argument(1);
        auto* jsString = arg0.toString(globalObject);
        RETURN_IF_EXCEPTION(scope, {});
        auto param = jsString->view(globalObject);
        RETURN_IF_EXCEPTION(scope, {});
        WTF::StringBuilder builder;
        builder.append("Cannot call "_s);
        builder.append(param);
        builder.append(" after a stream was finished"_s);
        return JSC::JSValue::encode(createError(globalObject, error, builder.toString()));
    }

    case Bun::ErrorCode::ERR_MISSING_ARGS: {
        switch (callFrame->argumentCount()) {
        case 0: {
            UNREACHABLE();
        }
        case 1: {
            ASSERT("At least one arg needs to be specified");
        }
        case 2: {
            JSValue arg0 = callFrame->argument(1);
            auto* jsString = arg0.toString(globalObject);
            RETURN_IF_EXCEPTION(scope, {});
            auto str0 = jsString->view(globalObject);
            RETURN_IF_EXCEPTION(scope, {});
            WTF::StringBuilder builder;
            builder.append("The \""_s);
            builder.append(str0);
            builder.append("\" argument must be specified"_s);
            return JSC::JSValue::encode(createError(globalObject, error, builder.toString()));
        }
        case 3: {
            JSValue arg0 = callFrame->argument(1);
            auto* jsString = arg0.toString(globalObject);
            RETURN_IF_EXCEPTION(scope, {});
            auto str0 = jsString->view(globalObject);
            RETURN_IF_EXCEPTION(scope, {});
            JSValue arg1 = callFrame->argument(2);
            auto* jsString1 = arg1.toString(globalObject);
            RETURN_IF_EXCEPTION(scope, {});
            auto str1 = jsString1->view(globalObject);
            RETURN_IF_EXCEPTION(scope, {});
            WTF::StringBuilder builder;
            builder.append("The \""_s);
            builder.append(str0);
            builder.append("\" and \""_s);
            builder.append(str1);
            builder.append("\" arguments must be specified"_s);
            return JSC::JSValue::encode(createError(globalObject, error, builder.toString()));
        }
        default: {
            WTF::StringBuilder result;
            result.append("The "_s);
            auto argumentCount = callFrame->argumentCount();
            for (int i = 1; i < argumentCount; i += 1) {
                if (i == argumentCount - 1) result.append("and "_s);
                result.append('"');
                JSValue arg = callFrame->argument(i);
                auto* jsString = arg.toString(globalObject);
                RETURN_IF_EXCEPTION(scope, {});
                auto str = jsString->view(globalObject);
                RETURN_IF_EXCEPTION(scope, {});
                result.append(str);
                result.append('"');
                if (i != argumentCount - 1) result.append(',');
                result.append(' ');
            }
            result.append("arguments must be specified"_s);
            return JSC::JSValue::encode(createError(globalObject, error, result.toString()));
        }
        }
    }

    case Bun::ErrorCode::ERR_INVALID_RETURN_VALUE: {
        auto arg0 = callFrame->argument(1);
        auto str0 = arg0.toString(globalObject);
        RETURN_IF_EXCEPTION(scope, {});
        auto view0 = str0->view(globalObject);

        auto arg1 = callFrame->argument(2);
        auto str1 = arg1.toString(globalObject);
        RETURN_IF_EXCEPTION(scope, {});
        auto view1 = str1->view(globalObject);

        auto arg2 = callFrame->argument(3);

        WTF::StringBuilder messageBuilder;
        messageBuilder.append("Expected "_s);
        messageBuilder.append(view0);
        messageBuilder.append(" to be returned from the \""_s);
        messageBuilder.append(view1);
        messageBuilder.append("\" function but got "_s);
        determineSpecificType(JSC::getVM(globalObject), globalObject, messageBuilder, arg2);
        RETURN_IF_EXCEPTION(scope, {});
        messageBuilder.append('.');

        return JSC::JSValue::encode(createError(globalObject, error, messageBuilder.toString()));
    }

    case Bun::ErrorCode::ERR_OUT_OF_RANGE: {
        auto arg0 = callFrame->argument(1);
        auto arg1 = callFrame->argument(2);
        auto arg2 = callFrame->argument(3);
        return JSC::JSValue::encode(createError(globalObject, error, Message::ERR_OUT_OF_RANGE(scope, globalObject, arg0, arg1, arg2)));
    }

    case Bun::ErrorCode::ERR_INVALID_STATE:
    case Bun::ErrorCode::ERR_INVALID_STATE_TypeError:
    case Bun::ErrorCode::ERR_INVALID_STATE_RangeError: {
        auto arg0 = callFrame->argument(1);
        auto* jsString = arg0.toString(globalObject);
        RETURN_IF_EXCEPTION(scope, {});
        auto param = jsString->view(globalObject);
        RETURN_IF_EXCEPTION(scope, {});
        WTF::StringBuilder builder;
        builder.append("Invalid state: "_s);
        builder.append(param);
        return JSC::JSValue::encode(createError(globalObject, error, builder.toString()));
    }

    case Bun::ErrorCode::ERR_INVALID_PROTOCOL: {
        auto arg0 = callFrame->argument(1);
        auto* jsString0 = arg0.toString(globalObject);
        RETURN_IF_EXCEPTION(scope, {});
        auto param0 = jsString0->view(globalObject);
        RETURN_IF_EXCEPTION(scope, {});
        auto arg1 = callFrame->argument(2);
        auto* jsString1 = arg1.toString(globalObject);
        RETURN_IF_EXCEPTION(scope, {});
        auto param1 = jsString1->view(globalObject);
        RETURN_IF_EXCEPTION(scope, {});
        WTF::StringBuilder builder;
        builder.append("Protocol \""_s);
        builder.append(param0);
        builder.append("\" not supported. Expected \""_s);
        builder.append(param1);
        builder.append("\""_s);
        return JSC::JSValue::encode(createError(globalObject, error, builder.toString()));
    }

    case Bun::ErrorCode::ERR_BROTLI_INVALID_PARAM: {
        auto arg0 = callFrame->argument(1);
        auto* jsString = arg0.toString(globalObject);
        RETURN_IF_EXCEPTION(scope, {});
        auto param = jsString->view(globalObject);
        RETURN_IF_EXCEPTION(scope, {});
        WTF::StringBuilder builder;
        builder.append(param);
        builder.append(" is not a valid Brotli parameter"_s);
        return JSC::JSValue::encode(createError(globalObject, error, builder.toString()));
    }

    case Bun::ErrorCode::ERR_BUFFER_TOO_LARGE: {
        auto arg0 = callFrame->argument(1);
        auto* jsString = arg0.toString(globalObject);
        RETURN_IF_EXCEPTION(scope, {});
        auto param = jsString->view(globalObject);
        RETURN_IF_EXCEPTION(scope, {});
        WTF::StringBuilder builder;
        builder.append("Cannot create a Buffer larger than "_s);
        builder.append(param);
        builder.append(" bytes"_s);
        return JSC::JSValue::encode(createError(globalObject, error, builder.toString()));
    }

    case Bun::ErrorCode::ERR_UNHANDLED_ERROR: {
        auto arg0 = callFrame->argument(1);

        if (arg0.isUndefined()) {
            auto message = "Unhandled error."_s;
            return JSC::JSValue::encode(createError(globalObject, error, message));
        }
        if (arg0.isCell()) {
            auto cell = arg0.asCell();
            if (cell->inherits<JSC::Exception>()) {
                return JSC::JSValue::encode(jsCast<JSC::Exception*>(cell)->value());
            }
        }

        if (arg0.isString()) {
            auto* jsString = arg0.toString(globalObject);
            RETURN_IF_EXCEPTION(scope, {});
            auto str0 = jsString->view(globalObject);
            RETURN_IF_EXCEPTION(scope, {});

            WTF::StringBuilder builder;
            builder.append("Unhandled error. ("_s);
            builder.append(str0);
            builder.append(")"_s);
            return JSC::JSValue::encode(createError(globalObject, error, builder.toString()));
        }

        auto* jsString = arg0.toString(globalObject);
        RETURN_IF_EXCEPTION(scope, {});
        auto str0 = jsString->view(globalObject);
        RETURN_IF_EXCEPTION(scope, {});

        WTF::StringBuilder builder;
        builder.append("Unhandled error. ("_s);
        builder.append(str0);
        builder.append(")"_s);
        return JSC::JSValue::encode(createError(globalObject, error, builder.toString()));
    }

    case Bun::ErrorCode::ERR_INVALID_THIS: {
        auto arg0 = callFrame->argument(1);
        auto* jsString = arg0.toString(globalObject);
        RETURN_IF_EXCEPTION(scope, {});
        auto str0 = jsString->view(globalObject);
        RETURN_IF_EXCEPTION(scope, {});

        WTF::StringBuilder builder;
        builder.append("Value of \"this\" must be of type "_s);
        builder.append(str0);
        return JSC::JSValue::encode(createError(globalObject, error, builder.toString()));
    }

    case ErrorCode::ERR_BUFFER_OUT_OF_BOUNDS: {
        auto arg0 = callFrame->argument(1);
        if (!arg0.isUndefined()) {
            auto* jsString = arg0.toString(globalObject);
            RETURN_IF_EXCEPTION(scope, {});
            auto str0 = jsString->view(globalObject);
            RETURN_IF_EXCEPTION(scope, {});

            WTF::StringBuilder builder;
            builder.append("\""_s);
            builder.append(str0);
            builder.append("\" is outside of buffer bounds"_s);
            return JSC::JSValue::encode(createError(globalObject, ErrorCode::ERR_BUFFER_OUT_OF_BOUNDS, builder.toString()));
        }
        return JSC::JSValue::encode(createError(globalObject, ErrorCode::ERR_BUFFER_OUT_OF_BOUNDS, "Attempt to access memory outside buffer bounds"_s));
    }

    case ErrorCode::ERR_IPC_DISCONNECTED:
        return JSC::JSValue::encode(createError(globalObject, ErrorCode::ERR_IPC_DISCONNECTED, "IPC channel is already disconnected"_s));
    case ErrorCode::ERR_SERVER_NOT_RUNNING:
        return JSC::JSValue::encode(createError(globalObject, ErrorCode::ERR_SERVER_NOT_RUNNING, "Server is not running."_s));
    case ErrorCode::ERR_IPC_CHANNEL_CLOSED:
        return JSC::JSValue::encode(createError(globalObject, ErrorCode::ERR_IPC_CHANNEL_CLOSED, "Channel closed."_s));
    case ErrorCode::ERR_SOCKET_BAD_TYPE:
        return JSC::JSValue::encode(createError(globalObject, ErrorCode::ERR_SOCKET_BAD_TYPE, "Bad socket type specified. Valid types are: udp4, udp6"_s));
    case ErrorCode::ERR_ZLIB_INITIALIZATION_FAILED:
        return JSC::JSValue::encode(createError(globalObject, ErrorCode::ERR_ZLIB_INITIALIZATION_FAILED, "Initialization failed"_s));
    case ErrorCode::ERR_IPC_ONE_PIPE:
        return JSC::JSValue::encode(createError(globalObject, ErrorCode::ERR_IPC_ONE_PIPE, "Child process can have only one IPC pipe"_s));
    case ErrorCode::ERR_SOCKET_ALREADY_BOUND:
        return JSC::JSValue::encode(createError(globalObject, ErrorCode::ERR_SOCKET_ALREADY_BOUND, "Socket is already bound"_s));
    case ErrorCode::ERR_SOCKET_BAD_BUFFER_SIZE:
        return JSC::JSValue::encode(createError(globalObject, ErrorCode::ERR_SOCKET_BAD_BUFFER_SIZE, "Buffer size must be a positive integer"_s));
    case ErrorCode::ERR_SOCKET_DGRAM_IS_CONNECTED:
        return JSC::JSValue::encode(createError(globalObject, ErrorCode::ERR_SOCKET_DGRAM_IS_CONNECTED, "Already connected"_s));
    case ErrorCode::ERR_SOCKET_DGRAM_NOT_CONNECTED:
        return JSC::JSValue::encode(createError(globalObject, ErrorCode::ERR_SOCKET_DGRAM_NOT_CONNECTED, "Not connected"_s));
    case ErrorCode::ERR_SOCKET_DGRAM_NOT_RUNNING:
        return JSC::JSValue::encode(createError(globalObject, ErrorCode::ERR_SOCKET_DGRAM_NOT_RUNNING, "Socket is not running"_s));
    case ErrorCode::ERR_INVALID_CURSOR_POS:
        return JSC::JSValue::encode(createError(globalObject, ErrorCode::ERR_INVALID_CURSOR_POS, "Cannot set cursor row without setting its column"_s));
    case ErrorCode::ERR_MULTIPLE_CALLBACK:
        return JSC::JSValue::encode(createError(globalObject, ErrorCode::ERR_MULTIPLE_CALLBACK, "Callback called multiple times"_s));
    case ErrorCode::ERR_STREAM_PREMATURE_CLOSE:
        return JSC::JSValue::encode(createError(globalObject, ErrorCode::ERR_STREAM_PREMATURE_CLOSE, "Premature close"_s));
    case ErrorCode::ERR_STREAM_NULL_VALUES:
        return JSC::JSValue::encode(createError(globalObject, ErrorCode::ERR_STREAM_NULL_VALUES, "May not write null values to stream"_s));
    case ErrorCode::ERR_STREAM_CANNOT_PIPE:
        return JSC::JSValue::encode(createError(globalObject, ErrorCode::ERR_STREAM_CANNOT_PIPE, "Cannot pipe, not readable"_s));
    case ErrorCode::ERR_STREAM_WRITE_AFTER_END:
        return JSC::JSValue::encode(createError(globalObject, ErrorCode::ERR_STREAM_WRITE_AFTER_END, "write after end"_s));
    case ErrorCode::ERR_STREAM_UNSHIFT_AFTER_END_EVENT:
        return JSC::JSValue::encode(createError(globalObject, ErrorCode::ERR_STREAM_UNSHIFT_AFTER_END_EVENT, "stream.unshift() after end event"_s));
    case ErrorCode::ERR_STREAM_PUSH_AFTER_EOF:
        return JSC::JSValue::encode(createError(globalObject, ErrorCode::ERR_STREAM_PUSH_AFTER_EOF, "stream.push() after EOF"_s));
    case ErrorCode::ERR_STREAM_UNABLE_TO_PIPE:
        return JSC::JSValue::encode(createError(globalObject, ErrorCode::ERR_STREAM_UNABLE_TO_PIPE, "Cannot pipe to a closed or destroyed stream"_s));
    case ErrorCode::ERR_ILLEGAL_CONSTRUCTOR:
        return JSC::JSValue::encode(createError(globalObject, ErrorCode::ERR_ILLEGAL_CONSTRUCTOR, "Illegal constructor"_s));
    case ErrorCode::ERR_DIR_CLOSED:
        return JSC::JSValue::encode(createError(globalObject, ErrorCode::ERR_DIR_CLOSED, "Directory handle was closed"_s));

    default: {
        break;
    }
    }

    auto&& message = callFrame->argument(1).toWTFString(globalObject);
    RETURN_IF_EXCEPTION(scope, {});

    return JSC::JSValue::encode(createError(globalObject, error, message));
}<|MERGE_RESOLUTION|>--- conflicted
+++ resolved
@@ -507,10 +507,13 @@
     result.append(". Received "_s);
     determineSpecificType(JSC::getVM(globalObject), globalObject, result, actual_value);
     RETURN_IF_EXCEPTION(scope, {});
-<<<<<<< HEAD
-
-    auto ty_first_char = expected_type[0];
+    return result.toString();
+}
+
+WTF::String ERR_INVALID_ARG_TYPE(JSC::ThrowScope& scope, JSC::JSGlobalObject* globalObject, const StringView& arg_name, ArgList expected_types, JSValue actual_value)
+{
     WTF::StringBuilder result;
+
     result.append("The "_s);
 
     if (arg_name.endsWith(" argument"_s)) {
@@ -522,53 +525,7 @@
         result.append(arg_name.contains('.') ? "property"_s : "argument"_s);
     }
     result.append(" must be "_s);
-    result.append(ty_first_char >= 'A' && ty_first_char <= 'Z' ? "an instance of "_s : "of type "_s);
-    result.append(expected_type);
-    result.append(". Received "_s, actual_value_string);
-=======
->>>>>>> 32e6049b
-    return result.toString();
-}
-
-WTF::String ERR_INVALID_ARG_TYPE(JSC::ThrowScope& scope, JSC::JSGlobalObject* globalObject, const StringView& arg_name, ArgList expected_types, JSValue actual_value)
-{
-    WTF::StringBuilder result;
-
-    result.append("The "_s);
-
-    if (arg_name.endsWith(" argument"_s)) {
-        result.append(arg_name);
-    } else {
-        result.append("\""_s);
-        result.append(arg_name);
-        result.append("\" "_s);
-        result.append(arg_name.contains('.') ? "property"_s : "argument"_s);
-    }
-    result.append(" must be "_s);
-
-<<<<<<< HEAD
-    WTF::Vector<WTF::String> types;
-    WTF::Vector<WTF::String> instances;
-    for (unsigned i = 0; i < expected_types.size(); i++) {
-        auto ty_str = expected_types.at(i).toWTFString(globalObject);
-        RETURN_IF_EXCEPTION(scope, {});
-        auto ty_first_char = ty_str[0];
-        if (ty_first_char >= 'A' && ty_first_char <= 'Z')
-            instances.append(ty_str);
-        else
-            types.append(ty_str);
-    }
-
-    if (types.size() > 0) {
-        result.append(types.size() > 1 ? "one of type "_s : "of type "_s);
-        addList(result, types);
-        if (instances.size() > 0) result.append(" or "_s);
-    }
-
-    if (instances.size() > 0) {
-        result.append("an instance of "_s);
-        addList(result, instances);
-=======
+
     unsigned length = expected_types.size();
     if (length == 1) {
         auto* str = expected_types.at(0).toString(globalObject);
@@ -594,7 +551,6 @@
         auto* str = expected_types.at(length - 1).toString(globalObject);
         RETURN_IF_EXCEPTION(scope, {});
         result.append(str->view(globalObject));
->>>>>>> 32e6049b
     }
 
     result.append(". Received "_s);
@@ -660,11 +616,6 @@
 
 JSC::EncodedJSValue INVALID_ARG_TYPE(JSC::ThrowScope& throwScope, JSC::JSGlobalObject* globalObject, const WTF::String& arg_name, const WTF::String& expected_type, JSC::JSValue val_actual_value)
 {
-<<<<<<< HEAD
-    auto message = Message::ERR_INVALID_ARG_TYPE(throwScope, globalObject, arg_name, expected_type, val_actual_value);
-    RETURN_IF_EXCEPTION(throwScope, {});
-    throwScope.throwException(globalObject, createError(globalObject, ErrorCode::ERR_INVALID_ARG_TYPE, message));
-=======
     WTF::StringBuilder builder;
     auto arg_kind = arg_name.contains('.') ? "property"_s : "argument"_s;
     auto ty_first_char = expected_type[0];
@@ -683,7 +634,6 @@
     RETURN_IF_EXCEPTION(throwScope, {});
 
     throwScope.throwException(globalObject, createError(globalObject, ErrorCode::ERR_INVALID_ARG_TYPE, builder.toString()));
->>>>>>> 32e6049b
     return {};
 }
 
@@ -693,12 +643,6 @@
     RETURN_IF_EXCEPTION(throwScope, {});
     auto arg_name = jsString->view(globalObject);
     RETURN_IF_EXCEPTION(throwScope, {});
-<<<<<<< HEAD
-
-    auto message = Message::ERR_INVALID_ARG_TYPE(throwScope, globalObject, arg_name, expected_type, val_actual_value);
-    RETURN_IF_EXCEPTION(throwScope, {});
-    throwScope.throwException(globalObject, createError(globalObject, ErrorCode::ERR_INVALID_ARG_TYPE, message));
-=======
 
     WTF::StringBuilder builder;
     auto arg_kind = arg_name->contains('.') ? "property"_s : "argument"_s;
@@ -718,7 +662,6 @@
     RETURN_IF_EXCEPTION(throwScope, {});
 
     throwScope.throwException(globalObject, createError(globalObject, ErrorCode::ERR_INVALID_ARG_TYPE, builder.toString()));
->>>>>>> 32e6049b
     return {};
 }
 
