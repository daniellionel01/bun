--- conflicted
+++ resolved
@@ -2382,7 +2382,55 @@
         // TODO: probably return the error? we have a lot of code paths which do not so we are keeping for now
         _ = This.close(self.handle);
     }
-<<<<<<< HEAD
+
+    pub fn getEndPos(self: File) Maybe(usize) {
+        return getFileSize(self.handle);
+    }
+
+    pub const ReadToEndResult = struct {
+        bytes: std.ArrayList(u8) = std.ArrayList(u8).init(default_allocator),
+        err: ?Error = null,
+    };
+    pub fn readToEndWithArrayList(this: File, list: *std.ArrayList(u8)) Maybe(usize) {
+        const size = switch (this.getEndPos()) {
+            .err => |err| {
+                return .{ .err = err };
+            },
+            .result => |s| s,
+        };
+
+        list.ensureUnusedCapacity(size + 16) catch bun.outOfMemory();
+
+        var total: i64 = 0;
+        while (true) {
+            if (list.unusedCapacitySlice().len == 0) {
+                list.ensureUnusedCapacity(16) catch bun.outOfMemory();
+            }
+
+            switch (bun.sys.pread(this.handle, list.unusedCapacitySlice(), total)) {
+                .err => |err| {
+                    return .{ .err = err };
+                },
+                .result => |bytes_read| {
+                    if (bytes_read == 0) {
+                        break;
+                    }
+
+                    list.items.len += bytes_read;
+                    total += @intCast(bytes_read);
+                },
+            }
+        }
+
+        return .{ .result = @intCast(total) };
+    }
+    pub fn readToEnd(this: File, allocator: std.mem.Allocator) ReadToEndResult {
+        var list = std.ArrayList(u8).init(allocator);
+        return switch (readToEndWithArrayList(this, &list)) {
+            .err => |err| .{ .err = err, .bytes = list },
+            .result => .{ .err = null, .bytes = list },
+        };
+    }
 };
 
 pub inline fn toLibUVOwnedFD(
@@ -2409,56 +2457,4 @@
             },
         },
     };
-}
-=======
-
-    pub fn getEndPos(self: File) Maybe(usize) {
-        return getFileSize(self.handle);
-    }
-
-    pub const ReadToEndResult = struct {
-        bytes: std.ArrayList(u8) = std.ArrayList(u8).init(default_allocator),
-        err: ?Error = null,
-    };
-    pub fn readToEndWithArrayList(this: File, list: *std.ArrayList(u8)) Maybe(usize) {
-        const size = switch (this.getEndPos()) {
-            .err => |err| {
-                return .{ .err = err };
-            },
-            .result => |s| s,
-        };
-
-        list.ensureUnusedCapacity(size + 16) catch bun.outOfMemory();
-
-        var total: i64 = 0;
-        while (true) {
-            if (list.unusedCapacitySlice().len == 0) {
-                list.ensureUnusedCapacity(16) catch bun.outOfMemory();
-            }
-
-            switch (bun.sys.pread(this.handle, list.unusedCapacitySlice(), total)) {
-                .err => |err| {
-                    return .{ .err = err };
-                },
-                .result => |bytes_read| {
-                    if (bytes_read == 0) {
-                        break;
-                    }
-
-                    list.items.len += bytes_read;
-                    total += @intCast(bytes_read);
-                },
-            }
-        }
-
-        return .{ .result = @intCast(total) };
-    }
-    pub fn readToEnd(this: File, allocator: std.mem.Allocator) ReadToEndResult {
-        var list = std.ArrayList(u8).init(allocator);
-        return switch (readToEndWithArrayList(this, &list)) {
-            .err => |err| .{ .err = err, .bytes = list },
-            .result => .{ .err = null, .bytes = list },
-        };
-    }
-};
->>>>>>> 71113182
+}