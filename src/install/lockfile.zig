--- conflicted
+++ resolved
@@ -176,7 +176,6 @@
 pub fn loadFromDisk(this: *Lockfile, allocator: Allocator, log: *logger.Log, filename: stringZ) LoadFromDiskResult {
     if (comptime Environment.allow_assert) std.debug.assert(FileSystem.instance_loaded);
 
-<<<<<<< HEAD
     var file = if (filename.len > 0)
         std.fs.cwd().openFileZ(filename, .{ .mode = .read_only }) catch |err| {
             return switch (err) {
@@ -190,12 +189,6 @@
                     );
                 },
                 error.AccessDenied, error.BadPathName => LoadFromDiskResult{ .not_found = {} },
-=======
-    if (filename.len > 0)
-        file = bun.openFileZ(filename, .{ .mode = .read_only }) catch |err| {
-            return switch (err) {
-                error.ENOENT, error.EPERM, error.EINVAL => LoadFromDiskResult{ .not_found = {} },
->>>>>>> 52d47c24
                 else => LoadFromDiskResult{ .err = .{ .step = .open_file, .value = err } },
             };
         }
