--- conflicted
+++ resolved
@@ -278,15 +278,11 @@
 
     std::optional<BufferEncodingType> encoded = parseEnumeration2(*lexicalGlobalObject, view);
     if (UNLIKELY(!encoded)) {
-<<<<<<< HEAD
         if (validateUnknown) {
             Bun::V::validateString(scope, lexicalGlobalObject, arg, "encoding"_s);
             RETURN_IF_EXCEPTION(scope, WebCore::BufferEncodingType::utf8);
         }
-        Bun::ERR::UNKNOWN_ENCODING(scope, lexicalGlobalObject, arg_s);
-=======
         Bun::ERR::UNKNOWN_ENCODING(scope, lexicalGlobalObject, view);
->>>>>>> 1e75cd54
         return WebCore::BufferEncodingType::utf8;
     }
 
@@ -841,34 +837,20 @@
         JSValue element = array->getIndex(lexicalGlobalObject, i);
         RETURN_IF_EXCEPTION(throwScope, {});
 
-<<<<<<< HEAD
         auto* typedArray = JSC::jsDynamicCast<JSC::JSUint8Array*>(element);
         if (!typedArray) {
             return Bun::ERR::INVALID_ARG_TYPE(throwScope, lexicalGlobalObject, makeString("list["_s, i, "]"_s), "Buffer or Uint8Array"_s, element);
         }
-
         if (UNLIKELY(typedArray->isDetached())) {
-            throwVMTypeError(lexicalGlobalObject, throwScope, "Uint8Array is detached"_s);
-            return {};
-        }
-=======
-        if (auto* bufferView = JSC::jsDynamicCast<JSC::JSArrayBufferView*>(element)) {
-            if (UNLIKELY(bufferView->isDetached())) {
-                throwVMTypeError(lexicalGlobalObject, throwScope, "ArrayBufferView is detached"_s);
-                return {};
-            }
->>>>>>> 1e75cd54
-
-            auto length = bufferView->byteLength();
-
-            if (length > 0)
-                args.append(element);
-
-            byteLength += length;
-        } else {
-            throwTypeError(lexicalGlobalObject, throwScope, "Buffer.concat expects Buffer or Uint8Array"_s);
-            return {};
-        }
+            return throwVMTypeError(lexicalGlobalObject, throwScope, "ArrayBufferView is detached"_s);
+        }
+
+        auto length = typedArray->byteLength();
+
+        if (length > 0)
+            args.append(element);
+
+        byteLength += length;
     }
 
     size_t availableLength = byteLength;
