const fs = bun.fs;
const bun = @import("root").bun;
const logger = bun.logger;
const std = @import("std");
const Ref = @import("ast/base.zig").Ref;
const Index = @import("ast/base.zig").Index;
const Api = @import("./api/schema.zig").Api;

pub const ImportKind = enum(u8) {
    /// An entry point provided to `bun run` or `bun`
    entry_point_run = 0,
    /// An entry point provided to `bun build` or `Bun.build`
    entry_point_build = 1,
    /// An ES6 import or re-export statement
    stmt = 2,
    /// A call to "require()"
    require = 3,
    /// An "import()" expression with a string argument
    dynamic = 4,
    /// A call to "require.resolve()"
    require_resolve = 5,
    /// A CSS "@import" rule
    at = 6,
    /// A CSS "@import" rule with import conditions
    at_conditional = 7,
    /// A CSS "url(...)" token
    url = 8,

    internal = 9,

    pub const Label = std.EnumArray(ImportKind, []const u8);
    pub const all_labels: Label = brk: {
        // If these are changed, make sure to update
        // - src/js/builtins/codegen/replacements.ts
        // - packages/bun-types/bun.d.ts
        var labels = Label.initFill("");
        labels.set(ImportKind.entry_point_run, "entry-point-run");
        labels.set(ImportKind.entry_point_build, "entry-point-build");
        labels.set(ImportKind.stmt, "import-statement");
        labels.set(ImportKind.require, "require-call");
        labels.set(ImportKind.dynamic, "dynamic-import");
        labels.set(ImportKind.require_resolve, "require-resolve");
        labels.set(ImportKind.at, "import-rule");
        labels.set(ImportKind.url, "url-token");
        labels.set(ImportKind.internal, "internal");
        break :brk labels;
    };

    pub const error_labels: Label = brk: {
        var labels = Label.initFill("");
        labels.set(ImportKind.entry_point_run, "entry point (run)");
        labels.set(ImportKind.entry_point_build, "entry point (build)");
        labels.set(ImportKind.stmt, "import");
        labels.set(ImportKind.require, "require()");
        labels.set(ImportKind.dynamic, "import()");
        labels.set(ImportKind.require_resolve, "require.resolve");
        labels.set(ImportKind.at, "@import");
        labels.set(ImportKind.url, "url()");
        labels.set(ImportKind.internal, "<bun internal>");
        break :brk labels;
    };

    pub inline fn label(this: ImportKind) []const u8 {
        return all_labels.get(this);
    }

    pub inline fn errorLabel(this: ImportKind) []const u8 {
        return error_labels.get(this);
    }

    pub inline fn isCommonJS(this: ImportKind) bool {
        return switch (this) {
            .require, .require_resolve => true,
            else => false,
        };
    }

    pub fn jsonStringify(self: @This(), writer: anytype) !void {
        return try writer.write(@tagName(self));
    }

    pub fn isFromCSS(k: ImportKind) bool {
        return k == .at_conditional or k == .at or k == .url;
    }

    pub fn toAPI(k: ImportKind) Api.ImportKind {
        return switch (k) {
            ImportKind.entry_point => Api.ImportKind.entry_point,
            ImportKind.stmt => Api.ImportKind.stmt,
            ImportKind.require => Api.ImportKind.require,
            ImportKind.dynamic => Api.ImportKind.dynamic,
            ImportKind.require_resolve => Api.ImportKind.require_resolve,
            ImportKind.at => Api.ImportKind.at,
            ImportKind.url => Api.ImportKind.url,
            else => Api.ImportKind.internal,
        };
    }
};

pub const ImportRecord = struct {
    range: logger.Range,
    path: fs.Path,
    kind: ImportKind,
    tag: Tag = .none,
    loader: ?bun.options.Loader = null,

    source_index: Index = Index.invalid,

    print_mode: PrintMode = .normal,

    /// True for the following cases:
    ///
    ///   try { require('x') } catch { handle }
    ///   try { await import('x') } catch { handle }
    ///   try { require.resolve('x') } catch { handle }
    ///   import('x').catch(handle)
    ///   import('x').then(_, handle)
    ///
    /// In these cases we shouldn't generate an error if the path could not be
    /// resolved.
    handles_import_errors: bool = false,

    is_internal: bool = false,

    /// Sometimes the parser creates an import record and decides it isn't needed.
    /// For example, TypeScript code may have import statements that later turn
    /// out to be type-only imports after analyzing the whole file.
    is_unused: bool = false,

    /// If this is true, the import contains syntax like "* as ns". This is used
    /// to determine whether modules that have no exports need to be wrapped in a
    /// CommonJS wrapper or not.
    contains_import_star: bool = false,

    /// If this is true, the import contains an import for the alias "default",
    /// either via the "import x from" or "import {default as x} from" syntax.
    contains_default_alias: bool = false,

    contains_es_module_alias: bool = false,

    /// If true, this "export * from 'path'" statement is evaluated at run-time by
    /// calling the "__reExport()" helper function
    calls_runtime_re_export_fn: bool = false,

    /// True for require calls like this: "try { require() } catch {}". In this
    /// case we shouldn't generate an error if the path could not be resolved.
    is_inside_try_body: bool = false,

    /// If true, this was originally written as a bare "import 'file'" statement
    was_originally_bare_import: bool = false,

    was_originally_require: bool = false,

    /// If a macro used <import>, it will be tracked here.
    was_injected_by_macro: bool = false,

    /// If true, this import can be removed if it's unused
    is_external_without_side_effects: bool = false,

    /// Tell the printer to print the record as "foo:my-path" instead of "path"
    /// where "foo" is the namespace
    ///
    /// Used to prevent running resolve plugins multiple times for the same path
    print_namespace_in_path: bool = false,

    wrap_with_to_esm: bool = false,
    wrap_with_to_commonjs: bool = false,

    pub const List = bun.BabyList(ImportRecord);

    pub const Tag = enum {
        /// A normal import to a user's source file
        none,
        /// An import to 'bun'
        bun,
        /// An import to 'bun:test'
        bun_test,
        /// A builtin module, such as `node:fs` or `bun:sqlite`
        builtin,
        /// An import to the internal runtime
        runtime,
        /// A 'macro:' import namespace or 'with { type: "macro" }'
        macro,

        /// For Bun Kit, if a module in the server graph should actually
        /// crossover to the SSR graph. See bake.Framework.ServerComponents.separate_ssr_graph
        bake_resolve_to_ssr_graph,

<<<<<<< HEAD
        tailwind,
=======
        with_type_sqlite,
        with_type_sqlite_embedded,
        with_type_text,
        with_type_json,
        with_type_toml,
        with_type_file,

        pub fn loader(this: Tag) ?bun.options.Loader {
            return switch (this) {
                .with_type_sqlite => .sqlite,
                .with_type_sqlite_embedded => .sqlite_embedded,
                .with_type_text => .text,
                .with_type_json => .json,
                .with_type_toml => .toml,
                .with_type_file => .file,
                else => null,
            };
        }

        pub fn onlySupportsDefaultImports(this: Tag) bool {
            return switch (this) {
                .with_type_file, .with_type_text => true,
                else => false,
            };
        }

        pub fn isSQLite(this: Tag) bool {
            return switch (this) {
                .with_type_sqlite,
                .with_type_sqlite_embedded,
                => true,
                else => false,
            };
        }
>>>>>>> 6b2486a9

        pub inline fn isRuntime(this: Tag) bool {
            return this == .runtime;
        }

        pub inline fn isInternal(this: Tag) bool {
            return @intFromEnum(this) >= @intFromEnum(Tag.runtime);
        }
    };

    pub const PrintMode = enum {
        normal,
        import_path,
        css,
        napi_module,
    };
};<|MERGE_RESOLUTION|>--- conflicted
+++ resolved
@@ -186,45 +186,6 @@
         /// crossover to the SSR graph. See bake.Framework.ServerComponents.separate_ssr_graph
         bake_resolve_to_ssr_graph,
 
-<<<<<<< HEAD
-        tailwind,
-=======
-        with_type_sqlite,
-        with_type_sqlite_embedded,
-        with_type_text,
-        with_type_json,
-        with_type_toml,
-        with_type_file,
-
-        pub fn loader(this: Tag) ?bun.options.Loader {
-            return switch (this) {
-                .with_type_sqlite => .sqlite,
-                .with_type_sqlite_embedded => .sqlite_embedded,
-                .with_type_text => .text,
-                .with_type_json => .json,
-                .with_type_toml => .toml,
-                .with_type_file => .file,
-                else => null,
-            };
-        }
-
-        pub fn onlySupportsDefaultImports(this: Tag) bool {
-            return switch (this) {
-                .with_type_file, .with_type_text => true,
-                else => false,
-            };
-        }
-
-        pub fn isSQLite(this: Tag) bool {
-            return switch (this) {
-                .with_type_sqlite,
-                .with_type_sqlite_embedded,
-                => true,
-                else => false,
-            };
-        }
->>>>>>> 6b2486a9
-
         pub inline fn isRuntime(this: Tag) bool {
             return this == .runtime;
         }
