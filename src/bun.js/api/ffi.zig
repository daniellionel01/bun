const Bun = @This();
const root = @import("root");
const bun = @import("root").bun;
const Environment = bun.Environment;

const Global = bun.Global;
const strings = bun.strings;
const string = bun.string;
const Output = bun.Output;
const debug = Output.scoped(.TCC, false);
const std = @import("std");
const Allocator = std.mem.Allocator;
const Fs = @import("../../fs.zig");

const options = @import("../../options.zig");
const ZigString = bun.JSC.ZigString;
const js = bun.JSC.C;
const JSC = bun.JSC;
const JSError = @import("../base.zig").JSError;

const getAllocator = @import("../base.zig").getAllocator;
const JSValue = bun.JSC.JSValue;

const JSGlobalObject = bun.JSC.JSGlobalObject;
const VM = bun.JSC.VM;
const VirtualMachine = JSC.VirtualMachine;

<<<<<<< HEAD
const napi = @import("../../napi/napi.zig");

const TCC = @import("../../tcc.zig");
extern fn pthread_jit_write_protect_np(enable: bool) callconv(.C) void;
=======
const TCC = @import("../../deps/tcc.zig");
extern fn pthread_jit_write_protect_np(enable: c_int) void;

/// Run a function that needs to write to JIT-protected memory.
///
/// This is dangerous as it allows overwriting executable regions of memory.
/// Do not pass in user-defined functions (including JSFunctions).
fn dangerouslyRunWithoutJitProtections(R: type, func: anytype, args: anytype) R {
    const has_protection = (Environment.isAarch64 and Environment.isMac);
    if (comptime has_protection) pthread_jit_write_protect_np(@intFromBool(false));
    defer if (comptime has_protection) pthread_jit_write_protect_np(@intFromBool(true));
    return @call(.always_inline, func, args);
}
>>>>>>> 943dc53a

const Offsets = extern struct {
    JSArrayBufferView__offsetOfLength: u32,
    JSArrayBufferView__offsetOfByteOffset: u32,
    JSArrayBufferView__offsetOfVector: u32,
    JSCell__offsetOfType: u32,

    extern "c" var Bun__FFI__offsets: Offsets;
    extern "c" fn Bun__FFI__ensureOffsetsAreLoaded() void;
    fn loadOnce() void {
        Bun__FFI__ensureOffsetsAreLoaded();
    }
    var once = std.once(loadOnce);
    pub fn get() *const Offsets {
        once.call();
        return &Bun__FFI__offsets;
    }
};

pub const FFI = struct {
    dylib: ?std.DynLib = null,
    relocated_bytes_to_free: ?[]u8 = null,
    functions: bun.StringArrayHashMapUnmanaged(Function) = .{},
    closed: bool = false,
    shared_state: ?*TCC.State = null,

    pub usingnamespace JSC.Codegen.JSFFI;

    pub fn finalize(_: *FFI) callconv(.C) void {}

    const CompileC = struct {
        source: Source = .{ .file = "" },
        current_file_for_errors: [:0]const u8 = "",

        libraries: StringArray = .{},
        library_dirs: StringArray = .{},
        include_dirs: StringArray = .{},
        symbols: SymbolsMap = .{},
        define: std.ArrayListUnmanaged([2][:0]const u8) = .{},
        // Flags to replace the default flags
        flags: [:0]const u8 = "",
        deferred_errors: std.ArrayListUnmanaged([]const u8) = .{},

        const Source = union(enum) {
            file: [:0]const u8,
            files: std.ArrayListUnmanaged([:0]const u8),

            pub fn first(this: *const Source) [:0]const u8 {
                return switch (this.*) {
                    .file => this.file,
                    .files => this.files.items[0],
                };
            }

            pub fn deinit(this: *Source, allocator: Allocator) void {
                switch (this.*) {
                    .file => if (this.file.len > 0) allocator.free(this.file),
                    .files => {
                        for (this.files.items) |file| {
                            allocator.free(file);
                        }
                        this.files.deinit(allocator);
                    },
                }

                this.* = .{ .file = "" };
            }

            pub fn add(this: *Source, state: *TCC.State, current_file_for_errors: *[:0]const u8) !void {
                switch (this.*) {
                    .file => {
                        current_file_for_errors.* = this.file;
                        state.addFile(this.file) catch return error.CompilationError;
                        current_file_for_errors.* = "";
                    },
                    .files => {
                        for (this.files.items) |file| {
                            current_file_for_errors.* = file;
                            state.addFile(file) catch return error.CompilationError;
                            current_file_for_errors.* = "";
                        }
                    },
                }
            }
        };

        const stdarg = struct {
            extern "c" fn ffi_vfprintf(*anyopaque, [*:0]const u8, ...) callconv(.C) c_int;
            extern "c" fn ffi_vprintf([*:0]const u8, ...) callconv(.C) c_int;
            extern "c" fn ffi_fprintf(*anyopaque, [*:0]const u8, ...) callconv(.C) c_int;
            extern "c" fn ffi_printf([*:0]const u8, ...) callconv(.C) c_int;
            extern "c" fn ffi_fscanf(*anyopaque, [*:0]const u8, ...) callconv(.C) c_int;
            extern "c" fn ffi_scanf([*:0]const u8, ...) callconv(.C) c_int;
            extern "c" fn ffi_sscanf([*:0]const u8, [*:0]const u8, ...) callconv(.C) c_int;
            extern "c" fn ffi_vsscanf([*:0]const u8, [*:0]const u8, ...) callconv(.C) c_int;
            extern "c" fn ffi_fopen([*:0]const u8, [*:0]const u8) callconv(.C) *anyopaque;
            extern "c" fn ffi_fclose(*anyopaque) callconv(.C) c_int;
            extern "c" fn ffi_fgetc(*anyopaque) callconv(.C) c_int;
            extern "c" fn ffi_fputc(c: c_int, *anyopaque) callconv(.C) c_int;
            extern "c" fn ffi_feof(*anyopaque) callconv(.C) c_int;
            extern "c" fn ffi_fileno(*anyopaque) callconv(.C) c_int;
            extern "c" fn ffi_ungetc(c: c_int, *anyopaque) callconv(.C) c_int;
            extern "c" fn ffi_ftell(*anyopaque) callconv(.C) c_long;
            extern "c" fn ffi_fseek(*anyopaque, c_long, c_int) callconv(.C) c_int;
            extern "c" fn ffi_fflush(*anyopaque) callconv(.C) c_int;

            extern "c" fn calloc(nmemb: usize, size: usize) callconv(.C) ?*anyopaque;
            extern "c" fn perror([*:0]const u8) callconv(.C) void;

            const mac = if (Environment.isMac) struct {
                var ffi_stdinp: *anyopaque = @extern(*anyopaque, .{ .name = "__stdinp" });
                var ffi_stdoutp: *anyopaque = @extern(*anyopaque, .{ .name = "__stdoutp" });
                var ffi_stderrp: *anyopaque = @extern(*anyopaque, .{ .name = "__stderrp" });

                pub fn inject(state: *TCC.State) void {
                    state.addSymbolsComptime(.{
                        .__stdinp = ffi_stdinp,
                        .__stdoutp = ffi_stdoutp,
                        .__stderrp = ffi_stderrp,
                    }) catch @panic("Failed to add macos symbols");
                }
            } else struct {
                pub fn inject(_: *TCC.State) void {}
            };

            pub fn inject(state: *TCC.State) void {
                state.addSymbolsComptime(.{
                    // printf family
                    .vfprintf = ffi_vfprintf,
                    .vprintf = ffi_vprintf,
                    .fprintf = ffi_fprintf,
                    .printf = ffi_printf,
                    .fscanf = ffi_fscanf,
                    .scanf = ffi_scanf,
                    .sscanf = ffi_sscanf,
                    .vsscanf = ffi_vsscanf,
                    // files
                    .fopen = ffi_fopen,
                    .fclose = ffi_fclose,
                    .fgetc = ffi_fgetc,
                    .fputc = ffi_fputc,
                    .feof = ffi_feof,
                    .fileno = ffi_fileno,
                    .fwrite = std.c.fwrite,
                    .ungetc = ffi_ungetc,
                    .ftell = ffi_ftell,
                    .fseek = ffi_fseek,
                    .fflush = ffi_fflush,
                    .fread = std.c.fread,
                    // memory
                    .malloc = std.c.malloc,
                    .realloc = std.c.realloc,
                    .calloc = calloc,
                    .free = std.c.free,
                    // error
                    .perror = perror,
                }) catch @panic("Failed to add std.c symbols");

                if (Environment.isPosix) {
                    state.addSymbolsComptime(.{
                        .posix_memalign = std.c.posix_memalign,
                        .dlopen = std.c.dlopen,
                        .dlclose = std.c.dlclose,
                        .dlsym = std.c.dlsym,
                        .dlerror = std.c.dlerror,
                    }) catch @panic("Failed to add posix symbols");
                }

                mac.inject(state);
            }
        };

        pub fn handleCompilationError(this_: ?*CompileC, message: ?[*:0]const u8) callconv(.C) void {
            const this = this_ orelse return;
            var msg = std.mem.span(message orelse "");
            if (msg.len == 0) return;

            var offset: usize = 0;
            // the message we get from TCC sometimes has garbage in it
            // i think because we're doing in-memory compilation
            while (offset < msg.len) : (offset += 1) {
                if (msg[offset] > 0x20 and msg[offset] < 0x7f) break;
            }
            msg = msg[offset..];

            this.deferred_errors.append(bun.default_allocator, bun.default_allocator.dupe(u8, msg) catch bun.outOfMemory()) catch bun.outOfMemory();
        }

        const DeferredError = error{DeferredErrors};

        inline fn hasDeferredErrors(this: *CompileC) bool {
            return this.deferred_errors.items.len > 0;
        }

        /// Returns DeferredError if any errors from tinycc were registered
        /// via `handleCompilationError`
        inline fn errorCheck(this: *CompileC) DeferredError!void {
            if (this.deferred_errors.items.len > 0) {
                return error.DeferredErrors;
            }
        }

        pub const default_tcc_options: [:0]const u8 = "-std=c11 -Wl,--export-all-symbols -g -O2";

        var cached_default_system_include_dir: [:0]const u8 = "";
        var cached_default_system_library_dir: [:0]const u8 = "";
        var cached_default_system_include_dir_once = std.once(getSystemRootDirOnce);
        fn getSystemRootDirOnce() void {
            if (Environment.isMac) {
                var which_buf: [bun.MAX_PATH_BYTES]u8 = undefined;

                var process = bun.spawnSync(&.{
                    .stdout = .buffer,
                    .stdin = .ignore,
                    .stderr = .ignore,
                    .argv = &.{
                        bun.which(&which_buf, bun.sliceTo(std.c.getenv("PATH") orelse "", 0), Fs.FileSystem.instance.top_level_dir, "xcrun") orelse "/usr/bin/xcrun",
                        "-sdk",
                        "macosx",
                        "-show-sdk-path",
                    },
                    // ?[*:null]?[*:0]const u8
                    //  [*:null]?[*:0]u8
                    .envp = @ptrCast(std.c.environ),
                }) catch return;
                if (process == .result) {
                    defer process.result.deinit();
                    if (process.result.isOK()) {
                        const stdout = process.result.stdout.items;
                        if (stdout.len > 0) {
                            cached_default_system_include_dir = bun.default_allocator.dupeZ(u8, strings.trim(stdout, "\n\r")) catch return;
                        }
                    }
                }
            } else if (Environment.isLinux) {
                // On Debian/Ubuntu, the lib and include paths are suffixed with {arch}-linux-gnu
                // e.g. x86_64-linux-gnu or aarch64-linux-gnu
                // On Alpine and RHEL-based distros, the paths are not suffixed

                if (Environment.isX64) {
                    if (bun.sys.directoryExistsAt(std.fs.cwd(), "/usr/include/x86_64-linux-gnu").isTrue()) {
                        cached_default_system_include_dir = "/usr/include/x86_64-linux-gnu";
                    } else if (bun.sys.directoryExistsAt(std.fs.cwd(), "/usr/include").isTrue()) {
                        cached_default_system_include_dir = "/usr/include";
                    }

                    if (bun.sys.directoryExistsAt(std.fs.cwd(), "/usr/lib/x86_64-linux-gnu").isTrue()) {
                        cached_default_system_library_dir = "/usr/lib/x86_64-linux-gnu";
                    } else if (bun.sys.directoryExistsAt(std.fs.cwd(), "/usr/lib64").isTrue()) {
                        cached_default_system_library_dir = "/usr/lib64";
                    }
                } else if (Environment.isAarch64) {
                    if (bun.sys.directoryExistsAt(std.fs.cwd(), "/usr/include/aarch64-linux-gnu").isTrue()) {
                        cached_default_system_include_dir = "/usr/include/aarch64-linux-gnu";
                    } else if (bun.sys.directoryExistsAt(std.fs.cwd(), "/usr/include").isTrue()) {
                        cached_default_system_include_dir = "/usr/include";
                    }

                    if (bun.sys.directoryExistsAt(std.fs.cwd(), "/usr/lib/aarch64-linux-gnu").isTrue()) {
                        cached_default_system_library_dir = "/usr/lib/aarch64-linux-gnu";
                    } else if (bun.sys.directoryExistsAt(std.fs.cwd(), "/usr/lib64").isTrue()) {
                        cached_default_system_library_dir = "/usr/lib64";
                    }
                }
            }
        }

        fn getSystemIncludeDir() ?[:0]const u8 {
            cached_default_system_include_dir_once.call();
            if (cached_default_system_include_dir.len == 0) return null;
            return cached_default_system_include_dir;
        }

        fn getSystemLibraryDir() ?[:0]const u8 {
            cached_default_system_include_dir_once.call();
            if (cached_default_system_library_dir.len == 0) return null;
            return cached_default_system_library_dir;
        }

        pub fn compile(this: *CompileC, globalThis: *JSGlobalObject) !struct { *TCC.State, []u8 } {
            const compile_options: [:0]const u8 = if (this.flags.len > 0)
                this.flags
            else if (bun.getenvZ("BUN_TCC_OPTIONS")) |tcc_options|
                @ptrCast(tcc_options)
            else
                default_tcc_options;

            // TODO: correctly handle invalid user-provided options
            const state = TCC.State.init(CompileC, .{
                .options = compile_options,
                .err = .{ .ctx = this, .handler = &handleCompilationError },
            }, true) catch |e| switch (e) {
                error.OutOfMemory => return error.OutOfMemory,
                else => {
                    bun.debugAssert(this.hasDeferredErrors());
                    return error.DeferredErrors;
                },
            };

            var pathbuf: [bun.MAX_PATH_BYTES]u8 = undefined;

            if (CompilerRT.dir()) |compiler_rt_dir| {
                state.addSysIncludePath(compiler_rt_dir) catch {
                    debug("TinyCC failed to add sysinclude path", .{});
                };
            }

            if (Environment.isMac) {
                add_system_include_dir: {
                    const dirs_to_try = [_][]const u8{
                        bun.getenvZ("SDKROOT") orelse "",
                        getSystemIncludeDir() orelse "",
                    };

                    for (dirs_to_try) |sdkroot| {
                        if (sdkroot.len > 0) {
                            const include_dir = bun.path.joinAbsStringBufZ(sdkroot, &pathbuf, &.{ "usr", "include" }, .auto);
                            state.addSysIncludePath(include_dir) catch return globalThis.throw("TinyCC failed to add sysinclude path", .{});

                            const lib_dir = bun.path.joinAbsStringBufZ(sdkroot, &pathbuf, &.{ "usr", "lib" }, .auto);
                            state.addLibraryPath(lib_dir) catch return globalThis.throw("TinyCC failed to add library path", .{});

                            break :add_system_include_dir;
                        }
                    }
                }

                if (Environment.isAarch64) {
                    if (bun.sys.directoryExistsAt(std.fs.cwd(), "/opt/homebrew/include").isTrue()) {
                        state.addSysIncludePath("/opt/homebrew/include") catch {
                            debug("TinyCC failed to add library path", .{});
                        };
                    }

                    if (bun.sys.directoryExistsAt(std.fs.cwd(), "/opt/homebrew/lib").isTrue()) {
                        state.addLibraryPath("/opt/homebrew/lib") catch {
                            debug("TinyCC failed to add library path", .{});
                        };
                    }
                }
            } else if (Environment.isLinux) {
                if (getSystemIncludeDir()) |include_dir| {
                    state.addSysIncludePath(include_dir) catch {
                        debug("TinyCC failed to add sysinclude path", .{});
                    };
                }

                if (getSystemLibraryDir()) |library_dir| {
                    state.addLibraryPath(library_dir) catch {
                        debug("TinyCC failed to add library path", .{});
                    };
                }
            }

            if (Environment.isPosix) {
                if (bun.sys.directoryExistsAt(std.fs.cwd(), "/usr/local/include").isTrue()) {
                    state.addSysIncludePath("/usr/local/include") catch {
                        debug("TinyCC failed to add sysinclude path", .{});
                    };
                }

                if (bun.sys.directoryExistsAt(std.fs.cwd(), "/usr/local/lib").isTrue()) {
                    state.addLibraryPath("/usr/local/lib") catch {
                        debug("TinyCC failed to add library path", .{});
                    };
                }
            }

            try this.errorCheck();

            for (this.include_dirs.items) |include_dir| {
                state.addSysIncludePath(include_dir) catch {
                    bun.debugAssert(this.hasDeferredErrors());
                    return error.DeferredErrors;
                };
            }

            try this.errorCheck();

            CompilerRT.define(state);

            try this.errorCheck();

            for (this.symbols.map.values()) |*symbol| {
                if (symbol.needsNapiEnv()) {
<<<<<<< HEAD
                    _ = TCC.tcc_add_symbol(state, "Bun__thisFFIModuleNapiEnv", globalThis.makeNapiEnvForFFI());
=======
                    state.addSymbol("Bun__thisFFIModuleNapiEnv", globalThis) catch return error.DeferredErrors;
>>>>>>> 943dc53a
                    break;
                }
            }

            for (this.define.items) |define| {
                state.defineSymbol(define[0], define[1]);
                try this.errorCheck();
            }

            this.source.add(state, &this.current_file_for_errors) catch {
                if (this.deferred_errors.items.len > 0) {
                    return error.DeferredErrors;
                } else {
                    if (!globalThis.hasException()) {
                        return globalThis.throw("TinyCC failed to compile", .{});
                    }
                    return error.JSError;
                }
            };

            CompilerRT.inject(state);
            stdarg.inject(state);

            try this.errorCheck();

            for (this.library_dirs.items) |library_dir| {
                // register all, even if some fail. Only fail after all have been registered.
                state.addLibraryPath(library_dir) catch {
                    debug("TinyCC failed to add library path", .{});
                };
            }
            try this.errorCheck();

            for (this.libraries.items) |library| {
                // register all, even if some fail.
                state.addLibrary(library) catch {};
            }
            try this.errorCheck();

            const relocation_size = state.relocate(null) catch {
                bun.debugAssert(this.hasDeferredErrors());
                return error.DeferredErrors;
            };

            const bytes: []u8 = try bun.default_allocator.alloc(u8, @as(usize, @intCast(relocation_size)));
            // We cannot free these bytes, evidently.

            _ = dangerouslyRunWithoutJitProtections(TCC.Error!usize, TCC.State.relocate, .{ state, bytes.ptr }) catch return error.DeferredErrors;

            // if errors got added, we would have returned in the relocation catch.
            bun.debugAssert(this.deferred_errors.items.len == 0);

            for (this.symbols.map.keys(), this.symbols.map.values()) |symbol, *function| {
                // FIXME: why are we duping here? can we at least use a stack
                // fallback allocator?
                const duped = bun.default_allocator.dupeZ(u8, symbol) catch bun.outOfMemory();
                defer bun.default_allocator.free(duped);
                function.symbol_from_dynamic_library = state.getSymbol(duped) orelse {
                    return globalThis.throw("{} is missing from {s}. Was it included in the source code?", .{ bun.fmt.quote(symbol), this.source.first() });
                };
            }

            try this.errorCheck();

            return .{ state, bytes };
        }

        pub fn deinit(this: *CompileC) void {
            this.symbols.deinit();

            this.libraries.deinit();
            this.library_dirs.deinit();
            this.include_dirs.deinit();

            for (this.deferred_errors.items) |deferred_error| {
                bun.default_allocator.free(deferred_error);
            }
            this.deferred_errors.clearAndFree(bun.default_allocator);

            for (this.define.items) |define| {
                bun.default_allocator.free(define[0]);
                if (define[1].len > 0) bun.default_allocator.free(define[1]);
            }
            this.define.clearAndFree(bun.default_allocator);

            this.source.deinit(bun.default_allocator);
            if (this.flags.len > 0) bun.default_allocator.free(this.flags);
            this.flags = "";
        }
    };
    const SymbolsMap = struct {
        map: bun.StringArrayHashMapUnmanaged(Function) = .{},
        pub fn deinit(this: *SymbolsMap) void {
            for (this.map.keys()) |key| {
                bun.default_allocator.free(@constCast(key));
            }
            this.map.clearAndFree(bun.default_allocator);
        }
    };

    const StringArray = struct {
        items: []const [:0]const u8 = &.{},
        pub fn deinit(this: *StringArray) void {
            for (this.items) |item| {
                // Attempting to free an empty null-terminated slice will crash if it was a default value
                bun.debugAssert(item.len > 0);

                bun.default_allocator.free(@constCast(item));
            }

            if (this.items.len > 0)
                bun.default_allocator.free(this.items);
        }

        pub fn fromJSArray(globalThis: *JSC.JSGlobalObject, value: JSC.JSValue, comptime property: []const u8) bun.JSError!StringArray {
            var iter = value.arrayIterator(globalThis);
            var items = std.ArrayList([:0]const u8).init(bun.default_allocator);

            while (iter.next()) |val| {
                if (!val.isString()) {
                    for (items.items) |item| {
                        bun.default_allocator.free(@constCast(item));
                    }
                    items.deinit();
                    return globalThis.throwInvalidArgumentTypeValue(property, "array of strings", val);
                }
                const str = try val.getZigString(globalThis);
                if (str.isEmpty()) continue;
                items.append(str.toOwnedSliceZ(bun.default_allocator) catch bun.outOfMemory()) catch bun.outOfMemory();
            }

            return .{ .items = items.items };
        }

        pub fn fromJSString(globalThis: *JSC.JSGlobalObject, value: JSC.JSValue, comptime property: []const u8) bun.JSError!StringArray {
            if (value == .undefined) return .{};
            if (!value.isString()) {
                return globalThis.throwInvalidArgumentTypeValue(property, "array of strings", value);
            }
            const str = try value.getZigString(globalThis);
            if (str.isEmpty()) return .{};
            var items = std.ArrayList([:0]const u8).init(bun.default_allocator);
            items.append(str.toOwnedSliceZ(bun.default_allocator) catch bun.outOfMemory()) catch bun.outOfMemory();
            return .{ .items = items.items };
        }

        pub fn fromJS(globalThis: *JSC.JSGlobalObject, value: JSC.JSValue, comptime property: []const u8) bun.JSError!StringArray {
            if (value.isArray()) {
                return fromJSArray(globalThis, value, property);
            }
            return fromJSString(globalThis, value, property);
        }
    };

    pub fn Bun__FFI__cc(globalThis: *JSC.JSGlobalObject, callframe: *JSC.CallFrame) bun.JSError!JSC.JSValue {
        const arguments = callframe.arguments_old(1).slice();
        if (arguments.len == 0 or !arguments[0].isObject()) {
            return globalThis.throwInvalidArguments("Expected object", .{});
        }

        // Step 1. compile the user's code

        const object = arguments[0];

        var compile_c = CompileC{};
        defer {
            if (globalThis.hasException()) {
                compile_c.deinit();
            }
        }

        const symbols_object = object.getOwn(globalThis, "symbols") orelse .undefined;
        if (!globalThis.hasException() and (symbols_object == .zero or !symbols_object.isObject())) {
            return globalThis.throwInvalidArgumentTypeValue("symbols", "object", symbols_object);
        }

        if (globalThis.hasException()) {
            return error.JSError;
        }

        if (try generateSymbols(globalThis, &compile_c.symbols.map, symbols_object)) |val| {
            if (val != .zero and !globalThis.hasException())
                return globalThis.throwValue(val);
            return error.JSError;
        }

        if (compile_c.symbols.map.count() == 0) {
            return globalThis.throw("Expected at least one exported symbol", .{});
        }

        if (object.getOwn(globalThis, "library")) |library_value| {
            compile_c.libraries = try StringArray.fromJS(globalThis, library_value, "library");
        }

        if (globalThis.hasException()) {
            return error.JSError;
        }

        if (try object.getTruthy(globalThis, "flags")) |flags_value| {
            if (flags_value.isArray()) {
                var iter = flags_value.arrayIterator(globalThis);

                var flags = std.ArrayList(u8).init(bun.default_allocator);
                defer flags.deinit();
                flags.appendSlice(CompileC.default_tcc_options) catch bun.outOfMemory();

                while (iter.next()) |value| {
                    if (!value.isString()) {
                        return globalThis.throwInvalidArgumentTypeValue("flags", "array of strings", value);
                    }
                    const slice = try value.toSlice(globalThis, bun.default_allocator);
                    if (slice.len == 0) continue;
                    defer slice.deinit();
                    flags.append(' ') catch bun.outOfMemory();
                    flags.appendSlice(slice.slice()) catch bun.outOfMemory();
                }
                flags.append(0) catch bun.outOfMemory();
                compile_c.flags = flags.items[0 .. flags.items.len - 1 :0];
                flags = std.ArrayList(u8).init(bun.default_allocator);
            } else {
                if (!flags_value.isString()) {
                    return globalThis.throwInvalidArgumentTypeValue("flags", "string", flags_value);
                }

                const str = try flags_value.getZigString(globalThis);
                if (!str.isEmpty()) {
                    compile_c.flags = str.toOwnedSliceZ(bun.default_allocator) catch bun.outOfMemory();
                }
            }
        }

        if (globalThis.hasException()) {
            return error.JSError;
        }

        if (try object.getTruthy(globalThis, "define")) |define_value| {
            if (define_value.isObject()) {
                const Iter = JSC.JSPropertyIterator(.{ .include_value = true, .skip_empty_name = true });
                var iter = try Iter.init(globalThis, define_value);
                defer iter.deinit();
                while (try iter.next()) |entry| {
                    const key = entry.toOwnedSliceZ(bun.default_allocator) catch bun.outOfMemory();
                    var owned_value: [:0]const u8 = "";
                    if (iter.value != .zero and iter.value != .undefined) {
                        if (iter.value.isString()) {
                            const value = try iter.value.getZigString(globalThis);
                            if (value.len > 0) {
                                owned_value = value.toOwnedSliceZ(bun.default_allocator) catch bun.outOfMemory();
                            }
                        }
                    }
                    if (globalThis.hasException()) {
                        bun.default_allocator.free(key);
                        return error.JSError;
                    }

                    compile_c.define.append(bun.default_allocator, .{ key, owned_value }) catch bun.outOfMemory();
                }
            }
        }

        if (globalThis.hasException()) {
            return error.JSError;
        }

        if (try object.getTruthy(globalThis, "include")) |include_value| {
            compile_c.include_dirs = try StringArray.fromJS(globalThis, include_value, "include");
        }

        if (globalThis.hasException()) {
            return error.JSError;
        }

        if (object.getOwn(globalThis, "source")) |source_value| {
            if (source_value.isArray()) {
                compile_c.source = .{ .files = .{} };
                var iter = source_value.arrayIterator(globalThis);
                while (iter.next()) |value| {
                    if (!value.isString()) {
                        return globalThis.throwInvalidArgumentTypeValue("source", "array of strings", value);
                    }
                    try compile_c.source.files.append(bun.default_allocator, try (try value.getZigString(globalThis)).toOwnedSliceZ(bun.default_allocator));
                }
            } else if (!source_value.isString()) {
                return globalThis.throwInvalidArgumentTypeValue("source", "string", source_value);
            } else {
                const source_path = try (try source_value.getZigString(globalThis)).toOwnedSliceZ(bun.default_allocator);
                compile_c.source.file = source_path;
            }
        }

        if (globalThis.hasException()) {
            return error.JSError;
        }

        // Now we compile the code with tinycc.
        var tcc_state: ?*TCC.State, var bytes_to_free_on_error = compile_c.compile(globalThis) catch |err| {
            switch (err) {
                error.DeferredErrors => {
                    var combined = std.ArrayList(u8).init(bun.default_allocator);
                    defer combined.deinit();
                    var writer = combined.writer();
                    writer.print("{d} errors while compiling {s}\n", .{ compile_c.deferred_errors.items.len, if (compile_c.current_file_for_errors.len > 0) compile_c.current_file_for_errors else compile_c.source.first() }) catch bun.outOfMemory();

                    for (compile_c.deferred_errors.items) |deferred_error| {
                        writer.print("{s}\n", .{deferred_error}) catch bun.outOfMemory();
                    }

                    return globalThis.throw("{s}", .{combined.items});
                },
                error.JSError => |e| return e,
                error.OutOfMemory => |e| return e,
            }
        };
        defer {
            if (tcc_state) |state| state.deinit();

            // TODO: upgrade tinycc because they improved the way memory management works for this
            // we are unable to free memory safely in certain cases here.
        }

        const napi_env = makeNapiEnvIfNeeded(compile_c.symbols.map.values(), globalThis);

        var obj = JSC.JSValue.createEmptyObject(globalThis, compile_c.symbols.map.count());
        for (compile_c.symbols.map.values()) |*function| {
            const function_name = function.base_name.?;
            const allocator = bun.default_allocator;

            function.compile(allocator, napi_env) catch |err| {
                if (!globalThis.hasException()) {
                    const ret = JSC.toInvalidArguments("{s} when translating symbol \"{s}\"", .{
                        @errorName(err),
                        function_name,
                    }, globalThis);
                    return globalThis.throwValue(ret);
                }
                return error.JSError;
            };
            switch (function.step) {
                .failed => |err| {
                    const res = ZigString.init(err.msg).toErrorInstance(globalThis);
                    return globalThis.throwValue(res);
                },
                .pending => {
                    return globalThis.throw("Failed to compile (nothing happend!)", .{});
                },
                .compiled => |*compiled| {
                    const str = ZigString.init(bun.asByteSlice(function_name));
                    const cb = JSC.NewRuntimeFunction(
                        globalThis,
                        &str,
                        @as(u32, @intCast(function.arg_types.items.len)),
                        bun.cast(JSC.JSHostFunctionPtr, compiled.ptr),
                        false,
                        true,
                        function.symbol_from_dynamic_library,
                    );
                    compiled.js_function = cb;
                    obj.put(globalThis, &str, cb);
                },
            }
        }

        // TODO: pub usingnamespace bun.New(FFI)
        var lib = bun.default_allocator.create(FFI) catch bun.outOfMemory();
        lib.* = .{
            .dylib = null,
            .shared_state = tcc_state,
            .functions = compile_c.symbols.map,
            .relocated_bytes_to_free = bytes_to_free_on_error,
        };
        tcc_state = null;
        bytes_to_free_on_error = "";
        compile_c.symbols = .{};

        const js_object = lib.toJS(globalThis);
        JSC.Codegen.JSFFI.symbolsValueSetCached(js_object, globalThis, obj);
        return js_object;
    }

    pub fn closeCallback(globalThis: *JSGlobalObject, ctx: JSValue) JSValue {
        var function = ctx.asPtr(Function);
        function.deinit(globalThis, bun.default_allocator);
        return JSValue.jsUndefined();
    }

    pub fn callback(globalThis: *JSGlobalObject, interface: JSC.JSValue, js_callback: JSC.JSValue) JSValue {
        JSC.markBinding(@src());
        if (!interface.isObject()) {
            return JSC.toInvalidArguments("Expected object", .{}, globalThis);
        }

        if (js_callback.isEmptyOrUndefinedOrNull() or !js_callback.isCallable(globalThis.vm())) {
            return JSC.toInvalidArguments("Expected callback function", .{}, globalThis);
        }

        const allocator = VirtualMachine.get().allocator;
        var function: Function = .{};
        var func = &function;

        if (generateSymbolForFunction(globalThis, allocator, interface, func) catch ZigString.init("Out of memory").toErrorInstance(globalThis)) |val| {
            return val;
        }

        // TODO: WeakRefHandle that automatically frees it?
        func.base_name = "";
        js_callback.ensureStillAlive();

        func.compileCallback(allocator, globalThis, js_callback, func.threadsafe) catch return ZigString.init("Out of memory").toErrorInstance(globalThis);
        switch (func.step) {
            .failed => |err| {
                const message = ZigString.init(err.msg).toErrorInstance(globalThis);

                func.deinit(globalThis, allocator);

                return message;
            },
            .pending => {
                func.deinit(globalThis, allocator);
                return ZigString.init("Failed to compile, but not sure why. Please report this bug").toErrorInstance(globalThis);
            },
            .compiled => {
                const function_ = bun.default_allocator.create(Function) catch unreachable;
                function_.* = func.*;
                return JSValue.createObject2(
                    globalThis,
                    ZigString.static("ptr"),
                    ZigString.static("ctx"),
                    JSC.JSValue.fromPtrAddress(@intFromPtr(function_.step.compiled.ptr)),
                    JSC.JSValue.fromPtrAddress(@intFromPtr(function_)),
                );
            },
        }
    }

    pub fn close(
        this: *FFI,
        globalThis: *JSC.JSGlobalObject,
        _: *JSC.CallFrame,
    ) bun.JSError!JSValue {
        JSC.markBinding(@src());
        if (this.closed) {
            return .undefined;
        }
        this.closed = true;
        if (this.dylib) |*dylib| {
            dylib.close();
            this.dylib = null;
        }

        if (this.shared_state) |state| {
            this.shared_state = null;
            state.deinit();
        }

        const allocator = VirtualMachine.get().allocator;

        for (this.functions.values()) |*val| {
            val.deinit(globalThis, allocator);
        }
        this.functions.deinit(allocator);

        // NOTE: `relocated_bytes_to_free` points to a memory region that was
        // relocated by tinycc. Attempts to free it will cause a bus error,
        // even if jit protections are disabled.
        // if (this.relocated_bytes_to_free) |relocated_bytes_to_free| {
        //     this.relocated_bytes_to_free = null;
        //     bun.default_allocator.free(relocated_bytes_to_free);
        // }

        return .undefined;
    }

    pub fn printCallback(global: *JSGlobalObject, object: JSC.JSValue) JSValue {
        JSC.markBinding(@src());
        const allocator = VirtualMachine.get().allocator;

        if (object.isEmptyOrUndefinedOrNull() or !object.isObject()) {
            return JSC.toInvalidArguments("Expected an object", .{}, global);
        }

        var function: Function = .{};
        if (generateSymbolForFunction(global, allocator, object, &function) catch ZigString.init("Out of memory").toErrorInstance(global)) |val| {
            return val;
        }

        var arraylist = std.ArrayList(u8).init(allocator);
        defer arraylist.deinit();
        var writer = arraylist.writer();

        function.base_name = "my_callback_function";

        function.printCallbackSourceCode(null, null, &writer) catch {
            return ZigString.init("Error while printing code").toErrorInstance(global);
        };
        return ZigString.init(arraylist.items).toJS(global);
    }

    pub fn print(global: *JSGlobalObject, object: JSC.JSValue, is_callback_val: ?JSC.JSValue) JSValue {
        const allocator = VirtualMachine.get().allocator;
        if (is_callback_val) |is_callback| {
            if (is_callback.toBoolean()) {
                return printCallback(global, object);
            }
        }

        if (object.isEmptyOrUndefinedOrNull() or !object.isObject()) {
            return JSC.toInvalidArguments("Expected an options object with symbol names", .{}, global);
        }

        var symbols = bun.StringArrayHashMapUnmanaged(Function){};
        if (generateSymbols(global, &symbols, object) catch JSC.JSValue.zero) |val| {
            // an error while validating symbols
            for (symbols.keys()) |key| {
                allocator.free(@constCast(key));
            }
            symbols.clearAndFree(allocator);
            return val;
        }
        JSC.markBinding(@src());
        var strs = std.ArrayList(bun.String).initCapacity(allocator, symbols.count()) catch bun.outOfMemory();
        defer {
            for (strs.items) |str| {
                str.deref();
            }
            strs.deinit();
        }
        for (symbols.values()) |*function| {
            var arraylist = std.ArrayList(u8).init(allocator);
            var writer = arraylist.writer();
            function.printSourceCode(&writer) catch {
                // an error while generating source code
                for (symbols.keys()) |key| {
                    allocator.free(@constCast(key));
                }
                for (symbols.values()) |*function_| {
                    function_.arg_types.deinit(allocator);
                }

                symbols.clearAndFree(allocator);
                return ZigString.init("Error while printing code").toErrorInstance(global);
            };
            strs.appendAssumeCapacity(bun.String.createUTF8(arraylist.items));
        }

        const ret = bun.String.toJSArray(global, strs.items);

        for (symbols.keys()) |key| {
            allocator.free(@constCast(key));
        }
        for (symbols.values()) |*function_| {
            function_.arg_types.deinit(allocator);
            if (function_.step == .compiled) {
                allocator.free(function_.step.compiled.buf);
            }
        }
        symbols.clearAndFree(allocator);

        return ret;
    }

    // pub fn dlcompile(global: *JSGlobalObject, object: JSC.JSValue) JSValue {
    //     const allocator = VirtualMachine.get().allocator;

    //     if (object.isEmptyOrUndefinedOrNull() or !object.isObject()) {
    //         return JSC.toInvalidArguments("Expected an options object with symbol names", .{}, global);
    //     }

    //     var symbols = bun.StringArrayHashMapUnmanaged(Function){};
    //     if (generateSymbols(global, &symbols, object) catch JSC.JSValue.zero) |val| {
    //         // an error while validating symbols
    //         for (symbols.keys()) |key| {
    //             allocator.free(@constCast(key));
    //         }
    //         symbols.clearAndFree(allocator);
    //         return val;
    //     }

    // }

    pub fn open(global: *JSGlobalObject, name_str: ZigString, object: JSC.JSValue) JSC.JSValue {
        JSC.markBinding(@src());
        const vm = VirtualMachine.get();
        const allocator = bun.default_allocator;
        var name_slice = name_str.toSlice(allocator);
        defer name_slice.deinit();

        if (object.isEmptyOrUndefinedOrNull() or !object.isObject()) {
            return JSC.toInvalidArguments("Expected an options object with symbol names", .{}, global);
        }

        var filepath_buf: bun.PathBuffer = undefined;
        const name = brk: {
            if (JSC.ModuleLoader.resolveEmbeddedFile(
                vm,
                name_slice.slice(),
                switch (Environment.os) {
                    .linux => "so",
                    .mac => "dylib",
                    .windows => "dll",
                    else => @compileError("TODO"),
                },
            )) |resolved| {
                @memcpy(filepath_buf[0..resolved.len], resolved);
                filepath_buf[resolved.len] = 0;
                break :brk filepath_buf[0..resolved.len];
            }

            break :brk name_slice.slice();
        };

        if (name.len == 0) {
            return JSC.toInvalidArguments("Invalid library name", .{}, global);
        }

        var symbols = bun.StringArrayHashMapUnmanaged(Function){};
        if (generateSymbols(global, &symbols, object) catch JSC.JSValue.zero) |val| {
            // an error while validating symbols
            for (symbols.keys()) |key| {
                allocator.free(@constCast(key));
            }
            symbols.clearAndFree(allocator);
            return val;
        }
        if (symbols.count() == 0) {
            return JSC.toInvalidArguments("Expected at least one symbol", .{}, global);
        }

        var dylib: std.DynLib = brk: {
            // First try using the name directly
            break :brk std.DynLib.open(name) catch {
                const backup_name = Fs.FileSystem.instance.abs(&[1]string{name});
                // if that fails, try resolving the filepath relative to the current working directory
                break :brk std.DynLib.open(backup_name) catch {
                    // Then, if that fails, report an error.
                    const system_error = JSC.SystemError{
                        .code = bun.String.createUTF8(@tagName(.ERR_DLOPEN_FAILED)),
                        .message = bun.String.createUTF8("Failed to open library. This is usually caused by a missing library or an invalid library path."),
                        .syscall = bun.String.createUTF8("dlopen"),
                    };
                    return system_error.toErrorInstance(global);
                };
            };
        };

        var size = symbols.values().len;
        if (size >= 63) {
            size = 0;
        }
        var obj = JSC.JSValue.createEmptyObject(global, size);
        obj.protect();
        defer obj.unprotect();

        const napi_env = makeNapiEnvIfNeeded(symbols.values(), global);

        for (symbols.values()) |*function| {
            const function_name = function.base_name.?;

            // optional if the user passed "ptr"
            if (function.symbol_from_dynamic_library == null) {
                const resolved_symbol = dylib.lookup(*anyopaque, function_name) orelse {
                    const ret = JSC.toInvalidArguments("Symbol \"{s}\" not found in \"{s}\"", .{ bun.asByteSlice(function_name), name }, global);
                    for (symbols.values()) |*value| {
                        allocator.free(@constCast(bun.asByteSlice(value.base_name.?)));
                        value.arg_types.clearAndFree(allocator);
                    }
                    symbols.clearAndFree(allocator);
                    dylib.close();
                    return ret;
                };

                function.symbol_from_dynamic_library = resolved_symbol;
            }

            function.compile(allocator, napi_env) catch |err| {
                const ret = JSC.toInvalidArguments("{s} when compiling symbol \"{s}\" in \"{s}\"", .{
                    bun.asByteSlice(@errorName(err)),
                    bun.asByteSlice(function_name),
                    name,
                }, global);
                for (symbols.values()) |*value| {
                    allocator.free(@constCast(bun.asByteSlice(value.base_name.?)));
                    value.arg_types.clearAndFree(allocator);
                }
                symbols.clearAndFree(allocator);
                dylib.close();
                return ret;
            };
            switch (function.step) {
                .failed => |err| {
                    for (symbols.values()) |*value| {
                        allocator.free(@constCast(bun.asByteSlice(value.base_name.?)));
                        value.arg_types.clearAndFree(allocator);
                    }

                    const res = ZigString.init(err.msg).toErrorInstance(global);
                    function.deinit(global, allocator);
                    symbols.clearAndFree(allocator);
                    dylib.close();
                    return res;
                },
                .pending => {
                    for (symbols.values()) |*value| {
                        allocator.free(@constCast(bun.asByteSlice(value.base_name.?)));
                        value.arg_types.clearAndFree(allocator);
                    }
                    symbols.clearAndFree(allocator);
                    dylib.close();
                    return ZigString.init("Failed to compile (nothing happend!)").toErrorInstance(global);
                },
                .compiled => |*compiled| {
                    const str = ZigString.init(bun.asByteSlice(function_name));
                    const cb = JSC.NewRuntimeFunction(
                        global,
                        &str,
                        @as(u32, @intCast(function.arg_types.items.len)),
                        bun.cast(JSC.JSHostFunctionPtr, compiled.ptr),
                        false,
                        true,
                        function.symbol_from_dynamic_library,
                    );
                    compiled.js_function = cb;
                    obj.put(global, &str, cb);
                },
            }
        }

        var lib = allocator.create(FFI) catch unreachable;
        lib.* = .{
            .dylib = dylib,
            .functions = symbols,
        };

        const js_object = lib.toJS(global);
        JSC.Codegen.JSFFI.symbolsValueSetCached(js_object, global, obj);
        return js_object;
    }

    pub fn getSymbols(_: *FFI, _: *JSC.JSGlobalObject) JSC.JSValue {
        // This shouldn't be called. The cachedValue is what should be called.
        return .undefined;
    }

    pub fn linkSymbols(global: *JSGlobalObject, object: JSC.JSValue) JSC.JSValue {
        JSC.markBinding(@src());
        const allocator = VirtualMachine.get().allocator;

        if (object.isEmptyOrUndefinedOrNull() or !object.isObject()) {
            return JSC.toInvalidArguments("Expected an options object with symbol names", .{}, global);
        }

        var symbols = bun.StringArrayHashMapUnmanaged(Function){};
        if (generateSymbols(global, &symbols, object) catch JSC.JSValue.zero) |val| {
            // an error while validating symbols
            for (symbols.keys()) |key| {
                allocator.free(@constCast(key));
            }
            symbols.clearAndFree(allocator);
            return val;
        }
        if (symbols.count() == 0) {
            return JSC.toInvalidArguments("Expected at least one symbol", .{}, global);
        }

        var obj = JSValue.createEmptyObject(global, symbols.count());
        obj.ensureStillAlive();
        defer obj.ensureStillAlive();

        const napi_env = makeNapiEnvIfNeeded(symbols.values(), global);

        for (symbols.values()) |*function| {
            const function_name = function.base_name.?;

            if (function.symbol_from_dynamic_library == null) {
                const ret = JSC.toInvalidArguments("Symbol for \"{s}\" not found", .{bun.asByteSlice(function_name)}, global);
                for (symbols.values()) |*value| {
                    allocator.free(@constCast(bun.asByteSlice(value.base_name.?)));
                    value.arg_types.clearAndFree(allocator);
                }
                symbols.clearAndFree(allocator);
                return ret;
            }

            function.compile(allocator, napi_env) catch |err| {
                const ret = JSC.toInvalidArguments("{s} when compiling symbol \"{s}\"", .{
                    bun.asByteSlice(@errorName(err)),
                    bun.asByteSlice(function_name),
                }, global);
                for (symbols.values()) |*value| {
                    allocator.free(@constCast(bun.asByteSlice(value.base_name.?)));
                    value.arg_types.clearAndFree(allocator);
                }
                symbols.clearAndFree(allocator);
                return ret;
            };
            switch (function.step) {
                .failed => |err| {
                    for (symbols.values()) |*value| {
                        allocator.free(@constCast(bun.asByteSlice(value.base_name.?)));
                        value.arg_types.clearAndFree(allocator);
                    }

                    const res = ZigString.init(err.msg).toErrorInstance(global);
                    function.deinit(global, allocator);
                    symbols.clearAndFree(allocator);
                    return res;
                },
                .pending => {
                    for (symbols.values()) |*value| {
                        allocator.free(@constCast(bun.asByteSlice(value.base_name.?)));
                        value.arg_types.clearAndFree(allocator);
                    }
                    symbols.clearAndFree(allocator);
                    return ZigString.static("Failed to compile (nothing happend!)").toErrorInstance(global);
                },
                .compiled => |*compiled| {
                    const name = &ZigString.init(bun.asByteSlice(function_name));

                    const cb = JSC.NewRuntimeFunction(
                        global,
                        name,
                        @as(u32, @intCast(function.arg_types.items.len)),
                        bun.cast(JSC.JSHostFunctionPtr, compiled.ptr),
                        false,
                        true,
                        function.symbol_from_dynamic_library,
                    );
                    compiled.js_function = cb;

                    obj.put(global, name, cb);
                },
            }
        }

        var lib = allocator.create(FFI) catch unreachable;
        lib.* = .{
            .dylib = null,
            .functions = symbols,
        };

        const js_object = lib.toJS(global);
        JSC.Codegen.JSFFI.symbolsValueSetCached(js_object, global, obj);
        return js_object;
    }
    pub fn generateSymbolForFunction(global: *JSGlobalObject, allocator: std.mem.Allocator, value: JSC.JSValue, function: *Function) bun.JSError!?JSValue {
        JSC.markBinding(@src());

        var abi_types = std.ArrayListUnmanaged(ABIType){};

        if (value.getOwn(global, "args")) |args| {
            if (args.isEmptyOrUndefinedOrNull() or !args.jsType().isArray()) {
                return ZigString.static("Expected an object with \"args\" as an array").toErrorInstance(global);
            }

            var array = args.arrayIterator(global);

            try abi_types.ensureTotalCapacityPrecise(allocator, array.len);
            while (array.next()) |val| {
                if (val.isEmptyOrUndefinedOrNull()) {
                    abi_types.clearAndFree(allocator);
                    return ZigString.static("param must be a string (type name) or number").toErrorInstance(global);
                }

                if (val.isAnyInt()) {
                    const int = val.to(i32);
                    switch (int) {
                        0...ABIType.max => {
                            abi_types.appendAssumeCapacity(@as(ABIType, @enumFromInt(int)));
                            continue;
                        },
                        else => {
                            abi_types.clearAndFree(allocator);
                            return ZigString.static("invalid ABI type").toErrorInstance(global);
                        },
                    }
                }

                if (!val.jsType().isStringLike()) {
                    abi_types.clearAndFree(allocator);
                    return ZigString.static("param must be a string (type name) or number").toErrorInstance(global);
                }

                var type_name = try val.toSlice(global, allocator);
                defer type_name.deinit();
                abi_types.appendAssumeCapacity(ABIType.label.get(type_name.slice()) orelse {
                    abi_types.clearAndFree(allocator);
                    return JSC.toTypeError(.ERR_INVALID_ARG_VALUE, "Unknown type {s}", .{type_name.slice()}, global);
                });
            }
        }
        // var function
        var return_type = ABIType.void;

        var threadsafe = false;

        if (try value.getTruthy(global, "threadsafe")) |threadsafe_value| {
            threadsafe = threadsafe_value.toBoolean();
        }

        if (try value.getTruthy(global, "returns")) |ret_value| brk: {
            if (ret_value.isAnyInt()) {
                const int = ret_value.toInt32();
                switch (int) {
                    0...ABIType.max => {
                        return_type = @as(ABIType, @enumFromInt(int));
                        break :brk;
                    },
                    else => {
                        abi_types.clearAndFree(allocator);
                        return ZigString.static("invalid ABI type").toErrorInstance(global);
                    },
                }
            }

            var ret_slice = try ret_value.toSlice(global, allocator);
            defer ret_slice.deinit();
            return_type = ABIType.label.get(ret_slice.slice()) orelse {
                abi_types.clearAndFree(allocator);
                return JSC.toTypeError(.ERR_INVALID_ARG_VALUE, "Unknown return type {s}", .{ret_slice.slice()}, global);
            };
        }

        if (return_type == ABIType.napi_env) {
            abi_types.clearAndFree(allocator);
            return ZigString.static("Cannot return napi_env to JavaScript").toErrorInstance(global);
        }

        if (return_type == .buffer) {
            abi_types.clearAndFree(allocator);
            return ZigString.static("Cannot return a buffer to JavaScript (since byteLength and byteOffset are unknown)").toErrorInstance(global);
        }

        if (function.threadsafe and return_type != ABIType.void) {
            abi_types.clearAndFree(allocator);
            return ZigString.static("Threadsafe functions must return void").toErrorInstance(global);
        }

        function.* = Function{
            .base_name = null,
            .arg_types = abi_types,
            .return_type = return_type,
            .threadsafe = threadsafe,
        };

        if (try value.get(global, "ptr")) |ptr| {
            if (ptr.isNumber()) {
                const num = ptr.asPtrAddress();
                if (num > 0)
                    function.symbol_from_dynamic_library = @as(*anyopaque, @ptrFromInt(num));
            } else {
                const num = ptr.toUInt64NoTruncate();
                if (num > 0) {
                    function.symbol_from_dynamic_library = @as(*anyopaque, @ptrFromInt(num));
                }
            }
        }

        return null;
    }

    pub fn generateSymbols(global: *JSGlobalObject, symbols: *bun.StringArrayHashMapUnmanaged(Function), object: JSC.JSValue) bun.JSError!?JSValue {
        JSC.markBinding(@src());
        const allocator = VirtualMachine.get().allocator;

        var symbols_iter = try JSC.JSPropertyIterator(.{
            .skip_empty_name = true,

            .include_value = true,
        }).init(global, object);
        defer symbols_iter.deinit();

        try symbols.ensureTotalCapacity(allocator, symbols_iter.len);

        while (try symbols_iter.next()) |prop| {
            const value = symbols_iter.value;

            if (value.isEmptyOrUndefinedOrNull()) {
                return JSC.toTypeError(.ERR_INVALID_ARG_VALUE, "Expected an object for key \"{any}\"", .{prop}, global);
            }

            var function: Function = .{};
            if (try generateSymbolForFunction(global, allocator, value, &function)) |val| {
                return val;
            }
            function.base_name = try prop.toOwnedSliceZ(allocator);

            symbols.putAssumeCapacity(bun.asByteSlice(function.base_name.?), function);
        }

        return null;
    }

    pub const Function = struct {
        symbol_from_dynamic_library: ?*anyopaque = null,
        base_name: ?[:0]const u8 = null,
        state: ?*TCC.State = null,

        return_type: ABIType = ABIType.void,
        arg_types: std.ArrayListUnmanaged(ABIType) = .{},
        step: Step = Step{ .pending = {} },
        threadsafe: bool = false,

        pub var lib_dirZ: [*:0]const u8 = "";

        pub fn needsHandleScope(val: *const Function) bool {
            for (val.arg_types.items) |arg| {
                if (arg == ABIType.napi_env or arg == ABIType.napi_value) {
                    return true;
                }
            }
            return val.return_type == ABIType.napi_value;
        }

        extern "c" fn FFICallbackFunctionWrapper_destroy(*anyopaque) void;

        pub fn deinit(val: *Function, globalThis: *JSC.JSGlobalObject, allocator: std.mem.Allocator) void {
            JSC.markBinding(@src());

            if (val.base_name) |base_name| {
                if (bun.asByteSlice(base_name).len > 0) {
                    allocator.free(@constCast(bun.asByteSlice(base_name)));
                }
            }

            val.arg_types.clearAndFree(allocator);

            if (val.state) |state| {
                state.deinit();
                val.state = null;
            }

            if (val.step == .compiled) {
                // allocator.free(val.step.compiled.buf);
                if (val.step.compiled.js_function != .zero) {
                    _ = globalThis;
                    // _ = JSC.untrackFunction(globalThis, val.step.compiled.js_function);
                    val.step.compiled.js_function = .zero;
                }

                if (val.step.compiled.ffi_callback_function_wrapper) |wrapper| {
                    FFICallbackFunctionWrapper_destroy(wrapper);
                    val.step.compiled.ffi_callback_function_wrapper = null;
                }
            }

            if (val.step == .failed and val.step.failed.allocated) {
                allocator.free(val.step.failed.msg);
            }
        }

        pub const Step = union(enum) {
            pending: void,
            compiled: struct {
                ptr: *anyopaque,
                buf: []u8,
                js_function: JSValue = JSValue.zero,
                js_context: ?*anyopaque = null,
                ffi_callback_function_wrapper: ?*anyopaque = null,
            },
            failed: struct {
                msg: []const u8,
                allocated: bool = false,
            },
        };

        fn fail(this: *Function, comptime msg: []const u8) void {
            if (this.step != .failed) {
                @branchHint(.likely);
                this.step = .{ .failed = .{ .msg = msg, .allocated = false } };
            }
        }

        pub fn ffiHeader() string {
            return if (Environment.codegen_embed)
                @embedFile("./FFI.h")
            else
                bun.runtimeEmbedFile(.src, "bun.js/api/FFI.h");
        }

        pub fn handleTCCError(ctx: ?*Function, message: [*c]const u8) callconv(.C) void {
            var this = ctx.?;
            var msg = std.mem.span(message);
            if (msg.len > 0) {
                var offset: usize = 0;
                // the message we get from TCC sometimes has garbage in it
                // i think because we're doing in-memory compilation
                while (offset < msg.len) : (offset += 1) {
                    if (msg[offset] > 0x20 and msg[offset] < 0x7f) break;
                }
                msg = msg[offset..];
            }

            this.step = .{ .failed = .{ .msg = VirtualMachine.get().allocator.dupe(u8, msg) catch unreachable, .allocated = true } };
        }

        const tcc_options = "-std=c11 -nostdlib -Wl,--export-all-symbols" ++ if (Environment.isDebug) " -g" else "";

        pub fn compile(this: *Function, allocator: std.mem.Allocator, napiEnv: ?*napi.NapiEnv) !void {
            var source_code = std.ArrayList(u8).init(allocator);
            var source_code_writer = source_code.writer();
            try this.printSourceCode(&source_code_writer);

            try source_code.append(0);
            defer source_code.deinit();
            const state = TCC.State.init(Function, .{
                .options = tcc_options,
                .err = .{ .ctx = this, .handler = handleTCCError },
            }, false) catch return error.TCCMissing;

            this.state = state;
            defer {
                if (this.step == .failed) {
                    state.deinit();
                    this.state = null;
                }
            }

<<<<<<< HEAD
            _ = TCC.tcc_set_output_type(state, TCC.TCC_OUTPUT_MEMORY);

            if (napiEnv) |env| {
                _ = TCC.tcc_add_symbol(state, "Bun__thisFFIModuleNapiEnv", env);
            }
=======
            _ = state.addSymbol("Bun__thisFFIModuleNapiEnv", globalObject) catch {
                this.fail("Failed to add NAPI env symbol");
                return;
            };
>>>>>>> 943dc53a

            CompilerRT.define(state);

            state.compileString(@ptrCast(source_code.items)) catch {
                this.fail("Failed to compile source code");
                return;
            };

            CompilerRT.inject(state);
            state.addSymbol(this.base_name.?, this.symbol_from_dynamic_library.?) catch {
                bun.debugAssert(this.step == .failed);
                return;
            };

            const relocation_size = state.relocate(null) catch {
                this.fail("tcc_relocate returned a negative value");
                return;
            };

            const bytes: []u8 = try allocator.alloc(u8, relocation_size);
            defer {
                if (this.step == .failed) allocator.free(bytes);
            }

            _ = dangerouslyRunWithoutJitProtections(TCC.Error!usize, TCC.State.relocate, .{ state, bytes.ptr }) catch {
                this.fail("tcc_relocate returned a negative value");
                return;
            };

            const symbol = state.getSymbol("JSFunctionCall") orelse {
                this.fail("missing generated symbol in source code");
                return;
            };

            this.step = .{
                .compiled = .{
                    .ptr = symbol,
                    .buf = bytes,
                },
            };
            return;
        }

        pub fn compileCallback(
            this: *Function,
            allocator: std.mem.Allocator,
            js_context: *JSC.JSGlobalObject,
            js_function: JSValue,
            is_threadsafe: bool,
        ) !void {
            JSC.markBinding(@src());
            var source_code = std.ArrayList(u8).init(allocator);
            var source_code_writer = source_code.writer();
            const ffi_wrapper = Bun__createFFICallbackFunction(js_context, js_function);
            try this.printCallbackSourceCode(js_context, ffi_wrapper, &source_code_writer);

            if (comptime Environment.isDebug and Environment.isPosix) {
                debug_write: {
                    const fd = std.posix.open("/tmp/bun-ffi-callback-source.c", .{ .CREAT = true, .ACCMODE = .WRONLY }, 0o644) catch break :debug_write;
                    _ = std.posix.write(fd, source_code.items) catch break :debug_write;
                    std.posix.ftruncate(fd, source_code.items.len) catch break :debug_write;
                    std.posix.close(fd);
                }
            }

            try source_code.append(0);
            // defer source_code.deinit();

            const state = TCC.State.init(Function, .{
                .options = tcc_options,
                .err = .{ .ctx = this, .handler = handleTCCError },
            }, false) catch |e| switch (e) {
                error.OutOfMemory => return error.TCCMissing,
                // 1. .Memory is always a valid option, so InvalidOptions is
                //    impossible
                // 2. other throwable functions arent called, so their errors
                //    aren't possible
                else => unreachable,
            };
            this.state = state;
            defer {
                if (this.step == .failed) {
                    state.deinit();
                    this.state = null;
                }
            }

<<<<<<< HEAD
            _ = TCC.tcc_set_output_type(state, TCC.TCC_OUTPUT_MEMORY);

            if (this.needsNapiEnv()) {
                _ = TCC.tcc_add_symbol(state, "Bun__thisFFIModuleNapiEnv", js_context.makeNapiEnvForFFI());
            }

            CompilerRT.define(state);

            const compilation_result = TCC.tcc_compile_string(
                state,
                @ptrCast(source_code.items.ptr),
            );
            // did tcc report an error?
            if (this.step == .failed) {
=======
            state.addSymbol("Bun__thisFFIModuleNapiEnv", js_context) catch {
                this.fail("Failed to add NAPI env symbol");
>>>>>>> 943dc53a
                return;
            };

            CompilerRT.define(state);

            state.compileString(@ptrCast(source_code.items)) catch {
                this.fail("Failed to compile source code");
                return;
            };

            CompilerRT.inject(state);
            _ = state.addSymbol(
                "FFI_Callback_call",
                // TODO: stage2 - make these ptrs
                if (is_threadsafe)
                    FFI_Callback_threadsafe_call
                else switch (this.arg_types.items.len) {
                    0 => FFI_Callback_call_0,
                    1 => FFI_Callback_call_1,
                    2 => FFI_Callback_call_2,
                    3 => FFI_Callback_call_3,
                    4 => FFI_Callback_call_4,
                    5 => FFI_Callback_call_5,
                    6 => FFI_Callback_call_6,
                    7 => FFI_Callback_call_7,
                    else => FFI_Callback_call,
                },
            ) catch {
                this.fail("Failed to add FFI callback symbol");
                return;
            };
            const relocation_size = state.relocate(null) catch {
                this.fail("tcc_relocate returned a negative value");
                return;
            };

            const bytes: []u8 = try allocator.alloc(u8, relocation_size);
            defer {
                if (this.step == .failed) {
                    allocator.free(bytes);
                }
            }

            _ = dangerouslyRunWithoutJitProtections(TCC.Error!usize, TCC.State.relocate, .{ state, bytes.ptr }) catch {
                this.fail("tcc_relocate returned a negative value");
                return;
            };

            const symbol = state.getSymbol("my_callback_function") orelse {
                this.fail("missing generated symbol in source code");
                return;
            };

            this.step = .{
                .compiled = .{
                    .ptr = symbol,
                    .buf = bytes,
                    .js_function = js_function,
                    .js_context = js_context,
                    .ffi_callback_function_wrapper = ffi_wrapper,
                },
            };
        }

        pub fn printSourceCode(
            this: *Function,
            writer: anytype,
        ) !void {
            if (this.arg_types.items.len > 0) {
                try writer.writeAll("#define HAS_ARGUMENTS\n");
            }

            brk: {
                if (this.return_type.isFloatingPoint()) {
                    try writer.writeAll("#define USES_FLOAT 1\n");
                    break :brk;
                }

                for (this.arg_types.items) |arg| {
                    // conditionally include math.h
                    if (arg.isFloatingPoint()) {
                        try writer.writeAll("#define USES_FLOAT 1\n");
                        break;
                    }
                }
            }

            try writer.writeAll(ffiHeader());

            // -- Generate the FFI function symbol
            try writer.writeAll("/* --- The Function To Call */\n");
            try this.return_type.typename(writer);
            try writer.writeAll(" ");
            try writer.writeAll(bun.asByteSlice(this.base_name.?));
            try writer.writeAll("(");
            var first = true;
            for (this.arg_types.items, 0..) |arg, i| {
                if (!first) {
                    try writer.writeAll(", ");
                }
                first = false;
                try arg.paramTypename(writer);
                try writer.print(" arg{d}", .{i});
            }
            try writer.writeAll(
                \\);
                \\
                \\/* ---- Your Wrapper Function ---- */
                \\ZIG_REPR_TYPE JSFunctionCall(void* JS_GLOBAL_OBJECT, void* callFrame) {
                \\
            );

            if (this.needsHandleScope()) {
                try writer.writeAll(
                    \\  void* handleScope = NapiHandleScope__open(&Bun__thisFFIModuleNapiEnv, false);
                    \\
                );
            }

            if (this.arg_types.items.len > 0) {
                try writer.writeAll(
                    \\  LOAD_ARGUMENTS_FROM_CALL_FRAME;
                    \\
                );
                for (this.arg_types.items, 0..) |arg, i| {
                    if (arg == .napi_env) {
                        try writer.print(
                            \\  napi_env arg{d} = (napi_env)&Bun__thisFFIModuleNapiEnv;
                            \\  argsPtr++;
                            \\
                        ,
                            .{
                                i,
                            },
                        );
                    } else if (arg == .napi_value) {
                        try writer.print(
                            \\  EncodedJSValue arg{d} = {{ .asInt64 = *argsPtr++ }};
                            \\
                        ,
                            .{
                                i,
                            },
                        );
                    } else if (arg.needsACastInC()) {
                        if (i < this.arg_types.items.len - 1) {
                            try writer.print(
                                \\  EncodedJSValue arg{d} = {{ .asInt64 = *argsPtr++ }};
                                \\
                            ,
                                .{
                                    i,
                                },
                            );
                        } else {
                            try writer.print(
                                \\  EncodedJSValue arg{d};
                                \\  arg{d}.asInt64 = *argsPtr;
                                \\
                            ,
                                .{
                                    i,
                                    i,
                                },
                            );
                        }
                    } else {
                        if (i < this.arg_types.items.len - 1) {
                            try writer.print(
                                \\  int64_t arg{d} = *argsPtr++;
                                \\
                            ,
                                .{
                                    i,
                                },
                            );
                        } else {
                            try writer.print(
                                \\  int64_t arg{d} = *argsPtr;
                                \\
                            ,
                                .{
                                    i,
                                },
                            );
                        }
                    }
                }
            }

            // try writer.writeAll(
            //     "(JSContext ctx, void* function, void* thisObject, size_t argumentCount, const EncodedJSValue arguments[], void* exception);\n\n",
            // );

            var arg_buf: [512]u8 = undefined;

            try writer.writeAll("    ");
            if (!(this.return_type == .void)) {
                try this.return_type.typename(writer);
                try writer.writeAll(" return_value = ");
            }
            try writer.print("{s}(", .{bun.asByteSlice(this.base_name.?)});
            first = true;
            arg_buf[0..3].* = "arg".*;
            for (this.arg_types.items, 0..) |arg, i| {
                if (!first) {
                    try writer.writeAll(", ");
                }
                first = false;
                try writer.writeAll("    ");

                const lengthBuf = std.fmt.bufPrintIntToSlice(arg_buf["arg".len..], i, 10, .lower, .{});
                const argName = arg_buf[0 .. 3 + lengthBuf.len];
                if (arg.needsACastInC()) {
                    try writer.print("{any}", .{arg.toC(argName)});
                } else {
                    try writer.writeAll(argName);
                }
            }
            try writer.writeAll(");\n");

            if (!first) try writer.writeAll("\n");

            try writer.writeAll("    ");

            if (this.needsHandleScope()) {
                try writer.writeAll(
                    \\  NapiHandleScope__close(&Bun__thisFFIModuleNapiEnv, handleScope);
                    \\
                );
            }

            try writer.writeAll("return ");

            if (!(this.return_type == .void)) {
                try writer.print("{any}.asZigRepr", .{this.return_type.toJS("return_value")});
            } else {
                try writer.writeAll("ValueUndefined.asZigRepr");
            }

            try writer.writeAll(";\n}\n\n");
        }

        extern fn FFI_Callback_call(*anyopaque, usize, [*]JSValue) JSValue;
        extern fn FFI_Callback_call_0(*anyopaque, usize, [*]JSValue) JSValue;
        extern fn FFI_Callback_call_1(*anyopaque, usize, [*]JSValue) JSValue;
        extern fn FFI_Callback_call_2(*anyopaque, usize, [*]JSValue) JSValue;
        extern fn FFI_Callback_call_3(*anyopaque, usize, [*]JSValue) JSValue;
        extern fn FFI_Callback_call_4(*anyopaque, usize, [*]JSValue) JSValue;
        extern fn FFI_Callback_call_5(*anyopaque, usize, [*]JSValue) JSValue;
        extern fn FFI_Callback_threadsafe_call(*anyopaque, usize, [*]JSValue) JSValue;
        extern fn FFI_Callback_call_6(*anyopaque, usize, [*]JSValue) JSValue;
        extern fn FFI_Callback_call_7(*anyopaque, usize, [*]JSValue) JSValue;
        extern fn Bun__createFFICallbackFunction(*JSC.JSGlobalObject, JSValue) *anyopaque;

        pub fn printCallbackSourceCode(
            this: *Function,
            globalObject: ?*JSC.JSGlobalObject,
            context_ptr: ?*anyopaque,
            writer: anytype,
        ) !void {
            {
                const ptr = @intFromPtr(globalObject);
                const fmt = bun.fmt.hexIntUpper(ptr);
                try writer.print("#define JS_GLOBAL_OBJECT (void*)0x{any}ULL\n", .{fmt});
            }

            try writer.writeAll("#define IS_CALLBACK 1\n");

            brk: {
                if (this.return_type.isFloatingPoint()) {
                    try writer.writeAll("#define USES_FLOAT 1\n");
                    break :brk;
                }

                for (this.arg_types.items) |arg| {
                    // conditionally include math.h
                    if (arg.isFloatingPoint()) {
                        try writer.writeAll("#define USES_FLOAT 1\n");
                        break;
                    }
                }
            }

            try writer.writeAll(ffiHeader());

            // -- Generate the FFI function symbol
            try writer.writeAll("\n \n/* --- The Callback Function */\n");
            var first = true;
            try this.return_type.typename(writer);

            try writer.writeAll(" my_callback_function");
            try writer.writeAll("(");
            for (this.arg_types.items, 0..) |arg, i| {
                if (!first) {
                    try writer.writeAll(", ");
                }
                first = false;
                try arg.typename(writer);
                try writer.print(" arg{d}", .{i});
            }
            try writer.writeAll(") {\n");

            if (comptime Environment.isDebug) {
                try writer.writeAll("#ifdef INJECT_BEFORE\n");
                try writer.writeAll("INJECT_BEFORE;\n");
                try writer.writeAll("#endif\n");
            }

            first = true;

            if (this.arg_types.items.len > 0) {
                var arg_buf: [512]u8 = undefined;
                try writer.print(" ZIG_REPR_TYPE arguments[{d}];\n", .{this.arg_types.items.len});

                arg_buf[0.."arg".len].* = "arg".*;
                for (this.arg_types.items, 0..) |arg, i| {
                    const printed = std.fmt.bufPrintIntToSlice(arg_buf["arg".len..], i, 10, .lower, .{});
                    const arg_name = arg_buf[0 .. "arg".len + printed.len];
                    try writer.print("arguments[{d}] = {any}.asZigRepr;\n", .{ i, arg.toJS(arg_name) });
                }
            }

            try writer.writeAll("  ");
            var inner_buf_: [372]u8 = undefined;
            var inner_buf: []u8 = &.{};

            {
                const ptr = @intFromPtr(context_ptr);
                const fmt = bun.fmt.hexIntUpper(ptr);

                if (this.arg_types.items.len > 0) {
                    inner_buf = try std.fmt.bufPrint(
                        inner_buf_[1..],
                        "FFI_Callback_call((void*)0x{any}ULL, {d}, arguments)",
                        .{ fmt, this.arg_types.items.len },
                    );
                } else {
                    inner_buf = try std.fmt.bufPrint(
                        inner_buf_[1..],
                        "FFI_Callback_call((void*)0x{any}ULL, 0, (ZIG_REPR_TYPE*)0)",
                        .{fmt},
                    );
                }
            }

            if (this.return_type == .void) {
                try writer.writeAll(inner_buf);
            } else {
                const len = inner_buf.len + 1;
                inner_buf = inner_buf_[0..len];
                inner_buf[0] = '_';
                try writer.print("return {s}", .{this.return_type.toCExact(inner_buf)});
            }

            try writer.writeAll(";\n}\n\n");
        }

        fn needsNapiEnv(this: *const FFI.Function) bool {
            for (this.arg_types.items) |arg| {
                if (arg == .napi_env or arg == .napi_value) {
                    return true;
                }
            }

            return false;
        }
    };

    // Must be kept in sync with JSFFIFunction.h version
    pub const ABIType = enum(i32) {
        char = 0,

        int8_t = 1,
        uint8_t = 2,

        int16_t = 3,
        uint16_t = 4,

        int32_t = 5,
        uint32_t = 6,

        int64_t = 7,
        uint64_t = 8,

        double = 9,
        float = 10,

        bool = 11,

        ptr = 12,

        void = 13,

        cstring = 14,

        i64_fast = 15,
        u64_fast = 16,

        function = 17,
        napi_env = 18,
        napi_value = 19,
        buffer = 20,
        pub const max = @intFromEnum(ABIType.napi_value);

        /// Types that we can directly pass through as an `int64_t`
        pub fn needsACastInC(this: ABIType) bool {
            return switch (this) {
                .char, .int8_t, .uint8_t, .int16_t, .uint16_t, .int32_t, .uint32_t => false,
                else => true,
            };
        }

        const map = .{
            .{ "bool", ABIType.bool },
            .{ "c_int", ABIType.int32_t },
            .{ "c_uint", ABIType.uint32_t },
            .{ "char", ABIType.char },
            .{ "char*", ABIType.ptr },
            .{ "double", ABIType.double },
            .{ "f32", ABIType.float },
            .{ "f64", ABIType.double },
            .{ "float", ABIType.float },
            .{ "i16", ABIType.int16_t },
            .{ "i32", ABIType.int32_t },
            .{ "i64", ABIType.int64_t },
            .{ "i8", ABIType.int8_t },
            .{ "int", ABIType.int32_t },
            .{ "int16_t", ABIType.int16_t },
            .{ "int32_t", ABIType.int32_t },
            .{ "int64_t", ABIType.int64_t },
            .{ "int8_t", ABIType.int8_t },
            .{ "isize", ABIType.int64_t },
            .{ "u16", ABIType.uint16_t },
            .{ "u32", ABIType.uint32_t },
            .{ "u64", ABIType.uint64_t },
            .{ "u8", ABIType.uint8_t },
            .{ "uint16_t", ABIType.uint16_t },
            .{ "uint32_t", ABIType.uint32_t },
            .{ "uint64_t", ABIType.uint64_t },
            .{ "uint8_t", ABIType.uint8_t },
            .{ "usize", ABIType.uint64_t },
            .{ "size_t", ABIType.uint64_t },
            .{ "buffer", ABIType.buffer },
            .{ "void*", ABIType.ptr },
            .{ "ptr", ABIType.ptr },
            .{ "pointer", ABIType.ptr },
            .{ "void", ABIType.void },
            .{ "cstring", ABIType.cstring },
            .{ "i64_fast", ABIType.i64_fast },
            .{ "u64_fast", ABIType.u64_fast },
            .{ "function", ABIType.function },
            .{ "callback", ABIType.function },
            .{ "fn", ABIType.function },
            .{ "napi_env", ABIType.napi_env },
            .{ "napi_value", ABIType.napi_value },
        };
        pub const label = bun.ComptimeStringMap(ABIType, map);
        const EnumMapFormatter = struct {
            name: []const u8,
            entry: ABIType,
            pub fn format(self: EnumMapFormatter, comptime _: []const u8, _: std.fmt.FormatOptions, writer: anytype) !void {
                try writer.writeAll("['");
                // these are not all valid identifiers
                try writer.writeAll(self.name);
                try writer.writeAll("']:");
                try std.fmt.formatInt(@intFromEnum(self.entry), 10, .lower, .{}, writer);
                try writer.writeAll(",'");
                try std.fmt.formatInt(@intFromEnum(self.entry), 10, .lower, .{}, writer);
                try writer.writeAll("':");
                try std.fmt.formatInt(@intFromEnum(self.entry), 10, .lower, .{}, writer);
            }
        };
        pub const map_to_js_object = brk: {
            var count: usize = 2;
            for (map, 0..) |item, i| {
                const fmt = EnumMapFormatter{ .name = item.@"0", .entry = item.@"1" };
                count += std.fmt.count("{}", .{fmt});
                count += @intFromBool(i > 0);
            }

            var buf: [count]u8 = undefined;
            buf[0] = '{';
            buf[buf.len - 1] = '}';
            var end: usize = 1;
            for (map, 0..) |item, i| {
                const fmt = EnumMapFormatter{ .name = item.@"0", .entry = item.@"1" };
                if (i > 0) {
                    buf[end] = ',';
                    end += 1;
                }
                end += (std.fmt.bufPrint(buf[end..], "{}", .{fmt}) catch unreachable).len;
            }

            break :brk buf;
        };

        pub fn isFloatingPoint(this: ABIType) bool {
            return switch (this) {
                .double, .float => true,
                else => false,
            };
        }

        const ToCFormatter = struct {
            symbol: string,
            tag: ABIType,
            exact: bool = false,

            pub fn format(self: ToCFormatter, comptime _: []const u8, _: std.fmt.FormatOptions, writer: anytype) !void {
                switch (self.tag) {
                    .void => {
                        return;
                    },
                    .bool => {
                        if (self.exact)
                            try writer.writeAll("(bool)");
                        try writer.writeAll("JSVALUE_TO_BOOL(");
                    },
                    .char, .int8_t, .uint8_t, .int16_t, .uint16_t, .int32_t, .uint32_t => {
                        if (self.exact)
                            try writer.print("({s})", .{bun.asByteSlice(@tagName(self.tag))});

                        try writer.writeAll("JSVALUE_TO_INT32(");
                    },
                    .i64_fast, .int64_t => {
                        if (self.exact)
                            try writer.writeAll("(int64_t)");
                        try writer.writeAll("JSVALUE_TO_INT64(");
                    },
                    .u64_fast, .uint64_t => {
                        if (self.exact)
                            try writer.writeAll("(uint64_t)");
                        try writer.writeAll("JSVALUE_TO_UINT64(");
                    },
                    .function, .cstring, .ptr => {
                        if (self.exact)
                            try writer.writeAll("(void*)");
                        try writer.writeAll("JSVALUE_TO_PTR(");
                    },
                    .double => {
                        if (self.exact)
                            try writer.writeAll("(double)");
                        try writer.writeAll("JSVALUE_TO_DOUBLE(");
                    },
                    .float => {
                        if (self.exact)
                            try writer.writeAll("(float)");
                        try writer.writeAll("JSVALUE_TO_FLOAT(");
                    },
                    .napi_env => {
                        try writer.writeAll("((napi_env)&Bun__thisFFIModuleNapiEnv)");
                        return;
                    },
                    .napi_value => {
                        try writer.writeAll(self.symbol);
                        try writer.writeAll(".asNapiValue");
                        return;
                    },
                    .buffer => {
                        try writer.writeAll("JSVALUE_TO_TYPED_ARRAY_VECTOR(");
                    },
                }
                try writer.writeAll(self.symbol);
                try writer.writeAll(")");
            }
        };

        const ToJSFormatter = struct {
            symbol: []const u8,
            tag: ABIType,

            pub fn format(self: ToJSFormatter, comptime _: []const u8, _: std.fmt.FormatOptions, writer: anytype) !void {
                switch (self.tag) {
                    .void => {},
                    .bool => {
                        try writer.print("BOOLEAN_TO_JSVALUE({s})", .{self.symbol});
                    },
                    .char, .int8_t, .uint8_t, .int16_t, .uint16_t, .int32_t => {
                        try writer.print("INT32_TO_JSVALUE((int32_t){s})", .{self.symbol});
                    },
                    .uint32_t => {
                        try writer.print("UINT32_TO_JSVALUE({s})", .{self.symbol});
                    },
                    .i64_fast => {
                        try writer.print("INT64_TO_JSVALUE(JS_GLOBAL_OBJECT, (int64_t){s})", .{self.symbol});
                    },
                    .int64_t => {
                        try writer.print("INT64_TO_JSVALUE_SLOW(JS_GLOBAL_OBJECT, {s})", .{self.symbol});
                    },
                    .u64_fast => {
                        try writer.print("UINT64_TO_JSVALUE(JS_GLOBAL_OBJECT, {s})", .{self.symbol});
                    },
                    .uint64_t => {
                        try writer.print("UINT64_TO_JSVALUE_SLOW(JS_GLOBAL_OBJECT, {s})", .{self.symbol});
                    },
                    .function, .cstring, .ptr => {
                        try writer.print("PTR_TO_JSVALUE({s})", .{self.symbol});
                    },
                    .double => {
                        try writer.print("DOUBLE_TO_JSVALUE({s})", .{self.symbol});
                    },
                    .float => {
                        try writer.print("FLOAT_TO_JSVALUE({s})", .{self.symbol});
                    },
                    .napi_env => {
                        try writer.writeAll("((napi_env)&Bun__thisFFIModuleNapiEnv)");
                    },
                    .napi_value => {
                        try writer.print("((EncodedJSValue) {{.asNapiValue = {s} }} )", .{self.symbol});
                    },
                    .buffer => {
                        try writer.writeAll("0");
                    },
                }
            }
        };

        pub fn toC(this: ABIType, symbol: string) ToCFormatter {
            return ToCFormatter{ .tag = this, .symbol = symbol };
        }

        pub fn toCExact(this: ABIType, symbol: string) ToCFormatter {
            return ToCFormatter{ .tag = this, .symbol = symbol, .exact = true };
        }

        pub fn toJS(
            this: ABIType,
            symbol: string,
        ) ToJSFormatter {
            return ToJSFormatter{
                .tag = this,
                .symbol = symbol,
            };
        }

        pub fn typename(this: ABIType, writer: anytype) !void {
            try writer.writeAll(this.typenameLabel());
        }

        pub fn typenameLabel(this: ABIType) []const u8 {
            return switch (this) {
                .buffer, .function, .cstring, .ptr => "void*",
                .bool => "bool",
                .int8_t => "int8_t",
                .uint8_t => "uint8_t",
                .int16_t => "int16_t",
                .uint16_t => "uint16_t",
                .int32_t => "int32_t",
                .uint32_t => "uint32_t",
                .i64_fast, .int64_t => "int64_t",
                .u64_fast, .uint64_t => "uint64_t",
                .double => "double",
                .float => "float",
                .char => "char",
                .void => "void",
                .napi_env => "napi_env",
                .napi_value => "napi_value",
            };
        }

        pub fn paramTypename(this: ABIType, writer: anytype) !void {
            try writer.writeAll(this.typenameLabel());
        }

        pub fn paramTypenameLabel(this: ABIType) []const u8 {
            return switch (this) {
                .function, .cstring, .ptr => "void*",
                .bool => "bool",
                .int8_t => "int8_t",
                .uint8_t => "uint8_t",
                .int16_t => "int16_t",
                .uint16_t => "uint16_t",
                // see the comment in ffi.ts about why `uint32_t` acts as `int32_t`
                .int32_t,
                .uint32_t,
                => "int32_t",
                .i64_fast, .int64_t => "int64_t",
                .u64_fast, .uint64_t => "uint64_t",
                .double => "double",
                .float => "float",
                .char => "char",
                .void => "void",
                .napi_env => "napi_env",
                .napi_value => "napi_value",
                .buffer => "buffer",
            };
        }
    };
};

const CompilerRT = struct {
    var compiler_rt_dir: [:0]const u8 = "";
    const compiler_rt_sources = struct {
        pub const @"stdbool.h" = @embedFile("./ffi-stdbool.h");
        pub const @"stdarg.h" = @embedFile("./ffi-stdarg.h");
        pub const @"stdnoreturn.h" = @embedFile("./ffi-stdnoreturn.h");
        pub const @"stdalign.h" = @embedFile("./ffi-stdalign.h");
        pub const @"tgmath.h" = @embedFile("./ffi-tgmath.h");
        pub const @"stddef.h" = @embedFile("./ffi-stddef.h");
        pub const @"varargs.h" = "// empty";
    };

    fn createCompilerRTDir() void {
        const tmpdir = Fs.FileSystem.instance.tmpdir() catch return;
        var bunCC = tmpdir.makeOpenPath("bun-cc", .{}) catch return;
        defer bunCC.close();

        inline for (comptime std.meta.declarations(compiler_rt_sources)) |decl| {
            const source = @field(compiler_rt_sources, decl.name);
            bunCC.writeFile(.{
                .sub_path = decl.name,
                .data = source,
            }) catch {};
        }
        var path_buf: [bun.MAX_PATH_BYTES]u8 = undefined;
        compiler_rt_dir = bun.default_allocator.dupeZ(u8, bun.getFdPath(bunCC, &path_buf) catch return) catch bun.outOfMemory();
    }
    var create_compiler_rt_dir_once = std.once(createCompilerRTDir);

    pub fn dir() ?[:0]const u8 {
        create_compiler_rt_dir_once.call();
        if (compiler_rt_dir.len == 0) return null;
        return compiler_rt_dir;
    }

    const MyFunctionSStructWorkAround = struct {
        JSVALUE_TO_INT64: *const fn (JSValue0: JSC.JSValue) callconv(.C) i64,
        JSVALUE_TO_UINT64: *const fn (JSValue0: JSC.JSValue) callconv(.C) u64,
        INT64_TO_JSVALUE: *const fn (arg0: *JSC.JSGlobalObject, arg1: i64) callconv(.C) JSC.JSValue,
        UINT64_TO_JSVALUE: *const fn (arg0: *JSC.JSGlobalObject, arg1: u64) callconv(.C) JSC.JSValue,
        bun_call: *const @TypeOf(JSC.C.JSObjectCallAsFunction),
    };
    const headers = @import("../bindings/headers.zig");
    var workaround: MyFunctionSStructWorkAround = .{
        .JSVALUE_TO_INT64 = headers.JSC__JSValue__toInt64,
        .JSVALUE_TO_UINT64 = headers.JSC__JSValue__toUInt64NoTruncate,
        .INT64_TO_JSVALUE = headers.JSC__JSValue__fromInt64NoTruncate,
        .UINT64_TO_JSVALUE = headers.JSC__JSValue__fromUInt64NoTruncate,
        .bun_call = &JSC.C.JSObjectCallAsFunction,
    };

    noinline fn memset(
        dest: [*]u8,
        c: u8,
        byte_count: usize,
    ) callconv(.C) void {
        @memset(dest[0..byte_count], c);
    }

    noinline fn memcpy(
        noalias dest: [*]u8,
        noalias source: [*]const u8,
        byte_count: usize,
    ) callconv(.C) void {
        @memcpy(dest[0..byte_count], source[0..byte_count]);
    }

    pub fn define(state: *TCC.State) void {
        if (comptime Environment.isX64) {
            state.defineSymbol("NEEDS_COMPILER_RT_FUNCTIONS", "1");
            state.compileString(@embedFile(("libtcc1.c"))) catch {
                if (bun.Environment.isDebug) {
                    @panic("Failed to compile libtcc1.c");
                }
            };
        }

        const Sizes = @import("../bindings/sizes.zig");
        const offsets = Offsets.get();
        state.defineSymbolsComptime(.{
            .Bun_FFI_PointerOffsetToArgumentsList = Sizes.Bun_FFI_PointerOffsetToArgumentsList,
            .JSArrayBufferView__offsetOfLength = offsets.JSArrayBufferView__offsetOfLength,
            .JSArrayBufferView__offsetOfVector = offsets.JSArrayBufferView__offsetOfVector,
            .JSCell__offsetOfType = offsets.JSCell__offsetOfType,
            .JSTypeArrayBufferViewMin = @intFromEnum(JSC.JSValue.JSType.min_typed_array),
            .JSTypeArrayBufferViewMax = @intFromEnum(JSC.JSValue.JSType.max_typed_array),
        });
    }

    pub fn inject(state: *TCC.State) void {
        state.addSymbol("memset", &memset) catch unreachable;
        state.addSymbol("memcpy", &memcpy) catch unreachable;
        state.addSymbol("NapiHandleScope__open", &bun.JSC.napi.NapiHandleScope.NapiHandleScope__open) catch unreachable;
        state.addSymbol("NapiHandleScope__close", &bun.JSC.napi.NapiHandleScope.NapiHandleScope__close) catch unreachable;

        state.addSymbol("JSVALUE_TO_INT64_SLOW", workaround.JSVALUE_TO_INT64) catch unreachable;
        state.addSymbol("JSVALUE_TO_UINT64_SLOW", workaround.JSVALUE_TO_UINT64) catch unreachable;
        std.mem.doNotOptimizeAway(headers.JSC__JSValue__toUInt64NoTruncate);
        std.mem.doNotOptimizeAway(headers.JSC__JSValue__toInt64);
        std.mem.doNotOptimizeAway(headers.JSC__JSValue__fromInt64NoTruncate);
        std.mem.doNotOptimizeAway(headers.JSC__JSValue__fromUInt64NoTruncate);
        state.addSymbol("INT64_TO_JSVALUE_SLOW", workaround.INT64_TO_JSVALUE) catch unreachable;
        state.addSymbol("UINT64_TO_JSVALUE_SLOW", workaround.UINT64_TO_JSVALUE) catch unreachable;
    }
};

pub const Bun__FFI__cc = FFI.Bun__FFI__cc;

fn makeNapiEnvIfNeeded(functions: []const FFI.Function, globalThis: *JSGlobalObject) ?*napi.NapiEnv {
    for (functions) |function| {
        if (function.needsNapiEnv()) {
            return globalThis.makeNapiEnvForFFI();
        }
    }

    return null;
}<|MERGE_RESOLUTION|>--- conflicted
+++ resolved
@@ -25,12 +25,8 @@
 const VM = bun.JSC.VM;
 const VirtualMachine = JSC.VirtualMachine;
 
-<<<<<<< HEAD
 const napi = @import("../../napi/napi.zig");
 
-const TCC = @import("../../tcc.zig");
-extern fn pthread_jit_write_protect_np(enable: bool) callconv(.C) void;
-=======
 const TCC = @import("../../deps/tcc.zig");
 extern fn pthread_jit_write_protect_np(enable: c_int) void;
 
@@ -44,7 +40,6 @@
     defer if (comptime has_protection) pthread_jit_write_protect_np(@intFromBool(true));
     return @call(.always_inline, func, args);
 }
->>>>>>> 943dc53a
 
 const Offsets = extern struct {
     JSArrayBufferView__offsetOfLength: u32,
@@ -430,11 +425,7 @@
 
             for (this.symbols.map.values()) |*symbol| {
                 if (symbol.needsNapiEnv()) {
-<<<<<<< HEAD
-                    _ = TCC.tcc_add_symbol(state, "Bun__thisFFIModuleNapiEnv", globalThis.makeNapiEnvForFFI());
-=======
-                    state.addSymbol("Bun__thisFFIModuleNapiEnv", globalThis) catch return error.DeferredErrors;
->>>>>>> 943dc53a
+                    state.addSymbol("Bun__thisFFIModuleNapiEnv", globalThis.makeNapiEnvForFFI()) catch return error.DeferredErrors;
                     break;
                 }
             }
@@ -1552,18 +1543,12 @@
                 }
             }
 
-<<<<<<< HEAD
-            _ = TCC.tcc_set_output_type(state, TCC.TCC_OUTPUT_MEMORY);
-
             if (napiEnv) |env| {
-                _ = TCC.tcc_add_symbol(state, "Bun__thisFFIModuleNapiEnv", env);
-            }
-=======
-            _ = state.addSymbol("Bun__thisFFIModuleNapiEnv", globalObject) catch {
-                this.fail("Failed to add NAPI env symbol");
-                return;
-            };
->>>>>>> 943dc53a
+                _ = state.addSymbol("Bun__thisFFIModuleNapiEnv", env) catch {
+                    this.fail("Failed to add NAPI env symbol");
+                    return;
+                };
+            }
 
             CompilerRT.define(state);
 
@@ -1651,27 +1636,12 @@
                 }
             }
 
-<<<<<<< HEAD
-            _ = TCC.tcc_set_output_type(state, TCC.TCC_OUTPUT_MEMORY);
-
             if (this.needsNapiEnv()) {
-                _ = TCC.tcc_add_symbol(state, "Bun__thisFFIModuleNapiEnv", js_context.makeNapiEnvForFFI());
-            }
-
-            CompilerRT.define(state);
-
-            const compilation_result = TCC.tcc_compile_string(
-                state,
-                @ptrCast(source_code.items.ptr),
-            );
-            // did tcc report an error?
-            if (this.step == .failed) {
-=======
-            state.addSymbol("Bun__thisFFIModuleNapiEnv", js_context) catch {
-                this.fail("Failed to add NAPI env symbol");
->>>>>>> 943dc53a
-                return;
-            };
+                state.addSymbol("Bun__thisFFIModuleNapiEnv", js_context.makeNapiEnvForFFI()) catch {
+                    this.fail("Failed to add NAPI env symbol");
+                    return;
+                };
+            }
 
             CompilerRT.define(state);
 
