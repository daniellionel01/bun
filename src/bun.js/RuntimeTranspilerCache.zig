--- conflicted
+++ resolved
@@ -9,12 +9,9 @@
 /// Version 10: Constant folding for ''.charCodeAt(n)
 /// Version 11: Fix \uFFFF printing regression
 /// Version 12: "use strict"; makes it CommonJS if we otherwise don't know which one to pick.
-<<<<<<< HEAD
-/// Version 13: Emits utf-16 files in rare cases
-=======
 /// Version 13: Hoist `import.meta.require` definition, see #15738
->>>>>>> 7bcd825d
-const expected_version = 13;
+/// Version 14: Emits utf-16 files in rare cases
+const expected_version = 1 4;
 
 const bun = @import("root").bun;
 const std = @import("std");
