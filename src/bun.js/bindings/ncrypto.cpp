--- conflicted
+++ resolved
@@ -21,7 +21,6 @@
 #include "dh-primes.h"
 #endif // OPENSSL_IS_BORINGSSL
 
-<<<<<<< HEAD
 // EVP_PKEY_CTX_set_dsa_paramgen_q_bits was added in OpenSSL 1.1.1e.
 #if OPENSSL_VERSION_NUMBER < 0x1010105fL
 #define EVP_PKEY_CTX_set_dsa_paramgen_q_bits(ctx, qbits) \
@@ -34,10 +33,7 @@
 #endif
 
 namespace ncrypto {
-=======
-namespace ncrypto {
-
->>>>>>> 6b2486a9
+
 namespace {
 using BignumCtxPointer = DeleteFnPtr<BN_CTX, BN_CTX_free>;
 using BignumGenCallbackPointer = DeleteFnPtr<BN_GENCB, BN_GENCB_free>;
