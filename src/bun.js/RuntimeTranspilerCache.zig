/// ** Update the version number when any breaking changes are made to the cache format or to the JS parser **
/// Version 3: "Infinity" becomes "1/0".
/// Version 4: TypeScript enums are properly handled + more constant folding
/// Version 5: `require.main === module` no longer marks a module as CJS
/// Version 6: `use strict` is preserved in CommonJS modules when at the top of the file
/// Version 7: Several bundler changes that are likely to impact the runtime as well.
/// Version 8: Fix for generated symbols
/// Version 9: String printing changes
<<<<<<< HEAD
/// Version 10: Emits utf-16 files in rare cases
=======
/// Version 10: Constant folding for ''.charCodeAt(n)
>>>>>>> 2283ed09
const expected_version = 10;

const bun = @import("root").bun;
const std = @import("std");
const Output = bun.Output;
const JSC = bun.JSC;

const debug = Output.scoped(.cache, false);
const MINIMUM_CACHE_SIZE = 50 * 1024;

// When making parser changes, it gets extremely confusing.
var bun_debug_restore_from_cache = false;

pub const RuntimeTranspilerCache = struct {
    input_hash: ?u64 = null,
    input_byte_length: ?u64 = null,
    features_hash: ?u64 = null,
    exports_kind: bun.JSAst.ExportsKind = .none,
    output_code: ?bun.String = null,
    entry: ?Entry = null,

    sourcemap_allocator: std.mem.Allocator,
    output_code_allocator: std.mem.Allocator,

    const seed = 42;
    pub const Metadata = struct {
        cache_version: u32 = expected_version,
        output_encoding: Encoding = Encoding.none,
        module_type: ModuleType = ModuleType.none,

        features_hash: u64 = 0,

        input_byte_length: u64 = 0,
        input_hash: u64 = 0,

        output_byte_offset: u64 = 0,
        output_byte_length: u64 = 0,
        output_hash: u64 = 0,

        sourcemap_byte_offset: u64 = 0,
        sourcemap_byte_length: u64 = 0,
        sourcemap_hash: u64 = 0,

        pub const size = brk: {
            var count: usize = 0;
            const meta: Metadata = .{};
            for (std.meta.fieldNames(Metadata)) |name| {
                count += @sizeOf(@TypeOf(@field(meta, name)));
            }
            break :brk count;
        };

        pub fn encode(this: *const Metadata, writer: anytype) !void {
            try writer.writeInt(u32, this.cache_version, .little);
            try writer.writeInt(u8, @intFromEnum(this.module_type), .little);
            try writer.writeInt(u8, @intFromEnum(this.output_encoding), .little);

            try writer.writeInt(u64, this.features_hash, .little);

            try writer.writeInt(u64, this.input_byte_length, .little);
            try writer.writeInt(u64, this.input_hash, .little);

            try writer.writeInt(u64, this.output_byte_offset, .little);
            try writer.writeInt(u64, this.output_byte_length, .little);
            try writer.writeInt(u64, this.output_hash, .little);

            try writer.writeInt(u64, this.sourcemap_byte_offset, .little);
            try writer.writeInt(u64, this.sourcemap_byte_length, .little);
            try writer.writeInt(u64, this.sourcemap_hash, .little);
        }

        pub fn decode(this: *Metadata, reader: anytype) !void {
            this.cache_version = try reader.readInt(u32, .little);
            if (this.cache_version != expected_version) {
                return error.StaleCache;
            }

            this.module_type = @enumFromInt(try reader.readInt(u8, .little));
            this.output_encoding = @enumFromInt(try reader.readInt(u8, .little));

            this.features_hash = try reader.readInt(u64, .little);

            this.input_byte_length = try reader.readInt(u64, .little);
            this.input_hash = try reader.readInt(u64, .little);

            this.output_byte_offset = try reader.readInt(u64, .little);
            this.output_byte_length = try reader.readInt(u64, .little);
            this.output_hash = try reader.readInt(u64, .little);

            this.sourcemap_byte_offset = try reader.readInt(u64, .little);
            this.sourcemap_byte_length = try reader.readInt(u64, .little);
            this.sourcemap_hash = try reader.readInt(u64, .little);

            switch (this.module_type) {
                .esm, .cjs => {},
                // Invalid module type
                else => return error.InvalidModuleType,
            }

            switch (this.output_encoding) {
                .utf8, .utf16, .latin1 => {},
                // Invalid encoding
                else => return error.UnknownEncoding,
            }
        }
    };

    pub const Entry = struct {
        metadata: Metadata,
        output_code: OutputCode = .{ .utf8 = "" },
        sourcemap: []const u8 = "",

        pub const OutputCode = union(enum) {
            utf8: []const u8,
            string: bun.String,

            pub fn deinit(this: *OutputCode, allocator: std.mem.Allocator) void {
                switch (this.*) {
                    .utf8 => {
                        allocator.free(this.utf8);
                    },
                    .string => this.string.deref(),
                }
            }

            pub fn byteSlice(this: *const OutputCode) []const u8 {
                switch (this.*) {
                    .utf8 => return this.utf8,
                    .string => return this.string.byteSlice(),
                }
            }
        };

        pub fn deinit(this: *Entry, sourcemap_allocator: std.mem.Allocator, output_code_allocator: std.mem.Allocator) void {
            this.output_code.deinit(output_code_allocator);
            if (this.sourcemap.len > 0) {
                sourcemap_allocator.free(this.sourcemap);
            }
        }

        pub fn save(
            destination_dir: bun.FileDescriptor,
            destination_path: bun.PathString,
            input_byte_length: u64,
            input_hash: u64,
            features_hash: u64,
            sourcemap: []const u8,
            output_code: OutputCode,
            exports_kind: bun.JSAst.ExportsKind,
        ) !void {
            var tracer = bun.tracy.traceNamed(@src(), "RuntimeTranspilerCache.save");
            defer tracer.end();

            // atomically write to a tmpfile and then move it to the final destination
            var tmpname_buf: bun.PathBuffer = undefined;
            const tmpfilename = bun.sliceTo(try bun.fs.FileSystem.instance.tmpname(std.fs.path.extension(destination_path.slice()), &tmpname_buf, input_hash), 0);

            const output_bytes = output_code.byteSlice();

            // First we open the tmpfile, to avoid any other work in the event of failure.
            var tmpfile = try bun.Tmpfile.create(destination_dir, tmpfilename).unwrap();
            defer {
                _ = bun.sys.close(tmpfile.fd);
            }
            {
                errdefer {
                    if (!tmpfile.using_tmpfile) {
                        _ = bun.sys.unlinkat(destination_dir, tmpfilename);
                    }
                }
                var metadata_buf = [_]u8{0} ** (Metadata.size * 2);
                const metadata_bytes = brk: {
                    var metadata = Metadata{
                        .input_byte_length = input_byte_length,
                        .input_hash = input_hash,
                        .features_hash = features_hash,
                        .module_type = switch (exports_kind) {
                            .cjs => ModuleType.cjs,
                            else => ModuleType.esm,
                        },
                        .output_encoding = switch (output_code) {
                            .utf8 => Encoding.utf8,
                            .string => |str| switch (str.encoding()) {
                                .utf8 => Encoding.utf8,
                                .utf16 => Encoding.utf16,
                                .latin1 => Encoding.latin1,
                            },
                        },
                        .sourcemap_byte_length = sourcemap.len,
                        .output_byte_offset = Metadata.size,
                        .output_byte_length = output_bytes.len,
                        .sourcemap_byte_offset = Metadata.size + output_bytes.len,
                    };

                    metadata.output_hash = hash(output_bytes);
                    metadata.sourcemap_hash = hash(sourcemap);
                    var metadata_stream = std.io.fixedBufferStream(&metadata_buf);

                    try metadata.encode(metadata_stream.writer());

                    if (comptime bun.Environment.isDebug) {
                        var metadata_stream2 = std.io.fixedBufferStream(metadata_buf[0..Metadata.size]);
                        var metadata2 = Metadata{};
                        metadata2.decode(metadata_stream2.reader()) catch |err| bun.Output.panic("Metadata did not roundtrip encode -> decode  successfully: {s}", .{@errorName(err)});
                        bun.assert(std.meta.eql(metadata, metadata2));
                    }

                    break :brk metadata_buf[0..metadata_stream.pos];
                };

                const vecs: []const bun.PlatformIOVecConst = if (output_bytes.len > 0)
                    &.{
                        bun.platformIOVecConstCreate(metadata_bytes),
                        bun.platformIOVecConstCreate(output_bytes),
                        bun.platformIOVecConstCreate(sourcemap),
                    }
                else
                    &.{
                        bun.platformIOVecConstCreate(metadata_bytes),
                        bun.platformIOVecConstCreate(sourcemap),
                    };

                var position: isize = 0;
                const end_position = Metadata.size + output_bytes.len + sourcemap.len;

                if (bun.Environment.allow_assert) {
                    var total: usize = 0;
                    for (vecs) |v| {
                        bun.assert(v.len > 0);
                        total += v.len;
                    }
                    bun.assert(end_position == total);
                }
                bun.assert(end_position == @as(i64, @intCast(sourcemap.len + output_bytes.len + Metadata.size)));

                bun.C.preallocate_file(tmpfile.fd.cast(), 0, @intCast(end_position)) catch {};
                while (position < end_position) {
                    const written = try bun.sys.pwritev(tmpfile.fd, vecs, position).unwrap();
                    if (written <= 0) {
                        return error.WriteFailed;
                    }

                    position += @intCast(written);
                }
            }

            try tmpfile.finish(@ptrCast(std.fs.path.basename(destination_path.slice())));
        }

        pub fn load(
            this: *Entry,
            file: std.fs.File,
            sourcemap_allocator: std.mem.Allocator,
            output_code_allocator: std.mem.Allocator,
        ) !void {
            const stat_size = try file.getEndPos();
            if (stat_size < Metadata.size + this.metadata.output_byte_length + this.metadata.sourcemap_byte_length) {
                return error.MissingData;
            }

            bun.assert(this.output_code == .utf8 and this.output_code.utf8.len == 0); // this should be the default value

            this.output_code = if (this.metadata.output_byte_length == 0)
                .{ .string = bun.String.empty }
            else switch (this.metadata.output_encoding) {
                .utf8 => brk: {
                    const utf8 = try output_code_allocator.alloc(u8, this.metadata.output_byte_length);
                    errdefer output_code_allocator.free(utf8);
                    const read_bytes = try file.preadAll(utf8, this.metadata.output_byte_offset);
                    if (read_bytes != this.metadata.output_byte_length) {
                        return error.MissingData;
                    }
                    break :brk .{ .utf8 = utf8 };
                },
                .latin1 => brk: {
                    var latin1, const bytes = bun.String.createUninitialized(.latin1, this.metadata.output_byte_length);
                    errdefer latin1.deref();
                    const read_bytes = try file.preadAll(bytes, this.metadata.output_byte_offset);

                    if (this.metadata.output_hash != 0) {
                        if (hash(latin1.latin1()) != this.metadata.output_hash) {
                            return error.InvalidHash;
                        }
                    }

                    if (read_bytes != this.metadata.output_byte_length) {
                        return error.MissingData;
                    }

                    break :brk .{ .string = latin1 };
                },
                .utf16 => brk: {
                    var string, const chars = bun.String.createUninitialized(.utf16, this.metadata.output_byte_length / 2);
                    errdefer string.deref();

                    const read_bytes = try file.preadAll(std.mem.sliceAsBytes(chars), this.metadata.output_byte_offset);
                    if (read_bytes != this.metadata.output_byte_length) {
                        return error.MissingData;
                    }

                    if (this.metadata.output_hash != 0) {
                        if (hash(std.mem.sliceAsBytes(string.utf16())) != this.metadata.output_hash) {
                            return error.InvalidHash;
                        }
                    }

                    break :brk .{ .string = string };
                },

                else => @panic("Unexpected output encoding"),
            };

            errdefer {
                switch (this.output_code) {
                    .utf8 => output_code_allocator.free(this.output_code.utf8),
                    .string => this.output_code.string.deref(),
                }
            }

            if (this.metadata.sourcemap_byte_length > 0) {
                const sourcemap = try sourcemap_allocator.alloc(u8, this.metadata.sourcemap_byte_length);
                errdefer sourcemap_allocator.free(sourcemap);
                const read_bytes = try file.preadAll(sourcemap, this.metadata.sourcemap_byte_offset);
                if (read_bytes != this.metadata.sourcemap_byte_length) {
                    return error.MissingData;
                }

                this.sourcemap = sourcemap;
            }
        }
    };

    pub fn hash(bytes: []const u8) u64 {
        return std.hash.Wyhash.hash(seed, bytes);
    }

    pub const ModuleType = enum(u8) {
        none = 0,
        esm = 1,
        cjs = 2,
    };

    pub const Encoding = enum(u8) {
        none = 0,
        utf8 = 1,
        utf16 = 2,
        latin1 = 3,
        _,
    };

    pub fn writeCacheFilename(
        buf: []u8,
        input_hash: u64,
    ) !usize {
        const fmt_name = if (comptime bun.Environment.allow_assert) "{any}.debug.pile" else "{any}.pile";

        const printed = try std.fmt.bufPrint(buf, fmt_name, .{bun.fmt.fmtSliceHexLower(std.mem.asBytes(&input_hash))});
        return printed.len;
    }

    pub fn getCacheFilePath(
        buf: *bun.PathBuffer,
        input_hash: u64,
    ) ![:0]const u8 {
        const cache_dir = try getCacheDir(buf);
        buf[cache_dir.len] = std.fs.path.sep;
        const cache_filename_len = try writeCacheFilename(buf[cache_dir.len + 1 ..], input_hash);
        buf[cache_dir.len + 1 + cache_filename_len] = 0;

        return buf[0 .. cache_dir.len + 1 + cache_filename_len :0];
    }

    fn reallyGetCacheDir(buf: *bun.PathBuffer) [:0]const u8 {
        if (comptime bun.Environment.isDebug) {
            bun_debug_restore_from_cache = bun.getenvZ("BUN_DEBUG_ENABLE_RESTORE_FROM_TRANSPILER_CACHE") != null;
        }

        if (bun.getenvZ("BUN_RUNTIME_TRANSPILER_CACHE_PATH")) |dir| {
            if (dir.len == 0 or (dir.len == 1 and dir[0] == '0')) {
                return "";
            }

            const len = @min(dir.len, bun.MAX_PATH_BYTES - 1);
            @memcpy(buf[0..len], dir[0..len]);
            buf[len] = 0;
            return buf[0..len :0];
        }

        if (bun.getenvZ("XDG_CACHE_HOME")) |dir| {
            const parts = &[_][]const u8{ dir, "bun", "@t@" };
            return bun.fs.FileSystem.instance.absBufZ(parts, buf);
        }

        if (comptime bun.Environment.isMac) {
            // On a mac, default to ~/Library/Caches/bun/*
            // This is different than ~/.bun/install/cache, and not configurable by the user.
            if (bun.getenvZ("HOME")) |home| {
                const parts = &[_][]const u8{
                    home,
                    "Library/",
                    "Caches/",
                    "bun",
                    "@t@",
                };
                return bun.fs.FileSystem.instance.absBufZ(parts, buf);
            }
        }

        if (bun.getenvZ(bun.DotEnv.home_env)) |dir| {
            const parts = &[_][]const u8{ dir, ".bun", "install", "cache", "@t@" };
            return bun.fs.FileSystem.instance.absBufZ(parts, buf);
        }

        {
            const parts = &[_][]const u8{ bun.fs.FileSystem.instance.fs.tmpdirPath(), "bun", "@t@" };
            return bun.fs.FileSystem.instance.absBufZ(parts, buf);
        }
    }

    // Only do this at most once per-thread.
    threadlocal var runtime_transpiler_cache_static_buffer: bun.PathBuffer = undefined;
    threadlocal var runtime_transpiler_cache: ?[:0]const u8 = null;
    pub var is_disabled = false;

    fn getCacheDir(buf: *bun.PathBuffer) ![:0]const u8 {
        if (is_disabled) return error.CacheDisabled;
        const path = runtime_transpiler_cache orelse path: {
            const path = reallyGetCacheDir(&runtime_transpiler_cache_static_buffer);
            if (path.len == 0) {
                is_disabled = true;
                return error.CacheDisabled;
            }
            runtime_transpiler_cache = path;
            break :path path;
        };
        @memcpy(buf[0..path.len], path);
        buf[path.len] = 0;
        return path;
    }

    pub fn fromFile(
        input_hash: u64,
        feature_hash: u64,
        input_stat_size: u64,
        sourcemap_allocator: std.mem.Allocator,
        output_code_allocator: std.mem.Allocator,
    ) !Entry {
        var tracer = bun.tracy.traceNamed(@src(), "RuntimeTranspilerCache.fromFile");
        defer tracer.end();

        var cache_file_path_buf: bun.PathBuffer = undefined;
        const cache_file_path = try getCacheFilePath(&cache_file_path_buf, input_hash);
        bun.assert(cache_file_path.len > 0);
        return fromFileWithCacheFilePath(
            bun.PathString.init(cache_file_path),
            input_hash,
            feature_hash,
            input_stat_size,
            sourcemap_allocator,
            output_code_allocator,
        );
    }

    pub fn fromFileWithCacheFilePath(
        cache_file_path: bun.PathString,
        input_hash: u64,
        feature_hash: u64,
        input_stat_size: u64,
        sourcemap_allocator: std.mem.Allocator,
        output_code_allocator: std.mem.Allocator,
    ) !Entry {
        var metadata_bytes_buf: [Metadata.size * 2]u8 = undefined;
        const cache_fd = try bun.sys.open(cache_file_path.sliceAssumeZ(), bun.O.RDONLY, 0).unwrap();
        defer _ = bun.sys.close(cache_fd);
        errdefer {
            // On any error, we delete the cache file
            _ = bun.sys.unlink(cache_file_path.sliceAssumeZ());
        }

        const file = cache_fd.asFile();
        const metadata_bytes = try file.preadAll(&metadata_bytes_buf, 0);
        if (comptime bun.Environment.isWindows) try file.seekTo(0);
        var metadata_stream = std.io.fixedBufferStream(metadata_bytes_buf[0..metadata_bytes]);

        var entry = Entry{
            .metadata = Metadata{},
            .output_code = .{ .utf8 = "" },
            .sourcemap = "",
        };
        const reader = metadata_stream.reader();
        try entry.metadata.decode(reader);
        if (entry.metadata.input_hash != input_hash or entry.metadata.input_byte_length != input_stat_size) {
            // delete the cache in this case
            return error.InvalidInputHash;
        }

        if (entry.metadata.features_hash != feature_hash) {
            // delete the cache in this case
            return error.MismatchedFeatureHash;
        }

        try entry.load(file, sourcemap_allocator, output_code_allocator);

        return entry;
    }

    pub fn isEligible(
        _: *const @This(),
        path: *const bun.fs.Path,
    ) bool {
        return path.isFile();
    }

    pub fn toFile(
        input_byte_length: u64,
        input_hash: u64,
        features_hash: u64,
        sourcemap: []const u8,
        source_code: bun.String,
        exports_kind: bun.JSAst.ExportsKind,
    ) !void {
        var tracer = bun.tracy.traceNamed(@src(), "RuntimeTranspilerCache.toFile");
        defer tracer.end();

        var cache_file_path_buf: bun.PathBuffer = undefined;
        const output_code: Entry.OutputCode = switch (source_code.encoding()) {
            .utf8 => .{ .utf8 = source_code.byteSlice() },
            else => .{ .string = source_code },
        };

        const cache_file_path = try getCacheFilePath(&cache_file_path_buf, input_hash);
        debug("filename to put into: '{s}'", .{cache_file_path});

        if (cache_file_path.len == 0) {
            return;
        }

        const cache_dir_fd = brk: {
            if (std.fs.path.dirname(cache_file_path)) |dirname| {
                var dir = try std.fs.cwd().makeOpenPath(dirname, .{ .access_sub_paths = true });
                errdefer dir.close();
                break :brk try bun.toLibUVOwnedFD(dir.fd);
            }

            break :brk bun.FD.cwd();
        };
        defer {
            if (cache_dir_fd != bun.FD.cwd()) _ = bun.sys.close(cache_dir_fd);
        }

        try Entry.save(
            cache_dir_fd,
            bun.PathString.init(cache_file_path),
            input_byte_length,
            input_hash,
            features_hash,
            sourcemap,
            output_code,
            exports_kind,
        );
    }

    pub fn get(
        this: *RuntimeTranspilerCache,
        source: *const bun.logger.Source,
        parser_options: *const bun.js_parser.Parser.Options,
        used_jsx: bool,
    ) bool {
        if (comptime !bun.FeatureFlags.runtime_transpiler_cache)
            return false;

        if (this.entry != null) return true;

        if (source.contents.len < MINIMUM_CACHE_SIZE)
            return false;

        if (is_disabled)
            return false;

        if (!source.path.isFile())
            return false;

        const input_hash = this.input_hash orelse hash(source.contents);
        this.input_hash = input_hash;
        this.input_byte_length = source.contents.len;

        var features_hasher = std.hash.Wyhash.init(seed);
        parser_options.hashForRuntimeTranspiler(&features_hasher, used_jsx);
        this.features_hash = features_hasher.final();

        this.entry = fromFile(input_hash, this.features_hash.?, source.contents.len, this.sourcemap_allocator, this.output_code_allocator) catch |err| {
            debug("get(\"{s}\") = {s}", .{ source.path.text, @errorName(err) });
            return false;
        };
        if (comptime bun.Environment.isDebug) {
            if (bun_debug_restore_from_cache) {
                debug("get(\"{s}\") = {d} bytes, restored", .{ source.path.text, this.entry.?.output_code.byteSlice().len });
            } else {
                debug("get(\"{s}\") = {d} bytes, ignored for debug build", .{ source.path.text, this.entry.?.output_code.byteSlice().len });
            }
        }
        bun.Analytics.Features.transpiler_cache += 1;

        if (comptime bun.Environment.isDebug) {
            if (!bun_debug_restore_from_cache) {
                if (this.entry) |*entry| {
                    entry.deinit(this.sourcemap_allocator, this.output_code_allocator);
                    this.entry = null;
                }
            }
        }

        return this.entry != null;
    }

    pub fn put(this: *RuntimeTranspilerCache, output_code_bytes: []const u8, sourcemap: []const u8) void {
        if (comptime !bun.FeatureFlags.runtime_transpiler_cache)
            @compileError("RuntimeTranspilerCache is disabled");

        if (this.input_hash == null or is_disabled) {
            return;
        }
        bun.assert(this.entry == null);
        const output_code = bun.String.createLatin1OrUTF8(output_code_bytes);
        this.output_code = output_code;

        toFile(this.input_byte_length.?, this.input_hash.?, this.features_hash.?, sourcemap, output_code, this.exports_kind) catch |err| {
            debug("put() = {s}", .{@errorName(err)});
            return;
        };
        if (comptime bun.Environment.allow_assert)
            debug("put() = {d} bytes", .{output_code.length()});
    }
};<|MERGE_RESOLUTION|>--- conflicted
+++ resolved
@@ -6,12 +6,9 @@
 /// Version 7: Several bundler changes that are likely to impact the runtime as well.
 /// Version 8: Fix for generated symbols
 /// Version 9: String printing changes
-<<<<<<< HEAD
-/// Version 10: Emits utf-16 files in rare cases
-=======
 /// Version 10: Constant folding for ''.charCodeAt(n)
->>>>>>> 2283ed09
-const expected_version = 10;
+/// Version 11: Emits utf-16 files in rare cases
+const expected_version = 11;
 
 const bun = @import("root").bun;
 const std = @import("std");
