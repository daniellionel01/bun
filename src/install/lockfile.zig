const std = @import("std");
const Allocator = std.mem.Allocator;
const bun = @import("root").bun;
const FeatureFlags = bun.FeatureFlags;
const string = bun.string;
const Output = bun.Output;
const Global = bun.Global;
const Environment = bun.Environment;
const strings = bun.strings;
const MutableString = bun.MutableString;
const stringZ = bun.stringZ;
const default_allocator = bun.default_allocator;
const C = bun.C;
const JSAst = bun.JSAst;
const OOM = bun.OOM;
const BunLock = @import("./bun.lock.zig");
const TextLockfile = BunLock.Lockfile;

const JSLexer = bun.js_lexer;
const logger = bun.logger;

const js_parser = bun.js_parser;
const Expr = @import("../js_ast.zig").Expr;
const JSON = bun.JSON;
const JSPrinter = bun.js_printer;

const linker = @import("../linker.zig");
const migration = @import("./migration.zig");

const sync = @import("../sync.zig");
const Api = @import("../api/schema.zig").Api;
const Path = @import("../resolver/resolve_path.zig");
const configureTransformOptionsForBun = @import("../bun.js/config.zig").configureTransformOptionsForBun;
const Command = @import("../cli.zig").Command;
const BunArguments = @import("../cli.zig").Arguments;
const bundler = bun.bundler;

const DotEnv = @import("../env_loader.zig");
const which = @import("../which.zig").which;
const Run = @import("../bun_js.zig").Run;
const HeaderBuilder = bun.http.HeaderBuilder;
const Fs = @import("../fs.zig");
const FileSystem = Fs.FileSystem;
const Lock = @import("../lock.zig").Lock;
const URL = @import("../url.zig").URL;
const AsyncHTTP = bun.http.AsyncHTTP;
const HTTPChannel = bun.http.HTTPChannel;

const Integrity = @import("./integrity.zig").Integrity;
const clap = bun.clap;
const ExtractTarball = @import("./extract_tarball.zig");
const Npm = @import("./npm.zig");
const Bitset = bun.bit_set.DynamicBitSetUnmanaged;
const z_allocator = @import("../memory_allocator.zig").z_allocator;
pub const Lockfile = @This();

const IdentityContext = @import("../identity_context.zig").IdentityContext;
const ArrayIdentityContext = @import("../identity_context.zig").ArrayIdentityContext;
const Semver = @import("./semver.zig");
const ExternalString = Semver.ExternalString;
const String = Semver.String;
const GlobalStringBuilder = @import("../string_builder.zig");
const SlicedString = Semver.SlicedString;
const Repository = @import("./repository.zig").Repository;
const Bin = @import("./bin.zig").Bin;
const Dependency = @import("./dependency.zig");
const Behavior = Dependency.Behavior;
const FolderResolution = @import("./resolvers/folder_resolver.zig").FolderResolution;
const Install = @import("./install.zig");
const Aligner = Install.Aligner;
const alignment_bytes_to_repeat_buffer = Install.alignment_bytes_to_repeat_buffer;
const PackageManager = Install.PackageManager;
const DependencyID = Install.DependencyID;
const ExternalSlice = Install.ExternalSlice;
const ExternalSliceAligned = Install.ExternalSliceAligned;
const ExternalStringList = Install.ExternalStringList;
const ExternalStringMap = Install.ExternalStringMap;
const Features = Install.Features;
const initializeStore = Install.initializeStore;
const invalid_package_id = Install.invalid_package_id;
const Origin = Install.Origin;
const PackageID = Install.PackageID;
const PackageInstall = Install.PackageInstall;
const PackageNameHash = Install.PackageNameHash;
const PackageNameAndVersionHash = Install.PackageNameAndVersionHash;
const TruncatedPackageNameHash = Install.TruncatedPackageNameHash;
const Resolution = @import("./resolution.zig").Resolution;
const Crypto = @import("../sha.zig").Hashers;
const PackageJSON = @import("../resolver/package_json.zig").PackageJSON;
const StaticHashMap = @import("../StaticHashMap.zig").StaticHashMap;

const MetaHash = [std.crypto.hash.sha2.Sha512T256.digest_length]u8;
const zero_hash = std.mem.zeroes(MetaHash);
pub const NameHashMap = std.ArrayHashMapUnmanaged(PackageNameHash, String, ArrayIdentityContext.U64, false);
pub const TrustedDependenciesSet = std.ArrayHashMapUnmanaged(TruncatedPackageNameHash, void, ArrayIdentityContext, false);
pub const VersionHashMap = std.ArrayHashMapUnmanaged(PackageNameHash, Semver.Version, ArrayIdentityContext.U64, false);
pub const PatchedDependenciesMap = std.ArrayHashMapUnmanaged(PackageNameAndVersionHash, PatchedDep, ArrayIdentityContext.U64, false);
pub const PatchedDep = extern struct {
    /// e.g. "patches/is-even@1.0.0.patch"
    path: String,
    _padding: [7]u8 = [_]u8{0} ** 7,
    patchfile_hash_is_null: bool = true,
    /// the hash of the patch file contents
    __patchfile_hash: u64 = 0,

    pub fn setPatchfileHash(this: *PatchedDep, val: ?u64) void {
        this.patchfile_hash_is_null = val == null;
        this.__patchfile_hash = if (val) |v| v else 0;
    }
    pub fn patchfileHash(this: *const PatchedDep) ?u64 {
        return if (this.patchfile_hash_is_null) null else this.__patchfile_hash;
    }
};
const File = bun.sys.File;
const assertNoUninitializedPadding = @import("./padding_checker.zig").assertNoUninitializedPadding;

const IGNORED_PATHS: []const []const u8 = &.{
    "node_modules",
    ".git",
    "CMakeFiles",
};
fn ignoredWorkspacePaths(path: []const u8) bool {
    inline for (IGNORED_PATHS) |ignored| {
        if (bun.strings.eqlComptime(path, ignored)) return true;
    }
    return false;
}

const GlobWalker = bun.glob.GlobWalker_(ignoredWorkspacePaths, bun.glob.SyscallAccessor, false);

// Serialized data
/// The version of the lockfile format, intended to prevent data corruption for format changes.
binary_format_version: BinaryFormatVersion = BinaryFormatVersion.current,

meta_hash: MetaHash = zero_hash,

packages: Lockfile.Package.List = .{},
buffers: Buffers = .{},

/// name -> PackageID || [*]PackageID
/// Not for iterating.
package_index: PackageIndex.Map,
string_pool: StringPool,
allocator: Allocator,
scratch: Scratch = .{},

scripts: Scripts = .{},
workspace_paths: NameHashMap = .{},
workspace_versions: VersionHashMap = .{},

/// Optional because `trustedDependencies` in package.json might be an
/// empty list or it might not exist
trusted_dependencies: ?TrustedDependenciesSet = null,
patched_dependencies: PatchedDependenciesMap = .{},
overrides: OverrideMap = .{},

pub const Format = enum {
    binary,
    text,

    pub fn filename(this: Format) stringZ {
        return switch (this) {
            .binary => "bun.lockb",
            .text => "bun.lock",
        };
    }
};

const Stream = std.io.FixedBufferStream([]const u8);
pub const default_filename = "bun.lockb";

pub const Scripts = struct {
    const MAX_PARALLEL_PROCESSES = 10;
    pub const Entry = struct {
        script: string,
    };
    pub const Entries = std.ArrayListUnmanaged(Entry);

    pub const names = [_]string{
        "preinstall",
        "install",
        "postinstall",
        "preprepare",
        "prepare",
        "postprepare",
    };

    const RunCommand = @import("../cli/run_command.zig").RunCommand;

    preinstall: Entries = .{},
    install: Entries = .{},
    postinstall: Entries = .{},
    preprepare: Entries = .{},
    prepare: Entries = .{},
    postprepare: Entries = .{},

    pub fn hasAny(this: *Scripts) bool {
        inline for (Scripts.names) |hook| {
            if (@field(this, hook).items.len > 0) return true;
        }
        return false;
    }

    pub fn count(this: *Scripts) usize {
        var res: usize = 0;
        inline for (Scripts.names) |hook| {
            res += @field(this, hook).items.len;
        }
        return res;
    }

    pub fn deinit(this: *Scripts, allocator: Allocator) void {
        inline for (Scripts.names) |hook| {
            const list = &@field(this, hook);
            for (list.items) |entry| {
                allocator.free(entry.script);
            }
            list.deinit(allocator);
        }
    }
};

pub fn isEmpty(this: *const Lockfile) bool {
    return this.packages.len == 0 or (this.packages.len == 1 and this.packages.get(0).resolutions.len == 0);
}

pub fn updateLockfileIfNeeded(
    this: *Lockfile,
    load_lockfile_result: Lockfile.LoadResult,
) void {
    if (load_lockfile_result == .ok and load_lockfile_result.ok.serializer_result.packages_need_update) {
        const slice = this.packages.slice();
        for (slice.items(.meta)) |*meta| {
            // these are possibly updated later, but need to make sure non are zero
            meta.setHasInstallScript(false);
        }
    }
}

pub const LoadResult = union(enum) {
    not_found: void,
    err: struct {
        step: Step,
        err: anyerror,
        lockfile_path: string,
    },
    ok: struct {
        lockfile: union(enum) {
            text: *TextLockfile,
            binary: *Lockfile,
            @"package-lock.json": *Lockfile,
        },
        // loaded_from: enum { binary, text, @"package-lock.json" },
        serializer_result: Serializer.LoadResult,
    },

    pub const Step = enum { open_file, read_file, parse_file, migrating };
};

<<<<<<< HEAD
pub fn loadFromCwd(
=======
pub fn loadFromDisk(
    this: *Lockfile,
    manager: ?*PackageManager,
>>>>>>> dc01a5d6
    allocator: Allocator,
    log: *logger.Log,
    // comptime from_stdin: bool,
    comptime attempt_migrate: bool,
    install_options: if (attempt_migrate) *const PackageManager.Options else void,
    workspace_json_cache: if (attempt_migrate) *PackageManager.WorkspacePackageJSONCache else void,
) LoadResult {
    if (comptime Environment.allow_assert) assert(FileSystem.instance_loaded);

<<<<<<< HEAD
    var format: Format = .text;
    var timer = std.time.Timer.start() catch unreachable;
    const file = File.open("bun.lock", bun.O.RDONLY, 0).unwrap() catch |err1| file: {
        if (err1 != error.ENOENT) {
            return .{ .err = .{
                .step = .open_file,
                .err = err1,
                .lockfile_path = "bun.lock",
            } };
        }
=======
    const buf = (if (filename.len > 0)
        File.readFrom(std.fs.cwd(), filename, allocator).unwrap()
    else
        File.from(std.io.getStdIn()).readToEnd(allocator).unwrap()) catch |err| {
        return switch (err) {
            error.EACCESS, error.EPERM, error.ENOENT => {
                if (comptime attempt_loading_from_other_lockfile) {
                    if (manager) |pm| {
                        // Attempt to load from "package-lock.json", "yarn.lock", etc.
                        return migration.detectAndLoadOtherLockfile(
                            this,
                            pm,
                            allocator,
                            log,
                            filename,
                        );
                    }
                }
>>>>>>> dc01a5d6

        format = .binary;
        break :file File.open("bun.lockb", bun.O.RDONLY, 0).unwrap() catch |err2| {
            if (err2 != error.ENOENT) {
                return .{
                    .err = .{
                        .step = .open_file,
                        .err = err2,
                        .lockfile_path = "bun.lockb",
                    },
                };
            }
            if (comptime attempt_migrate) {
                return migration.detectAndLoadOtherLockfileFromCwd(
                    allocator,
                    log,
                    install_options,
                    workspace_json_cache,
                );
            }

            return .not_found;
        };
    };

    const contents = file.readToEnd(allocator).unwrap() catch |err| {
        return .{
            .err = .{
                .step = .read_file,
                .err = err,
                .lockfile_path = format.filename(),
            },
        };
    };

<<<<<<< HEAD
    const loaded = load(
        &logger.Source.initPathString(format.filename(), contents),
        allocator,
        log,
        format,
    ) catch |err| {
        switch (err) {
            error.OutOfMemory => bun.outOfMemory(),
        }
    };
    std.debug.print("{} - loaded {s} lockfile\n", .{ bun.fmt.fmtDuration(timer.read()), @tagName(format) });
    return loaded;
}

pub fn load(
    source: *const logger.Source,
    allocator: Allocator,
    log: *logger.Log,
    format: Format,
) OOM!LoadResult {
    if (format == .text) {
        const text_lockfile = TextLockfile.load(allocator, source, log) catch |err| {
            return .{ .err = .{
                .step = .parse_file,
                .err = err,
                .lockfile_path = "bun.lock",
            } };
        };

        return .{
            .ok = .{
                .lockfile = .{
                    .text = text_lockfile,
                },
                .serializer_result = .{},
            },
        };
    }

    const this = try allocator.create(Lockfile);
=======
    return this.loadFromBytes(manager, buf, allocator, log);
}

pub fn loadFromBytes(this: *Lockfile, pm: ?*PackageManager, buf: []u8, allocator: Allocator, log: *logger.Log) LoadFromDiskResult {
    var stream = Stream{ .buffer = buf, .pos = 0 };
>>>>>>> dc01a5d6

    var stream = Stream{ .buffer = source.contents, .pos = 0 };

    this.binary_format_version = BinaryFormatVersion.current;
    this.scripts = .{};
    this.trusted_dependencies = null;
    this.workspace_paths = .{};
    this.workspace_versions = .{};
    this.overrides = .{};
    this.patched_dependencies = .{};

<<<<<<< HEAD
    const load_result = Lockfile.Serializer.load(this, &stream, allocator, log) catch |err| {
        return LoadResult{ .err = .{ .step = .parse_file, .err = err, .lockfile_path = "bun.lockb" } };
=======
    const load_result = Lockfile.Serializer.load(this, &stream, allocator, log, pm) catch |err| {
        return LoadFromDiskResult{ .err = .{ .step = .parse_file, .value = err } };
>>>>>>> dc01a5d6
    };

    if (Environment.allow_assert) {
        this.verifyData() catch @panic("lockfile data is corrupt");
    }

    return LoadResult{
        .ok = .{
            .lockfile = .{
                .binary = this,
            },
            .serializer_result = load_result,
        },
    };
}

pub const InstallResult = struct {
    lockfile: *Lockfile,
    summary: PackageInstall.Summary,
};

pub const Tree = struct {
    id: Id = invalid_id,
    dependency_id: DependencyID = invalid_package_id,
    parent: Id = invalid_id,
    dependencies: Lockfile.DependencyIDSlice = .{},

    pub const external_size = @sizeOf(Id) + @sizeOf(PackageID) + @sizeOf(Id) + @sizeOf(Lockfile.DependencyIDSlice);
    pub const External = [external_size]u8;
    pub const Slice = ExternalSlice(Tree);
    pub const List = std.ArrayListUnmanaged(Tree);
    pub const Id = u32;

    pub fn toExternal(this: Tree) External {
        var out = External{};
        out[0..4].* = @as(Id, @bitCast(this.id));
        out[4..8].* = @as(Id, @bitCast(this.dependency_id));
        out[8..12].* = @as(Id, @bitCast(this.parent));
        out[12..16].* = @as(u32, @bitCast(this.dependencies.off));
        out[16..20].* = @as(u32, @bitCast(this.dependencies.len));
        if (out.len != 20) @compileError("Tree.External is not 20 bytes");
        return out;
    }

    pub fn toTree(out: External) Tree {
        return .{
            .id = @bitCast(out[0..4].*),
            .dependency_id = @bitCast(out[4..8].*),
            .parent = @bitCast(out[8..12].*),
            .dependencies = .{
                .off = @bitCast(out[12..16].*),
                .len = @bitCast(out[16..20].*),
            },
        };
    }

    pub const root_dep_id: DependencyID = invalid_package_id - 1;
    pub const invalid_id: Id = std.math.maxInt(Id);
    const dependency_loop = invalid_id - 1;
    const hoisted = invalid_id - 2;
    const error_id = hoisted;

    const SubtreeError = error{ OutOfMemory, DependencyLoop };

    // max number of node_modules folders
    pub const max_depth = (bun.MAX_PATH_BYTES / "node_modules".len) + 1;

    pub const DepthBuf = [max_depth]Id;

    const IteratorPathStyle = enum {
        /// `relative_path` will have the form `node_modules/jquery/node_modules/zod`.
        /// Path separators are platform.
        node_modules,
        /// `relative_path` will have the form `jquery/zod`. Path separators are always
        /// posix separators.
        pkg_path,
    };

    pub fn Iterator(comptime path_style: IteratorPathStyle) type {
        return struct {
            tree_id: Id,
            path_buf: bun.PathBuffer = undefined,
            last_parent: Id = invalid_id,

            lockfile: *const Lockfile,

            depth_stack: DepthBuf = undefined,

            pub fn init(lockfile: *const Lockfile) @This() {
                var iter: @This() = .{
                    .tree_id = 0,
                    .lockfile = lockfile,
                };
                if (comptime path_style == .node_modules) {
                    @memcpy(iter.path_buf[0.."node_modules".len], "node_modules");
                }
                return iter;
            }

            pub fn reset(this: *@This()) void {
                this.tree_id = 0;
            }

            pub const NextResult = struct {
                relative_path: stringZ,
                dependencies: []const DependencyID,
                tree_id: Tree.Id,

                /// depth of the node_modules folder in the tree
                ///
                ///            0 (./node_modules)
                ///           / \
                ///          1   1
                ///         /
                ///        2
                depth: usize,
            };

            pub fn next(this: *@This(), completed_trees: if (path_style == .node_modules) ?*Bitset else void) ?NextResult {
                const trees = this.lockfile.buffers.trees.items;

                if (this.tree_id >= trees.len) return null;

                while (trees[this.tree_id].dependencies.len == 0) {
                    if (comptime path_style == .node_modules) {
                        if (completed_trees) |_completed_trees| {
                            _completed_trees.set(this.tree_id);
                        }
                    }
                    this.tree_id += 1;
                    if (this.tree_id >= trees.len) return null;
                }

                const current_tree_id = this.tree_id;
                const tree = trees[current_tree_id];
                const tree_dependencies = tree.dependencies.get(this.lockfile.buffers.hoisted_dependencies.items);

                const relative_path, const depth = relativePathAndDepth(
                    this.lockfile,
                    current_tree_id,
                    &this.path_buf,
                    &this.depth_stack,
                    path_style,
                );

                this.tree_id += 1;

                return .{
                    .relative_path = relative_path,
                    .dependencies = tree_dependencies,
                    .tree_id = current_tree_id,
                    .depth = depth,
                };
            }
        };
    }

    /// Returns relative path and the depth of the tree
    pub fn relativePathAndDepth(
        lockfile: *const Lockfile,
        tree_id: Id,
        path_buf: *bun.PathBuffer,
        depth_buf: *DepthBuf,
        comptime path_style: IteratorPathStyle,
    ) struct { stringZ, usize } {
        const trees = lockfile.buffers.trees.items;
        var depth: usize = 0;

        const tree = trees[tree_id];

        var parent_id = tree.id;
        var path_written: usize = switch (comptime path_style) {
            .node_modules => "node_modules".len,
            .pkg_path => 0,
        };

        depth_buf[0] = 0;

        if (tree.id > 0) {
            const dependencies = lockfile.buffers.dependencies.items;
            const buf = lockfile.buffers.string_bytes.items;
            var depth_buf_len: usize = 1;

            while (parent_id > 0 and parent_id < trees.len) {
                depth_buf[depth_buf_len] = parent_id;
                parent_id = trees[parent_id].parent;
                depth_buf_len += 1;
            }

            depth_buf_len -= 1;

            depth = depth_buf_len;
            while (depth_buf_len > 0) : (depth_buf_len -= 1) {
                if (comptime path_style == .pkg_path) {
                    if (depth_buf_len != depth) {
                        path_buf[path_written] = '/';
                        path_written += 1;
                    }
                } else {
                    path_buf[path_written] = std.fs.path.sep;
                    path_written += 1;
                }

                const id = depth_buf[depth_buf_len];
                const name = dependencies[trees[id].dependency_id].name.slice(buf);
                @memcpy(path_buf[path_written..][0..name.len], name);
                path_written += name.len;

                if (comptime path_style == .node_modules) {
                    @memcpy(path_buf[path_written..][0.."/node_modules".len], std.fs.path.sep_str ++ "node_modules");
                    path_written += "/node_modules".len;
                }
            }
        }
        path_buf[path_written] = 0;
        const rel = path_buf[0..path_written :0];

        return .{ rel, depth };
    }

    const Builder = struct {
        allocator: Allocator,
        name_hashes: []const PackageNameHash,
        list: bun.MultiArrayList(Entry) = .{},
        resolutions: []const PackageID,
        dependencies: []const Dependency,
        resolution_lists: []const Lockfile.DependencyIDSlice,
        queue: Lockfile.TreeFiller,
        log: *logger.Log,
        lockfile: *Lockfile,
        prefer_dev_dependencies: bool = false,

        pub fn maybeReportError(this: *Builder, comptime fmt: string, args: anytype) void {
            this.log.addErrorFmt(null, logger.Loc.Empty, this.allocator, fmt, args) catch {};
        }

        pub fn buf(this: *const Builder) []const u8 {
            return this.lockfile.buffers.string_bytes.items;
        }

        pub fn packageName(this: *Builder, id: PackageID) String.Formatter {
            return this.lockfile.packages.items(.name)[id].fmt(this.lockfile.buffers.string_bytes.items);
        }

        pub fn packageVersion(this: *Builder, id: PackageID) Resolution.Formatter {
            return this.lockfile.packages.items(.resolution)[id].fmt(this.lockfile.buffers.string_bytes.items, .auto);
        }

        pub const Entry = struct {
            tree: Tree,
            dependencies: Lockfile.DependencyIDList,
        };

        /// Flatten the multi-dimensional ArrayList of package IDs into a single easily serializable array
        pub fn clean(this: *Builder) !DependencyIDList {
            const end = @as(Id, @truncate(this.list.len));
            var i: Id = 0;
            var total: u32 = 0;
            const trees = this.list.items(.tree);
            const dependencies = this.list.items(.dependencies);

            while (i < end) : (i += 1) {
                total += trees[i].dependencies.len;
            }

            var dependency_ids = try DependencyIDList.initCapacity(z_allocator, total);
            var next = PackageIDSlice{};

            for (trees, dependencies) |*tree, *child| {
                if (tree.dependencies.len > 0) {
                    const len = @as(PackageID, @truncate(child.items.len));
                    next.off += next.len;
                    next.len = len;
                    tree.dependencies = next;
                    dependency_ids.appendSliceAssumeCapacity(child.items);
                    child.deinit(this.allocator);
                }
            }
            this.queue.deinit();

            return dependency_ids;
        }
    };

    pub fn processSubtree(
        this: *const Tree,
        dependency_id: DependencyID,
        builder: *Builder,
    ) SubtreeError!void {
        const package_id = switch (dependency_id) {
            root_dep_id => 0,
            else => |id| builder.resolutions[id],
        };
        const resolution_list = builder.resolution_lists[package_id];

        if (resolution_list.len == 0) return;

        try builder.list.append(builder.allocator, .{
            .tree = .{
                .parent = this.id,
                .id = @as(Id, @truncate(builder.list.len)),
                .dependency_id = dependency_id,
            },
            .dependencies = .{},
        });

        const list_slice = builder.list.slice();
        const trees = list_slice.items(.tree);
        const dependency_lists = list_slice.items(.dependencies);
        const next: *Tree = &trees[builder.list.len - 1];
        const name_hashes: []const PackageNameHash = builder.name_hashes;
        const max_package_id = @as(PackageID, @truncate(name_hashes.len));
        const resolutions = builder.lockfile.packages.items(.resolution);

        var dep_id = resolution_list.off;
        const end = dep_id + resolution_list.len;

        while (dep_id < end) : (dep_id += 1) {
            const pid = builder.resolutions[dep_id];
            // Skip unresolved packages, e.g. "peerDependencies"
            if (pid >= max_package_id) continue;

            const dependency = builder.dependencies[dep_id];
            // Do not hoist folder dependencies
            const destination = if (resolutions[pid].tag == .folder)
                next.id
            else
                try next.hoistDependency(
                    true,
                    pid,
                    dep_id,
                    &dependency,
                    dependency_lists,
                    trees,
                    builder,
                );

            switch (destination) {
                Tree.dependency_loop, Tree.hoisted => continue,
                else => {
                    dependency_lists[destination].append(builder.allocator, dep_id) catch unreachable;
                    trees[destination].dependencies.len += 1;
                    if (builder.resolution_lists[pid].len > 0) {
                        try builder.queue.writeItem(.{
                            .tree_id = destination,
                            .dependency_id = dep_id,
                        });
                    }
                },
            }
        }

        if (next.dependencies.len == 0) {
            if (comptime Environment.allow_assert) assert(builder.list.len == next.id + 1);
            _ = builder.list.pop();
        }
    }

    // This function does one of three things:
    // 1 (return hoisted) - de-duplicate (skip) the package
    // 2 (return id) - move the package to the top directory
    // 3 (return dependency_loop) - leave the package at the same (relative) directory
    fn hoistDependency(
        this: *Tree,
        comptime as_defined: bool,
        package_id: PackageID,
        dependency_id: DependencyID,
        dependency: *const Dependency,
        dependency_lists: []Lockfile.DependencyIDList,
        trees: []Tree,
        builder: *Builder,
    ) !Id {
        const this_dependencies = this.dependencies.get(dependency_lists[this.id].items);
        for (this_dependencies) |dep_id| {
            const dep = builder.dependencies[dep_id];
            if (dep.name_hash != dependency.name_hash) continue;

            if (builder.resolutions[dep_id] == package_id) {
                // this dependency is the same package as the other, hoist
                return hoisted; // 1
            }

            if (comptime as_defined) {
                // same dev dependency as another package in the same package.json, but different version.
                // choose dev dep over other if enabled
                if (dep.behavior.isDev() != dependency.behavior.isDev()) {
                    if (builder.prefer_dev_dependencies and dep.behavior.isDev()) {
                        return hoisted; // 1
                    }

                    return dependency_loop; // 3
                }
            }

            // now we either keep the dependency at this place in the tree,
            // or hoist if peer version allows it

            if (dependency.behavior.isPeer()) {
                if (dependency.version.tag == .npm) {
                    const resolution: Resolution = builder.lockfile.packages.items(.resolution)[builder.resolutions[dep_id]];
                    const version = dependency.version.value.npm.version;
                    if (resolution.tag == .npm and version.satisfies(resolution.value.npm.version, builder.buf(), builder.buf())) {
                        return hoisted; // 1
                    }
                }

                // Root dependencies are manually chosen by the user. Allow them
                // to hoist other peers even if they don't satisfy the version
                if (builder.lockfile.isWorkspaceRootDependency(dep_id)) {
                    // TODO: warning about peer dependency version mismatch
                    return hoisted; // 1
                }
            }

            if (as_defined and !dep.behavior.isPeer()) {
                builder.maybeReportError("Package \"{}@{}\" has a dependency loop\n  Resolution: \"{}@{}\"\n  Dependency: \"{}@{}\"", .{
                    builder.packageName(package_id),
                    builder.packageVersion(package_id),
                    builder.packageName(builder.resolutions[dep_id]),
                    builder.packageVersion(builder.resolutions[dep_id]),
                    dependency.name.fmt(builder.buf()),
                    dependency.version.literal.fmt(builder.buf()),
                });
                return error.DependencyLoop;
            }

            return dependency_loop; // 3
        }

        // this dependency was not found in this tree, try hoisting or placing in the next parent
        if (this.parent < error_id) {
            const id = trees[this.parent].hoistDependency(
                false,
                package_id,
                dependency_id,
                dependency,
                dependency_lists,
                trees,
                builder,
            ) catch unreachable;
            if (!as_defined or id != dependency_loop) return id; // 1 or 2
        }

        // place the dependency in the current tree
        return this.id; // 2
    }
};

/// This conditonally clones the lockfile with root packages marked as non-resolved
/// that do not satisfy `Features`. The package may still end up installed even
/// if it was e.g. in "devDependencies" and its a production install. In that case,
/// it would be installed because another dependency or transient dependency needed it.
///
/// Warning: This potentially modifies the existing lockfile in-place. That is
/// safe to do because at this stage, the lockfile has already been saved to disk.
/// Our in-memory representation is all that's left.
pub fn maybeCloneFilteringRootPackages(
    old: *Lockfile,
    features: Features,
    comptime log_level: PackageManager.Options.LogLevel,
) !*Lockfile {
    const old_packages = old.packages.slice();
    const old_dependencies_lists = old_packages.items(.dependencies);
    const old_resolutions_lists = old_packages.items(.resolutions);
    const old_resolutions = old_packages.items(.resolution);
    var any_changes = false;
    const end: PackageID = @truncate(old.packages.len);

    // set all disabled dependencies of workspaces to `invalid_package_id`
    for (0..end) |package_id| {
        if (package_id != 0 and old_resolutions[package_id].tag != .workspace) continue;

        const old_workspace_dependencies_list = old_dependencies_lists[package_id];
        var old_workspace_resolutions_list = old_resolutions_lists[package_id];

        const old_workspace_dependencies = old_workspace_dependencies_list.get(old.buffers.dependencies.items);
        const old_workspace_resolutions = old_workspace_resolutions_list.mut(old.buffers.resolutions.items);

        for (old_workspace_dependencies, old_workspace_resolutions) |dependency, *resolution| {
            if (!dependency.behavior.isEnabled(features) and resolution.* < end) {
                resolution.* = invalid_package_id;
                any_changes = true;
            }
        }
    }

    if (!any_changes) return old;

    // This is wasteful, but we rarely log anything so it's fine.
    var log = logger.Log.init(bun.default_allocator);
    defer {
        for (log.msgs.items) |*item| {
            item.deinit(bun.default_allocator);
        }
        log.deinit();
    }

    return try old.clean(&log, features.dev_dependencies, null, log_level);
}

fn preprocessUpdateRequests(old: *Lockfile, manager: *PackageManager, updates: []PackageManager.UpdateRequest, exact_versions: bool) !void {
    const root_deps_list: Lockfile.DependencySlice = old.packages.items(.dependencies)[0];
    if (@as(usize, root_deps_list.off) < old.buffers.dependencies.items.len) {
        var string_builder = old.stringBuilder();

        {
            const root_deps: []const Dependency = root_deps_list.get(old.buffers.dependencies.items);
            const old_resolutions_list = old.packages.items(.resolutions)[0];
            const old_resolutions: []const PackageID = old_resolutions_list.get(old.buffers.resolutions.items);
            const resolutions_of_yore: []const Resolution = old.packages.items(.resolution);

            for (updates) |update| {
                if (update.version.tag == .uninitialized) {
                    for (root_deps, old_resolutions) |dep, old_resolution| {
                        if (dep.name_hash == String.Builder.stringHash(update.name)) {
                            if (old_resolution > old.packages.len) continue;
                            const res = resolutions_of_yore[old_resolution];
                            const len = switch (exact_versions) {
                                false => std.fmt.count("^{}", .{res.value.npm.fmt(old.buffers.string_bytes.items)}),
                                true => std.fmt.count("{}", .{res.value.npm.fmt(old.buffers.string_bytes.items)}),
                            };
                            if (len >= String.max_inline_len) {
                                string_builder.cap += len;
                            }
                        }
                    }
                }
            }
        }

        try string_builder.allocate();
        defer string_builder.clamp();

        {
            var temp_buf: [513]u8 = undefined;

            const root_deps: []Dependency = root_deps_list.mut(old.buffers.dependencies.items);
            const old_resolutions_list_lists = old.packages.items(.resolutions);
            const old_resolutions_list = old_resolutions_list_lists[0];
            const old_resolutions: []const PackageID = old_resolutions_list.get(old.buffers.resolutions.items);
            const resolutions_of_yore: []const Resolution = old.packages.items(.resolution);

            for (updates) |*update| {
                if (update.version.tag == .uninitialized) {
                    for (root_deps, old_resolutions) |*dep, old_resolution| {
                        if (dep.name_hash == String.Builder.stringHash(update.name)) {
                            if (old_resolution > old.packages.len) continue;
                            const res = resolutions_of_yore[old_resolution];
                            const buf = switch (exact_versions) {
                                false => std.fmt.bufPrint(&temp_buf, "^{}", .{res.value.npm.fmt(old.buffers.string_bytes.items)}) catch break,
                                true => std.fmt.bufPrint(&temp_buf, "{}", .{res.value.npm.fmt(old.buffers.string_bytes.items)}) catch break,
                            };
                            const external_version = string_builder.append(ExternalString, buf);
                            const sliced = external_version.value.sliced(old.buffers.string_bytes.items);
                            dep.version = Dependency.parse(
                                old.allocator,
                                dep.name,
                                dep.name_hash,
                                sliced.slice,
                                &sliced,
                                null,
                                manager,
                            ) orelse Dependency.Version{};
                        }
                    }
                }

                update.e_string = null;
            }
        }
    }
}

/// Is this a direct dependency of the workspace root package.json?
pub fn isWorkspaceRootDependency(this: *const Lockfile, id: DependencyID) bool {
    return this.packages.items(.dependencies)[0].contains(id);
}

/// Is this a direct dependency of the workspace the install is taking place in?
pub fn isRootDependency(this: *const Lockfile, manager: *PackageManager, id: DependencyID) bool {
    return this.packages.items(.dependencies)[manager.root_package_id.get(this, manager.workspace_name_hash)].contains(id);
}

/// Is this a direct dependency of any workspace (including workspace root)?
/// TODO make this faster by caching the workspace package ids
pub fn isWorkspaceDependency(this: *const Lockfile, id: DependencyID) bool {
    return getWorkspacePkgIfWorkspaceDep(this, id) != invalid_package_id;
}

pub fn getWorkspacePkgIfWorkspaceDep(this: *const Lockfile, id: DependencyID) PackageID {
    const packages = this.packages.slice();
    const resolutions = packages.items(.resolution);
    const dependencies_lists = packages.items(.dependencies);
    for (resolutions, dependencies_lists, 0..) |resolution, dependencies, pkg_id| {
        if (resolution.tag != .workspace and resolution.tag != .root) continue;
        if (dependencies.contains(id)) return @intCast(pkg_id);
    }

    return invalid_package_id;
}

/// Does this tree id belong to a workspace (including workspace root)?
pub fn isWorkspaceTreeId(this: *const Lockfile, id: Tree.Id) bool {
    return id == 0 or this.buffers.dependencies.items[this.buffers.trees.items[id].dependency_id].behavior.isWorkspaceOnly();
}

/// Returns the package id of the workspace the install is taking place in.
pub fn getWorkspacePackageID(this: *const Lockfile, workspace_name_hash: ?PackageNameHash) PackageID {
    return if (workspace_name_hash) |workspace_name_hash_| brk: {
        const packages = this.packages.slice();
        const name_hashes = packages.items(.name_hash);
        const resolutions = packages.items(.resolution);
        for (resolutions, name_hashes, 0..) |res, name_hash, i| {
            if (res.tag == .workspace and name_hash == workspace_name_hash_) {
                break :brk @intCast(i);
            }
        }

        // should not hit this, default to root just in case
        break :brk 0;
    } else 0;
}

pub fn cleanWithUpdates(
    old: *Lockfile,
    manager: *PackageManager,
    updates: []PackageManager.UpdateRequest,
    log: *logger.Log,
    exact_versions: bool,
    comptime log_level: PackageManager.Options.LogLevel,
) !*Lockfile {
    if (updates.len > 0) {
        try old.preprocessUpdateRequests(updates, exact_versions);
    }

    // preinstall_state is used during installPackages. the indexes(package ids) need
    // to be remapped. Also ensure `preinstall_state` has enough capacity to contain
    // all packages. It's possible it doesn't because non-npm packages do not use
    // preinstall state before linking stage.
    manager.ensurePreinstallStateListCapacity(old.packages.len);
    var preinstall_state = manager.preinstall_state;
    var old_preinstall_state = try preinstall_state.clone(old.allocator);
    defer old_preinstall_state.deinit(old.allocator);
    @memset(preinstall_state.items, .unknown);

    const new = try old.clean(
        log,
        manager.options.local_package_features.dev_dependencies,
        .{
            .old = old_preinstall_state.items,
            .new = preinstall_state.items,
        },
        log_level,
    );

    // cloning finished, items in lockfile buffer might have a different order, meaning
    // package ids and dependency ids have changed
    manager.clearCachedItemsDependingOnLockfileBuffer();

    if (updates.len > 0) {
<<<<<<< HEAD
        const string_buf = new.buffers.string_bytes.items;
        const slice = new.packages.slice();

        // updates might be applied to the root package.json or one
        // of the workspace package.json files.
        const workspace_package_id = manager.root_package_id.get(new, manager.workspace_name_hash);

        const dep_list = slice.items(.dependencies)[workspace_package_id];
        const res_list = slice.items(.resolutions)[workspace_package_id];
        const workspace_deps: []const Dependency = dep_list.get(new.buffers.dependencies.items);
        const resolved_ids: []const PackageID = res_list.get(new.buffers.resolutions.items);

        request_updated: for (updates) |*update| {
            if (update.package_id == invalid_package_id) {
                for (resolved_ids, workspace_deps) |package_id, dep| {
                    if (update.matches(dep, string_buf)) {
                        if (package_id > new.packages.len) continue;
                        update.version_buf = string_buf;
                        update.version = dep.version;
                        update.package_id = package_id;

                        continue :request_updated;
                    }
                }
            }
        }
=======
        try old.preprocessUpdateRequests(manager, updates, exact_versions);
>>>>>>> dc01a5d6
    }

    return new;
}

pub fn clean(
    old: *Lockfile,
    log: *logger.Log,
    prefer_dev_dependencies: bool,
    preinstall_state: ?Cloner.PreinstallStatePair,
    comptime log_level: PackageManager.Options.LogLevel,
) !*Lockfile {
    // We will only shrink the number of packages here.
    // never grow

    var timer: if (log_level.isVerbose()) std.time.Timer else void = if (comptime log_level.isVerbose()) try std.time.Timer.start() else {};

    const old_trusted_dependencies = old.trusted_dependencies;
    const old_scripts = old.scripts;

    var new: *Lockfile = try old.allocator.create(Lockfile);
    new.initEmpty(
        old.allocator,
    );
    try new.string_pool.ensureTotalCapacity(old.string_pool.capacity());
    try new.package_index.ensureTotalCapacity(old.package_index.capacity());
    try new.packages.ensureTotalCapacity(old.allocator, old.packages.len);
    try new.buffers.preallocate(old.buffers, old.allocator);
    try new.patched_dependencies.ensureTotalCapacity(old.allocator, old.patched_dependencies.entries.len);

    old.scratch.dependency_list_queue.head = 0;

    {
        var builder = new.stringBuilder();
        old.overrides.count(old, &builder);
        try builder.allocate();
        new.overrides = try old.overrides.clone(manager, old, new, &builder);
    }

    // Step 1. Recreate the lockfile with only the packages that are still alive
    const root = old.rootPackage() orelse return error.NoPackage;

    const package_id_mapping = try old.allocator.alloc(PackageID, old.packages.len);
    @memset(
        package_id_mapping,
        invalid_package_id,
    );
    const clone_queue_ = PendingResolutions.init(old.allocator);
    var cloner = Cloner{
        .old = old,
        .lockfile = new,
        .mapping = package_id_mapping,
        .clone_queue = clone_queue_,
        .log = log,
        .preinstall = preinstall_state,
        .prefer_dev_dependencies = prefer_dev_dependencies,
    };

    // try clone_queue.ensureUnusedCapacity(root.dependencies.len);
    _ = try root.clone(manager, old, new, package_id_mapping, &cloner);

    // Clone workspace_paths and workspace_versions at the end.
    if (old.workspace_paths.count() > 0 or old.workspace_versions.count() > 0) {
        try new.workspace_paths.ensureTotalCapacity(z_allocator, old.workspace_paths.count());
        try new.workspace_versions.ensureTotalCapacity(z_allocator, old.workspace_versions.count());

        var workspace_paths_builder = new.stringBuilder();

        const WorkspacePathSorter = struct {
            string_buf: []const u8,
            entries: NameHashMap.DataList,

            pub fn lessThan(sorter: @This(), a: usize, b: usize) bool {
                const left = sorter.entries.items(.value)[a];
                const right = sorter.entries.items(.value)[b];
                return strings.order(left.slice(sorter.string_buf), right.slice(sorter.string_buf)) == .lt;
            }
        };

        // Sort by name for determinism
        old.workspace_paths.sort(WorkspacePathSorter{
            .entries = old.workspace_paths.entries,
            .string_buf = old.buffers.string_bytes.items,
        });

        for (old.workspace_paths.values()) |*path| {
            workspace_paths_builder.count(old.str(path));
        }
        const versions: []const Semver.Version = old.workspace_versions.values();
        for (versions) |version| {
            version.count(old.buffers.string_bytes.items, @TypeOf(&workspace_paths_builder), &workspace_paths_builder);
        }

        try workspace_paths_builder.allocate();

        new.workspace_paths.entries.len = old.workspace_paths.entries.len;

        for (old.workspace_paths.values(), new.workspace_paths.values()) |*src, *dest| {
            dest.* = workspace_paths_builder.append(String, old.str(src));
        }
        @memcpy(
            new.workspace_paths.keys(),
            old.workspace_paths.keys(),
        );

        try new.workspace_versions.ensureTotalCapacity(z_allocator, old.workspace_versions.count());
        new.workspace_versions.entries.len = old.workspace_versions.entries.len;
        for (versions, new.workspace_versions.values()) |src, *dest| {
            dest.* = src.append(old.buffers.string_bytes.items, @TypeOf(&workspace_paths_builder), &workspace_paths_builder);
        }

        @memcpy(
            new.workspace_versions.keys(),
            old.workspace_versions.keys(),
        );

        workspace_paths_builder.clamp();

        try new.workspace_versions.reIndex(z_allocator);
        try new.workspace_paths.reIndex(z_allocator);
    }

    // When you run `"bun add react"
    // This is where we update it in the lockfile from "latest" to "^17.0.2"
    try cloner.flush();

    new.trusted_dependencies = old_trusted_dependencies;
    new.scripts = old_scripts;
    new.meta_hash = old.meta_hash;

    {
        var builder = new.stringBuilder();
        for (old.patched_dependencies.values()) |patched_dep| builder.count(patched_dep.path.slice(old.buffers.string_bytes.items));
        try builder.allocate();
        for (old.patched_dependencies.keys(), old.patched_dependencies.values()) |k, v| {
            bun.assert(!v.patchfile_hash_is_null);
            var patchdep = v;
            patchdep.path = builder.append(String, patchdep.path.slice(old.buffers.string_bytes.items));
            try new.patched_dependencies.put(new.allocator, k, patchdep);
        }
    }

    // Don't allow invalid memory to happen

    if (comptime log_level.isVerbose()) {
        Output.prettyErrorln("Clean lockfile: {d} packages -> {d} packages in {}\n", .{
            old.packages.len,
            new.packages.len,
            bun.fmt.fmtDurationOneDecimal(timer.read()),
        });
    }

    return new;
}

pub const MetaHashFormatter = struct {
    meta_hash: *const MetaHash,

    pub fn format(this: MetaHashFormatter, comptime _: []const u8, _: std.fmt.FormatOptions, writer: anytype) !void {
        var remain: []const u8 = this.meta_hash[0..];

        try std.fmt.format(
            writer,
            "{}-{}-{}-{}",
            .{
                std.fmt.fmtSliceHexUpper(remain[0..8]),
                std.fmt.fmtSliceHexLower(remain[8..16]),
                std.fmt.fmtSliceHexUpper(remain[16..24]),
                std.fmt.fmtSliceHexLower(remain[24..32]),
            },
        );
    }
};

pub fn fmtMetaHash(this: *const Lockfile) MetaHashFormatter {
    return .{
        .meta_hash = &this.meta_hash,
    };
}

pub const FillItem = struct {
    tree_id: Tree.Id,
    dependency_id: DependencyID,
};
pub const TreeFiller = std.fifo.LinearFifo(FillItem, .Dynamic);

const Cloner = struct {
    clone_queue: PendingResolutions,
    lockfile: *Lockfile,
    old: *Lockfile,
    mapping: []PackageID,
    trees: Tree.List = Tree.List{},
    trees_count: u32 = 1,
    log: *logger.Log,
    preinstall: ?PreinstallStatePair,
    prefer_dev_dependencies: bool,

    pub const PreinstallStatePair = struct {
        old: []Install.PreinstallState,
        new: []Install.PreinstallState,
    };

    pub fn flush(this: *Cloner) anyerror!void {
        const max_package_id = this.old.packages.len;
        while (this.clone_queue.popOrNull()) |to_clone_| {
            const to_clone: PendingResolution = to_clone_;

            const mapping = this.mapping[to_clone.old_resolution];
            if (mapping < max_package_id) {
                this.lockfile.buffers.resolutions.items[to_clone.resolve_id] = mapping;
                continue;
            }

            const old_package = this.old.packages.get(to_clone.old_resolution);

            this.lockfile.buffers.resolutions.items[to_clone.resolve_id] = try old_package.clone(
                this.manager,
                this.old,
                this.lockfile,
                this.mapping,
                this,
            );
        }

        if (this.lockfile.packages.len != 0) {
            try this.hoist(this.lockfile);
        }

        // capacity is used for calculating byte size
        // so we need to make sure it's exact
        if (this.lockfile.packages.capacity != this.lockfile.packages.len and this.lockfile.packages.len > 0)
            this.lockfile.packages.shrinkAndFree(this.lockfile.allocator, this.lockfile.packages.len);
    }

    fn hoist(this: *Cloner, lockfile: *Lockfile) anyerror!void {
        const allocator = lockfile.allocator;
        var slice = lockfile.packages.slice();
        var builder = Tree.Builder{
            .name_hashes = slice.items(.name_hash),
            .queue = TreeFiller.init(allocator),
            .resolution_lists = slice.items(.resolutions),
            .resolutions = lockfile.buffers.resolutions.items,
            .allocator = allocator,
            .dependencies = lockfile.buffers.dependencies.items,
            .log = this.log,
            .lockfile = lockfile,
            .prefer_dev_dependencies = this.prefer_dev_dependencies,
        };

        try (Tree{}).processSubtree(Tree.root_dep_id, &builder);
        // This goes breadth-first
        while (builder.queue.readItem()) |item| {
            try builder.list.items(.tree)[item.tree_id].processSubtree(item.dependency_id, &builder);
        }

        lockfile.buffers.hoisted_dependencies = try builder.clean();
        {
            const final = builder.list.items(.tree);
            lockfile.buffers.trees = .{
                .items = final,
                .capacity = final.len,
            };
        }
    }
};

const PendingResolution = struct {
    old_resolution: PackageID,
    resolve_id: PackageID,
    parent: PackageID,
};

const PendingResolutions = std.ArrayList(PendingResolution);

pub const Printer = struct {
    lockfile: *Lockfile,
    options: PackageManager.Options,
    successfully_installed: ?Bitset = null,

    updates: []const PackageManager.UpdateRequest = &[_]PackageManager.UpdateRequest{},

    pub const Format = enum { yarn };

    pub fn print(
        allocator: Allocator,
        log: *logger.Log,
        input_lockfile_path: string,
        format: Printer.Format,
    ) !void {
        @setCold(true);

        // We truncate longer than allowed paths. We should probably throw an error instead.
        const path = input_lockfile_path[0..@min(input_lockfile_path.len, bun.MAX_PATH_BYTES)];

        var lockfile_path_buf1: bun.PathBuffer = undefined;
        var lockfile_path_buf2: bun.PathBuffer = undefined;

        var lockfile_path: stringZ = "";

        if (!std.fs.path.isAbsolute(path)) {
            const cwd = try bun.getcwd(&lockfile_path_buf1);
            var parts = [_]string{path};
            const lockfile_path__ = Path.joinAbsStringBuf(cwd, &lockfile_path_buf2, &parts, .auto);
            lockfile_path_buf2[lockfile_path__.len] = 0;
            lockfile_path = lockfile_path_buf2[0..lockfile_path__.len :0];
        } else if (path.len > 0) {
            @memcpy(lockfile_path_buf1[0..path.len], path);
            lockfile_path_buf1[path.len] = 0;
            lockfile_path = lockfile_path_buf1[0..path.len :0];
        }

        if (lockfile_path.len > 0 and lockfile_path[0] == std.fs.path.sep)
            _ = bun.sys.chdir(std.fs.path.dirname(lockfile_path) orelse std.fs.path.sep_str);

        _ = try FileSystem.init(null);

<<<<<<< HEAD
        const load_from_disk = Lockfile.loadFromCwd(allocator, log, false, {}, {});
        const lockfile = switch (load_from_disk) {
=======
        var lockfile = try allocator.create(Lockfile);

        const load_from_disk = lockfile.loadFromDisk(null, allocator, log, lockfile_path, false);
        switch (load_from_disk) {
>>>>>>> dc01a5d6
            .err => |cause| {
                switch (cause.step) {
                    .open_file => Output.prettyErrorln("<r><red>error<r> opening lockfile:<r> {s}.", .{
                        @errorName(cause.err),
                    }),
                    .parse_file => Output.prettyErrorln("<r><red>error<r> parsing lockfile:<r> {s}", .{
                        @errorName(cause.err),
                    }),
                    .read_file => Output.prettyErrorln("<r><red>error<r> reading lockfile:<r> {s}", .{
                        @errorName(cause.err),
                    }),
                    .migrating => Output.prettyErrorln("<r><red>error<r> while migrating lockfile:<r> {s}", .{
                        @errorName(cause.err),
                    }),
                }
                if (log.errors > 0) {
                    try log.print(Output.errorWriter());
                }
                Global.crash();
            },
            .not_found => {
                Output.prettyErrorln("<r><red>lockfile not found:<r> {}", .{
                    bun.fmt.QuotedFormatter{ .text = std.mem.sliceAsBytes(lockfile_path) },
                });
                Global.crash();
            },

            .ok => |ok| switch (ok.lockfile) {
                .binary, .@"package-lock.json" => |lock| lock,
                .text => {
                    @panic("oops");
                },
            },
        };

        const writer = Output.writer();
        try printWithLockfile(allocator, lockfile, format, @TypeOf(writer), writer);
        Output.flush();
    }

    pub fn printWithLockfile(
        allocator: Allocator,
        lockfile: *Lockfile,
        format: Printer.Format,
        comptime Writer: type,
        writer: Writer,
    ) !void {
        var fs = &FileSystem.instance;
        var options = PackageManager.Options{
            .max_concurrent_lifecycle_scripts = 1,
        };

        const entries_option = try fs.fs.readDirectory(fs.top_level_dir, null, 0, true);

        var env_loader: *DotEnv.Loader = brk: {
            const map = try allocator.create(DotEnv.Map);
            map.* = DotEnv.Map.init(allocator);

            const loader = try allocator.create(DotEnv.Loader);
            loader.* = DotEnv.Loader.init(map, allocator);
            loader.quiet = true;
            break :brk loader;
        };

        env_loader.loadProcess();
        try env_loader.load(entries_option.entries, &[_][]u8{}, .production, false);
        var log = logger.Log.init(allocator);
        try options.load(
            allocator,
            &log,
            env_loader,
            null,
            null,
            .install,
        );

        var printer = Printer{
            .lockfile = lockfile,
            .options = options,
        };

        switch (format) {
            .yarn => {
                try Yarn.print(&printer, Writer, writer);
            },
        }
    }

    pub const Tree = struct {
        fn printInstalledWorkspaceSection(
            this: *const Printer,
            manager: *PackageManager,
            comptime Writer: type,
            writer: Writer,
            comptime enable_ansi_colors: bool,
            workspace_package_id: PackageID,
            installed: *const Bitset,
            comptime print_section_header: enum(u1) { print_section_header, dont_print_section_header },
            printed_new_install: *bool,
            id_map: ?[]DependencyID,
        ) !void {
            const lockfile = this.lockfile;
            const string_buf = lockfile.buffers.string_bytes.items;
            const packages_slice = lockfile.packages.slice();
            const resolutions = lockfile.buffers.resolutions.items;
            const dependencies = lockfile.buffers.dependencies.items;
            const workspace_res = packages_slice.items(.resolution)[workspace_package_id];
            const names = packages_slice.items(.name);
            bun.assert(workspace_res.tag == .workspace or workspace_res.tag == .root);
            const resolutions_list = packages_slice.items(.resolutions);
            var printed_section_header = false;
            var printed_update = false;

            // find the updated packages
            for (resolutions_list[workspace_package_id].begin()..resolutions_list[workspace_package_id].end()) |dep_id| {
                switch (shouldPrintPackageInstall(this, manager, @intCast(dep_id), installed, id_map)) {
                    .yes, .no, .@"return" => {},
                    .update => |update_info| {
                        printed_new_install.* = true;
                        printed_update = true;

                        if (comptime print_section_header == .print_section_header) {
                            if (!printed_section_header) {
                                printed_section_header = true;
                                const workspace_name = names[workspace_package_id].slice(string_buf);
                                try writer.print(comptime Output.prettyFmt("<r>\n<cyan>{s}<r><d>:<r>\n", enable_ansi_colors), .{
                                    workspace_name,
                                });
                            }
                        }

                        try printUpdatedPackage(this, update_info, enable_ansi_colors, Writer, writer);
                    },
                }
            }

            for (resolutions_list[workspace_package_id].begin()..resolutions_list[workspace_package_id].end()) |dep_id| {
                switch (shouldPrintPackageInstall(this, manager, @intCast(dep_id), installed, id_map)) {
                    .@"return" => return,
                    .yes => {},
                    .no, .update => continue,
                }

                const dep = dependencies[dep_id];
                const package_id = resolutions[dep_id];

                printed_new_install.* = true;

                if (comptime print_section_header == .print_section_header) {
                    if (!printed_section_header) {
                        printed_section_header = true;
                        const workspace_name = names[workspace_package_id].slice(string_buf);
                        try writer.print(comptime Output.prettyFmt("<r>\n<cyan>{s}<r><d>:<r>\n", enable_ansi_colors), .{
                            workspace_name,
                        });
                    }
                }

                if (printed_update) {
                    printed_update = false;
                    try writer.writeAll("\n");
                }
                try printInstalledPackage(this, manager, &dep, package_id, enable_ansi_colors, Writer, writer);
            }
        }

        const PackageUpdatePrintInfo = struct {
            version: Semver.Version,
            version_buf: string,
            resolution: Resolution,
            dependency_id: DependencyID,
        };

        const ShouldPrintPackageInstallResult = union(enum) {
            yes,
            no,
            @"return",
            update: PackageUpdatePrintInfo,
        };

        fn shouldPrintPackageInstall(
            this: *const Printer,
            manager: *PackageManager,
            dep_id: DependencyID,
            installed: *const Bitset,
            id_map: ?[]DependencyID,
        ) ShouldPrintPackageInstallResult {
            const dependencies = this.lockfile.buffers.dependencies.items;
            const resolutions = this.lockfile.buffers.resolutions.items;
            const dependency = dependencies[dep_id];
            const package_id = resolutions[dep_id];

            if (dependency.behavior.isWorkspaceOnly() or package_id >= this.lockfile.packages.len) return .no;

            if (id_map) |map| {
                for (this.updates, map) |update, *update_dependency_id| {
                    if (update.failed) return .@"return";
                    if (update.matches(dependency, this.lockfile.buffers.string_bytes.items)) {
                        if (update_dependency_id.* == invalid_package_id) {
                            update_dependency_id.* = dep_id;
                        }

                        return .no;
                    }
                }
            }

            if (!installed.isSet(package_id)) return .no;

            const resolution = this.lockfile.packages.items(.resolution)[package_id];
            if (resolution.tag == .npm) {
                const name = dependency.name.slice(this.lockfile.buffers.string_bytes.items);
                if (manager.updating_packages.get(name)) |entry| {
                    if (entry.original_version) |original_version| {
                        if (!original_version.eql(resolution.value.npm.version)) {
                            return .{
                                .update = .{
                                    .version = original_version,
                                    .version_buf = entry.original_version_string_buf,
                                    .resolution = resolution,
                                    .dependency_id = dep_id,
                                },
                            };
                        }
                    }
                }
            }

            return .yes;
        }

        fn printUpdatedPackage(
            this: *const Printer,
            update_info: PackageUpdatePrintInfo,
            comptime enable_ansi_colors: bool,
            comptime Writer: type,
            writer: Writer,
        ) !void {
            const string_buf = this.lockfile.buffers.string_bytes.items;
            const dependency = this.lockfile.buffers.dependencies.items[update_info.dependency_id];

            const fmt = comptime brk: {
                if (enable_ansi_colors) {
                    break :brk Output.prettyFmt("<r><cyan>↑<r> <b>{s}<r><d> <b>{} →<r> <b><cyan>{}<r>\n", enable_ansi_colors);
                }
                break :brk Output.prettyFmt("<r>^ <b>{s}<r><d> <b>{} -\\><r> <b>{}<r>\n", enable_ansi_colors);
            };

            try writer.print(
                fmt,
                .{
                    dependency.name.slice(string_buf),
                    update_info.version.fmt(update_info.version_buf),
                    update_info.resolution.value.npm.version.fmt(string_buf),
                },
            );
        }

        fn printInstalledPackage(
            this: *const Printer,
            manager: *PackageManager,
            dependency: *const Dependency,
            package_id: PackageID,
            comptime enable_ansi_colors: bool,
            comptime Writer: type,
            writer: Writer,
        ) !void {
            const string_buf = this.lockfile.buffers.string_bytes.items;
            const packages_slice = this.lockfile.packages.slice();
            const resolution: Resolution = packages_slice.items(.resolution)[package_id];
            const name = dependency.name.slice(string_buf);

<<<<<<< HEAD
            if (this.manager) |manager| {
                const package_name = packages_slice.items(.name)[package_id].slice(string_buf);
                if (manager.formatLaterVersionInCache(this.lockfile, package_name, dependency.name_hash, resolution)) |later_version_fmt| {
                    const fmt = comptime brk: {
                        if (enable_ansi_colors) {
                            break :brk Output.prettyFmt("<r><green>+<r> <b>{s}<r><d>@{}<r> <d>(<blue>v{} available<r><d>)<r>\n", enable_ansi_colors);
                        } else {
                            break :brk Output.prettyFmt("<r>+ {s}<r><d>@{}<r> <d>(v{} available)<r>\n", enable_ansi_colors);
                        }
                    };
                    try writer.print(
                        fmt,
                        .{
                            name,
                            resolution.fmt(string_buf, .posix),
                            later_version_fmt,
                        },
                    );
=======
            const package_name = packages_slice.items(.name)[package_id].slice(string_buf);
            if (manager.formatLaterVersionInCache(package_name, dependency.name_hash, resolution)) |later_version_fmt| {
                const fmt = comptime brk: {
                    if (enable_ansi_colors) {
                        break :brk Output.prettyFmt("<r><green>+<r> <b>{s}<r><d>@{}<r> <d>(<blue>v{} available<r><d>)<r>\n", enable_ansi_colors);
                    } else {
                        break :brk Output.prettyFmt("<r>+ {s}<r><d>@{}<r> <d>(v{} available)<r>\n", enable_ansi_colors);
                    }
                };
                try writer.print(
                    fmt,
                    .{
                        name,
                        resolution.fmt(string_buf, .posix),
                        later_version_fmt,
                    },
                );
>>>>>>> dc01a5d6

                return;
            }

            const fmt = comptime brk: {
                if (enable_ansi_colors) {
                    break :brk Output.prettyFmt("<r><green>+<r> <b>{s}<r><d>@{}<r>\n", enable_ansi_colors);
                } else {
                    break :brk Output.prettyFmt("<r>+ {s}<r><d>@{}<r>\n", enable_ansi_colors);
                }
            };

            try writer.print(
                fmt,
                .{
                    name,
                    resolution.fmt(string_buf, .posix),
                },
            );
        }

        /// - Prints an empty newline with no diffs
        /// - Prints a leading and trailing blank newline with diffs
        pub fn print(
            this: *const Printer,
            manager: *PackageManager,
            comptime Writer: type,
            writer: Writer,
            comptime enable_ansi_colors: bool,
            comptime log_level: PackageManager.Options.LogLevel,
        ) !void {
            try writer.writeAll("\n");
            const allocator = this.lockfile.allocator;
            var slice = this.lockfile.packages.slice();
            const bins: []const Bin = slice.items(.bin);
            const resolved: []const Resolution = slice.items(.resolution);
            if (resolved.len == 0) return;
            const string_buf = this.lockfile.buffers.string_bytes.items;
            const resolutions_list = slice.items(.resolutions);
            const resolutions_buffer: []const PackageID = this.lockfile.buffers.resolutions.items;
            const dependencies_buffer: []const Dependency = this.lockfile.buffers.dependencies.items;
            if (dependencies_buffer.len == 0) return;
            const id_map = try default_allocator.alloc(DependencyID, this.updates.len);
            @memset(id_map, invalid_package_id);
            defer if (id_map.len > 0) default_allocator.free(id_map);

            const end = @as(PackageID, @truncate(resolved.len));

            var had_printed_new_install = false;
            if (this.successfully_installed) |*installed| {
                if (comptime log_level.isVerbose()) {
                    var workspaces_to_print: std.ArrayListUnmanaged(DependencyID) = .{};
                    defer workspaces_to_print.deinit(allocator);

                    for (resolutions_list[0].begin()..resolutions_list[0].end()) |dep_id| {
                        const dep = dependencies_buffer[dep_id];
                        if (dep.behavior.isWorkspace()) {
                            workspaces_to_print.append(allocator, @intCast(dep_id)) catch bun.outOfMemory();
                        }
                    }

                    var found_workspace_to_print = false;
                    for (workspaces_to_print.items) |workspace_dep_id| {
                        const workspace_package_id = resolutions_buffer[workspace_dep_id];
                        for (resolutions_list[workspace_package_id].begin()..resolutions_list[workspace_package_id].end()) |dep_id| {
                            switch (shouldPrintPackageInstall(this, manager, @intCast(dep_id), installed, id_map)) {
                                .yes => found_workspace_to_print = true,
                                else => {},
                            }
                        }
                    }

                    try printInstalledWorkspaceSection(
                        this,
                        manager,
                        Writer,
                        writer,
                        enable_ansi_colors,
                        0,
                        installed,
                        .dont_print_section_header,
                        &had_printed_new_install,
                        null,
                    );

                    for (workspaces_to_print.items) |workspace_dep_id| {
                        try printInstalledWorkspaceSection(
                            this,
                            manager,
                            Writer,
                            writer,
                            enable_ansi_colors,
                            resolutions_buffer[workspace_dep_id],
                            installed,
                            .print_section_header,
                            &had_printed_new_install,
                            null,
                        );
                    }
                } else {
                    // just print installed packages for the current workspace
                    var workspace_package_id: DependencyID = 0;
                    if (manager.workspace_name_hash) |workspace_name_hash| {
                        for (resolutions_list[0].begin()..resolutions_list[0].end()) |dep_id| {
                            const dep = dependencies_buffer[dep_id];
                            if (dep.behavior.isWorkspace() and dep.name_hash == workspace_name_hash) {
                                workspace_package_id = resolutions_buffer[dep_id];
                                break;
                            }
                        }
                    }

                    try printInstalledWorkspaceSection(
                        this,
                        manager,
                        Writer,
                        writer,
                        enable_ansi_colors,
                        workspace_package_id,
                        installed,
                        .dont_print_section_header,
                        &had_printed_new_install,
                        id_map,
                    );
                }
            } else {
                outer: for (dependencies_buffer, resolutions_buffer, 0..) |dependency, package_id, dep_id| {
                    if (package_id >= end) continue;
                    if (dependency.behavior.isPeer()) continue;
                    const package_name = dependency.name.slice(string_buf);

                    if (this.updates.len > 0) {
                        for (this.updates, id_map) |update, *dependency_id| {
                            if (update.failed) return;
                            if (update.matches(dependency, string_buf)) {
                                if (dependency_id.* == invalid_package_id) {
                                    dependency_id.* = @as(DependencyID, @truncate(dep_id));
                                }

                                continue :outer;
                            }
                        }
                    }

                    try writer.print(
                        comptime Output.prettyFmt(" <r><b>{s}<r><d>@<b>{}<r>\n", enable_ansi_colors),
                        .{
                            package_name,
                            resolved[package_id].fmt(string_buf, .auto),
                        },
                    );
                }
            }

            if (had_printed_new_install) {
                try writer.writeAll("\n");
            }

            if (bun.Environment.allow_assert) had_printed_new_install = false;

            var printed_installed_update_request = false;
            for (id_map) |dependency_id| {
                if (dependency_id == invalid_package_id) continue;
                if (bun.Environment.allow_assert) had_printed_new_install = true;

                const name = dependencies_buffer[dependency_id].name;
                const package_id = resolutions_buffer[dependency_id];
                const bin = bins[package_id];

                const package_name = name.slice(string_buf);

                switch (bin.tag) {
                    .none, .dir => {
                        printed_installed_update_request = true;

                        const fmt = comptime Output.prettyFmt("<r><green>installed<r> <b>{s}<r><d>@{}<r>\n", enable_ansi_colors);

                        try writer.print(
                            fmt,
                            .{
                                package_name,
                                resolved[package_id].fmt(string_buf, .posix),
                            },
                        );
                    },
                    .map, .file, .named_file => {
                        printed_installed_update_request = true;

                        var iterator = Bin.NamesIterator{
                            .bin = bin,
                            .package_name = name,
                            .string_buffer = string_buf,
                            .extern_string_buf = this.lockfile.buffers.extern_strings.items,
                        };

                        {
                            const fmt = comptime Output.prettyFmt("<r><green>installed<r> {s}<r><d>@{}<r> with binaries:\n", enable_ansi_colors);

                            try writer.print(
                                fmt,
                                .{
                                    package_name,
                                    resolved[package_id].fmt(string_buf, .posix),
                                },
                            );
                        }

                        {
                            const fmt = comptime Output.prettyFmt("<r> <d>- <r><b>{s}<r>\n", enable_ansi_colors);

                            if (manager.track_installed_bin == .pending) {
                                if (iterator.next() catch null) |bin_name| {
                                    manager.track_installed_bin = .{
                                        .basename = bun.default_allocator.dupe(u8, bin_name) catch bun.outOfMemory(),
                                    };

                                    try writer.print(fmt, .{bin_name});
                                }
                            }

                            while (iterator.next() catch null) |bin_name| {
                                try writer.print(fmt, .{bin_name});
                            }
                        }
                    },
                }
            }

            if (printed_installed_update_request) {
                try writer.writeAll("\n");
            }
        }
    };

    pub const Yarn = struct {
        pub fn print(
            this: *Printer,
            comptime Writer: type,
            writer: Writer,
        ) !void {
            // internal for debugging, print the lockfile as custom json
            // limited to debug because we don't want people to rely on this format.
            if (Environment.isDebug) {
                if (std.process.hasEnvVarConstant("JSON")) {
                    try std.json.stringify(
                        this.lockfile,
                        .{
                            .whitespace = .indent_2,
                            .emit_null_optional_fields = true,
                            .emit_nonportable_numbers_as_strings = true,
                        },
                        writer,
                    );
                    try writer.writeAll("\n");
                    return;
                }
            }

            try writer.writeAll(
                \\# THIS IS AN AUTOGENERATED FILE. DO NOT EDIT THIS FILE DIRECTLY.
                \\# yarn lockfile v1
                \\# bun ./bun.lockb --hash:
            );
            try writer.print(
                " {}\n\n",
                .{this.lockfile.fmtMetaHash()},
            );

            try Yarn.packages(this, Writer, writer);
        }

        fn packages(
            this: *Printer,
            comptime Writer: type,
            writer: Writer,
        ) !void {
            var slice = this.lockfile.packages.slice();
            const names: []const String = slice.items(.name);
            const resolved: []const Resolution = slice.items(.resolution);
            const metas: []const Lockfile.Package.Meta = slice.items(.meta);
            if (names.len == 0) return;
            const dependency_lists = slice.items(.dependencies);
            const resolutions_buffer = this.lockfile.buffers.resolutions.items;
            const dependencies_buffer = this.lockfile.buffers.dependencies.items;
            const RequestedVersion = std.HashMap(PackageID, []Dependency.Version, IdentityContext(PackageID), 80);
            var requested_versions = RequestedVersion.init(this.lockfile.allocator);
            const all_requested_versions_buf = try this.lockfile.allocator.alloc(Dependency.Version, resolutions_buffer.len);
            var all_requested_versions = all_requested_versions_buf;
            defer this.lockfile.allocator.free(all_requested_versions_buf);
            const package_count = @as(PackageID, @truncate(names.len));
            var alphabetized_names = try this.lockfile.allocator.alloc(PackageID, package_count - 1);
            defer this.lockfile.allocator.free(alphabetized_names);

            const string_buf = this.lockfile.buffers.string_bytes.items;

            // First, we need to build a map of all requested versions
            // This is so we can print requested versions
            {
                var i: PackageID = 1;
                while (i < package_count) : (i += 1) {
                    alphabetized_names[i - 1] = i;

                    var resolutions = resolutions_buffer;
                    var dependencies = dependencies_buffer;

                    var j: PackageID = 0;
                    var requested_version_start = all_requested_versions;
                    while (std.mem.indexOfScalar(PackageID, resolutions, i)) |k| {
                        j += 1;

                        all_requested_versions[0] = dependencies[k].version;
                        all_requested_versions = all_requested_versions[1..];

                        dependencies = dependencies[k + 1 ..];
                        resolutions = resolutions[k + 1 ..];
                    }

                    const dependency_versions = requested_version_start[0..j];
                    if (dependency_versions.len > 1) std.sort.insertion(Dependency.Version, dependency_versions, string_buf, Dependency.Version.isLessThanWithTag);
                    try requested_versions.put(i, dependency_versions);
                }
            }

            std.sort.pdq(
                PackageID,
                alphabetized_names,
                Lockfile.Package.Alphabetizer{
                    .names = names,
                    .buf = string_buf,
                    .resolutions = resolved,
                },
                Lockfile.Package.Alphabetizer.isAlphabetical,
            );

            // When printing, we start at 1
            for (alphabetized_names) |i| {
                const name = names[i].slice(string_buf);
                const resolution = resolved[i];
                const meta = metas[i];
                const dependencies: []const Dependency = dependency_lists[i].get(dependencies_buffer);
                const version_formatter = resolution.fmt(string_buf, .posix);

                // This prints:
                // "@babel/core@7.9.0":
                {
                    try writer.writeAll("\n");
                    const dependency_versions = requested_versions.get(i).?;

                    // https://github.com/yarnpkg/yarn/blob/158d96dce95313d9a00218302631cd263877d164/src/lockfile/stringify.js#L9
                    const always_needs_quote = strings.mustEscapeYAMLString(name);

                    var prev_dependency_version: ?Dependency.Version = null;
                    var needs_comma = false;
                    for (dependency_versions) |*dependency_version| {
                        if (needs_comma) {
                            if (prev_dependency_version) |*prev| {
                                if (prev.eql(dependency_version, string_buf, string_buf)) {
                                    continue;
                                }
                            }
                            try writer.writeAll(", ");
                            needs_comma = false;
                        }
                        const version_name = dependency_version.literal.slice(string_buf);
                        const needs_quote = always_needs_quote or bun.strings.indexAnyComptime(version_name, " |\t-/!") != null or strings.hasPrefixComptime(version_name, "npm:");

                        if (needs_quote) {
                            try writer.writeByte('"');
                        }

                        try writer.writeAll(name);
                        try writer.writeByte('@');
                        if (version_name.len == 0) {
                            try std.fmt.format(writer, "^{any}", .{version_formatter});
                        } else {
                            try writer.writeAll(version_name);
                        }

                        if (needs_quote) {
                            try writer.writeByte('"');
                        }
                        prev_dependency_version = dependency_version.*;
                        needs_comma = true;
                    }

                    try writer.writeAll(":\n");
                }

                {
                    try writer.writeAll("  version ");

                    // Version is always quoted
                    try std.fmt.format(writer, "\"{any}\"\n", .{version_formatter});

                    try writer.writeAll("  resolved ");

                    const url_formatter = resolution.fmtURL(string_buf);

                    // Resolved URL is always quoted
                    try std.fmt.format(writer, "\"{any}\"\n", .{url_formatter});

                    if (meta.integrity.tag != .unknown) {
                        // Integrity is...never quoted?
                        try std.fmt.format(writer, "  integrity {any}\n", .{&meta.integrity});
                    }

                    if (dependencies.len > 0) {
                        var behavior = Behavior.uninitialized;
                        var dependency_behavior_change_count: u8 = 0;
                        for (dependencies) |dep| {
                            if (!dep.behavior.eq(behavior)) {
                                if (dep.behavior.isOptional()) {
                                    try writer.writeAll("  optionalDependencies:\n");
                                    if (comptime Environment.allow_assert) dependency_behavior_change_count += 1;
                                } else if (dep.behavior.isNormal()) {
                                    try writer.writeAll("  dependencies:\n");
                                    if (comptime Environment.allow_assert) dependency_behavior_change_count += 1;
                                } else if (dep.behavior.isDev()) {
                                    try writer.writeAll("  devDependencies:\n");
                                    if (comptime Environment.allow_assert) dependency_behavior_change_count += 1;
                                } else {
                                    continue;
                                }
                                behavior = dep.behavior;

                                // assert its sorted. debug only because of a bug saving incorrect ordering
                                // of optional dependencies to lockfiles
                                if (comptime Environment.isDebug) assert(dependency_behavior_change_count < 3);
                            }

                            try writer.writeAll("    ");
                            const dependency_name = dep.name.slice(string_buf);

                            const needs_quote = strings.mustEscapeYAMLString(dependency_name);

                            if (needs_quote) {
                                try writer.writeByte('"');
                            }
                            try writer.writeAll(dependency_name);
                            if (needs_quote) {
                                try writer.writeByte('"');
                            }
                            try writer.writeAll(" \"");
                            try writer.writeAll(dep.version.literal.slice(string_buf));
                            try writer.writeAll("\"\n");
                        }
                    }
                }
            }
        }
    };
};

pub fn verifyData(this: *const Lockfile) !void {
    assert(this.binary_format_version == Lockfile.BinaryFormatVersion.current);
    var i: usize = 0;
    while (i < this.packages.len) : (i += 1) {
        const package: Lockfile.Package = this.packages.get(i);
        assert(this.str(&package.name).len == @as(usize, package.name.len()));
        assert(String.Builder.stringHash(this.str(&package.name)) == @as(usize, package.name_hash));
        assert(package.dependencies.get(this.buffers.dependencies.items).len == @as(usize, package.dependencies.len));
        assert(package.resolutions.get(this.buffers.resolutions.items).len == @as(usize, package.resolutions.len));
        assert(package.resolutions.get(this.buffers.resolutions.items).len == @as(usize, package.dependencies.len));
        const dependencies = package.dependencies.get(this.buffers.dependencies.items);
        for (dependencies) |dependency| {
            assert(this.str(&dependency.name).len == @as(usize, dependency.name.len()));
            assert(String.Builder.stringHash(this.str(&dependency.name)) == dependency.name_hash);
        }
    }
}

<<<<<<< HEAD
pub fn saveToDisk(this: *Lockfile, format: Format) void {
=======
pub fn saveToDisk(this: *Lockfile, filename: stringZ, verbose_log: bool) void {
>>>>>>> dc01a5d6
    if (comptime Environment.allow_assert) {
        this.verifyData() catch |err| {
            Output.errGeneric("failed to verify lockfile: {s}", .{@errorName(err)});
            Global.crash();
        };
        assert(FileSystem.instance_loaded);
    }

    var timer = std.time.Timer.start() catch unreachable;
    const bytes = if (format == .text)
        TextLockfile.Stringifier.saveFromBinary(bun.default_allocator, this) catch |err| switch (err) {
            error.OutOfMemory => bun.outOfMemory(),
        }
    else bytes: {
        var bytes = std.ArrayList(u8).init(bun.default_allocator);
        var total_size: usize = 0;
        var end_pos: usize = 0;
        Lockfile.Serializer.save(this, verbose_log, &bytes, &total_size, &end_pos) catch |err| {
            Output.err(err, "failed to serialize lockfile", .{});
            Global.crash();
        };
        if (bytes.items.len >= end_pos)
            bytes.items[end_pos..][0..@sizeOf(usize)].* = @bitCast(total_size);
        break :bytes bytes.items;
    };
    defer bun.default_allocator.free(bytes);
    std.debug.print("time to write {s}: {}\n", .{ @tagName(format), bun.fmt.fmtDuration(timer.read()) });

    var tmpname_buf: [512]u8 = undefined;
    var base64_bytes: [8]u8 = undefined;
    bun.rand(&base64_bytes);
    const tmpname = if (format == .text)
        std.fmt.bufPrintZ(&tmpname_buf, ".lock-{s}.tmp", .{bun.fmt.fmtSliceHexLower(&base64_bytes)}) catch unreachable
    else
        std.fmt.bufPrintZ(&tmpname_buf, ".lockb-{s}.tmp", .{bun.fmt.fmtSliceHexLower(&base64_bytes)}) catch unreachable;

    const file = switch (File.openat(std.fs.cwd(), tmpname, bun.O.CREAT | bun.O.WRONLY, 0o777)) {
        .err => |err| {
            Output.err(err, "failed to create temporary file to save lockfile\n{}", .{});
            Global.crash();
        },
        .result => |f| f,
    };

    switch (file.writeAll(bytes)) {
        .err => |e| {
            file.close();
            _ = bun.sys.unlink(tmpname);
            Output.err(e, "failed to write lockfile\n{}", .{});
            Global.crash();
        },
        .result => {},
    }

    if (comptime Environment.isPosix) {
        // chmod 777 on posix
        switch (bun.sys.fchmod(file.handle, 0o777)) {
            .err => |err| {
                file.close();
                _ = bun.sys.unlink(tmpname);
                Output.err(err.toZigErr(), "failed to change lockfile permissions", .{});
                Global.crash();
            },
            .result => {},
        }
    }

    file.closeAndMoveTo(tmpname, format.filename()) catch |err| {
        bun.handleErrorReturnTrace(err, @errorReturnTrace());

        // note: file is already closed here.
        _ = bun.sys.unlink(tmpname);

        Output.err(err, "failed to replace old lockfile with new lockfile on disk", .{});
        Global.crash();
    };
}

pub fn rootPackage(this: *const Lockfile) ?Lockfile.Package {
    if (this.packages.len == 0) {
        return null;
    }

    return this.packages.get(0);
}

pub inline fn str(this: *const Lockfile, slicable: anytype) string {
    return strWithType(this, @TypeOf(slicable), slicable);
}

inline fn strWithType(this: *const Lockfile, comptime Type: type, slicable: Type) string {
    if (comptime Type == String) {
        @compileError("str must be a *const String. Otherwise it is a pointer to a temporary which is undefined behavior");
    }

    if (comptime Type == ExternalString) {
        @compileError("str must be a *const ExternalString. Otherwise it is a pointer to a temporary which is undefined behavior");
    }

    return slicable.slice(this.buffers.string_bytes.items);
}

pub fn initEmpty(this: *Lockfile, allocator: Allocator) void {
    this.* = .{
        .binary_format_version = Lockfile.BinaryFormatVersion.current,
        .packages = .{},
        .buffers = .{},
        .package_index = PackageIndex.Map.initContext(allocator, .{}),
        .string_pool = StringPool.init(allocator),
        .allocator = allocator,
        .scratch = Scratch.init(allocator),
        .scripts = .{},
        .trusted_dependencies = null,
        .workspace_paths = .{},
        .workspace_versions = .{},
        .overrides = .{},
        .meta_hash = zero_hash,
    };
}

pub fn getPackageID(
    this: *Lockfile,
    name_hash: u64,
    // If non-null, attempt to use an existing package
    // that satisfies this version range.
    version: ?Dependency.Version,
    resolution: *const Resolution,
) ?PackageID {
    const entry = this.package_index.get(name_hash) orelse return null;
    const resolutions: []const Resolution = this.packages.items(.resolution);
    const npm_version = if (version) |v| switch (v.tag) {
        .npm => v.value.npm.version,
        else => null,
    } else null;
    const buf = this.buffers.string_bytes.items;

    switch (entry) {
        .PackageID => |id| {
            if (comptime Environment.allow_assert) assert(id < resolutions.len);

            if (resolutions[id].eql(resolution, buf, buf)) {
                return id;
            }

            if (resolutions[id].tag == .npm and npm_version != null) {
                if (npm_version.?.satisfies(resolutions[id].value.npm.version, buf, buf)) return id;
            }
        },
        .PackageIDMultiple => |ids| {
            for (ids.items) |id| {
                if (comptime Environment.allow_assert) assert(id < resolutions.len);

                if (resolutions[id].eql(resolution, buf, buf)) {
                    return id;
                }

                if (resolutions[id].tag == .npm and npm_version != null) {
                    if (npm_version.?.satisfies(resolutions[id].value.npm.version, buf, buf)) return id;
                }
            }
        },
    }

    return null;
}

pub fn getOrPutID(this: *Lockfile, id: PackageID, name_hash: PackageNameHash) !void {
    const gpe = try this.package_index.getOrPut(name_hash);

    if (gpe.found_existing) {
        const index: *PackageIndex.Entry = gpe.value_ptr;

        switch (index.*) {
            .PackageID => |existing_id| {
                var ids = try PackageIDList.initCapacity(this.allocator, 8);
                ids.items.len = 2;

                const resolutions = this.packages.items(.resolution);
                const buf = this.buffers.string_bytes.items;

                ids.items[0..2].* = if (resolutions[id].order(&resolutions[existing_id], buf, buf) == .gt)
                    .{ id, existing_id }
                else
                    .{ existing_id, id };

                index.* = .{
                    .PackageIDMultiple = ids,
                };
            },
            .PackageIDMultiple => |*existing_ids| {
                const resolutions = this.packages.items(.resolution);
                const buf = this.buffers.string_bytes.items;

                for (existing_ids.items, 0..) |existing_id, i| {
                    if (resolutions[id].order(&resolutions[existing_id], buf, buf) == .gt) {
                        try existing_ids.insert(this.allocator, i, id);
                        return;
                    }
                }

                // append to end because it's the smallest or equal to the smallest
                try existing_ids.append(this.allocator, id);
            },
        }
    } else {
        gpe.value_ptr.* = .{ .PackageID = id };
    }
}

pub fn appendPackage(this: *Lockfile, package_: Lockfile.Package) !Lockfile.Package {
    const id: PackageID = @truncate(this.packages.len);
    return try appendPackageWithID(this, package_, id);
}

fn appendPackageWithID(this: *Lockfile, package_: Lockfile.Package, id: PackageID) !Lockfile.Package {
    defer {
        if (comptime Environment.allow_assert) {
            assert(this.getPackageID(package_.name_hash, null, &package_.resolution) != null);
        }
    }
    var package = package_;
    package.meta.id = id;
    try this.packages.append(this.allocator, package);
    try this.getOrPutID(id, package.name_hash);

    return package;
}

const StringPool = String.Builder.StringPool;

pub inline fn stringBuilder(this: *Lockfile) Lockfile.StringBuilder {
    return .{
        .lockfile = this,
    };
}

pub const Scratch = struct {
    pub const DuplicateCheckerMap = std.HashMap(PackageNameHash, logger.Loc, IdentityContext(PackageNameHash), 80);
    pub const DependencyQueue = std.fifo.LinearFifo(DependencySlice, .Dynamic);

    duplicate_checker_map: DuplicateCheckerMap = undefined,
    dependency_list_queue: DependencyQueue = undefined,

    pub fn init(allocator: Allocator) Scratch {
        return Scratch{
            .dependency_list_queue = DependencyQueue.init(allocator),
            .duplicate_checker_map = DuplicateCheckerMap.init(allocator),
        };
    }
};

pub const StringBuilder = struct {
    len: usize = 0,
    cap: usize = 0,
    off: usize = 0,
    ptr: ?[*]u8 = null,
    lockfile: *Lockfile,

    pub inline fn count(this: *StringBuilder, slice: string) void {
        this.assertNotAllocated();

        if (String.canInline(slice)) return;
        this._countWithHash(slice, String.Builder.stringHash(slice));
    }

    pub inline fn countWithHash(this: *StringBuilder, slice: string, hash: u64) void {
        this.assertNotAllocated();

        if (String.canInline(slice)) return;
        this._countWithHash(slice, hash);
    }

    inline fn assertNotAllocated(this: *const StringBuilder) void {
        if (comptime Environment.allow_assert) {
            if (this.ptr != null) {
                Output.panic("StringBuilder.count called after StringBuilder.allocate. This is a bug in Bun. Please make sure to call StringBuilder.count before allocating.", .{});
            }
        }
    }

    inline fn _countWithHash(this: *StringBuilder, slice: string, hash: u64) void {
        this.assertNotAllocated();

        if (!this.lockfile.string_pool.contains(hash)) {
            this.cap += slice.len;
        }
    }

    pub fn allocatedSlice(this: *StringBuilder) []const u8 {
        return if (this.ptr) |ptr| ptr[0..this.cap] else "";
    }

    pub fn clamp(this: *StringBuilder) void {
        if (comptime Environment.allow_assert) {
            assert(this.cap >= this.len);
            // assert that no other builder was allocated while this builder was being used
            assert(this.lockfile.buffers.string_bytes.items.len == this.off + this.cap);
        }

        const excess = this.cap - this.len;

        if (excess > 0)
            this.lockfile.buffers.string_bytes.items = this.lockfile.buffers.string_bytes.items[0 .. this.lockfile.buffers.string_bytes.items.len - excess];
    }

    pub fn allocate(this: *StringBuilder) !void {
        var string_bytes = &this.lockfile.buffers.string_bytes;
        try string_bytes.ensureUnusedCapacity(this.lockfile.allocator, this.cap);
        const prev_len = string_bytes.items.len;
        this.off = prev_len;
        string_bytes.items = string_bytes.items.ptr[0 .. string_bytes.items.len + this.cap];
        this.ptr = string_bytes.items.ptr[prev_len .. prev_len + this.cap].ptr;
        this.len = 0;
    }

    pub fn append(this: *StringBuilder, comptime Type: type, slice: string) Type {
        return @call(bun.callmod_inline, appendWithHash, .{ this, Type, slice, String.Builder.stringHash(slice) });
    }

    pub fn appendWithHash(this: *StringBuilder, comptime Type: type, slice: string, hash: u64) Type {
        if (String.canInline(slice)) {
            return switch (Type) {
                String => String.init(this.lockfile.buffers.string_bytes.items, slice),
                ExternalString => ExternalString.init(this.lockfile.buffers.string_bytes.items, slice, hash),
                else => @compileError("Invalid type passed to StringBuilder"),
            };
        }

        if (comptime Environment.allow_assert) {
            assert(this.len <= this.cap); // didn't count everything
            assert(this.ptr != null); // must call allocate first
        }

        const string_entry = this.lockfile.string_pool.getOrPut(hash) catch unreachable;
        if (!string_entry.found_existing) {
            bun.copy(u8, this.ptr.?[this.len..this.cap], slice);
            const final_slice = this.ptr.?[this.len..this.cap][0..slice.len];
            this.len += slice.len;

            string_entry.value_ptr.* = String.init(this.lockfile.buffers.string_bytes.items, final_slice);
        }

        if (comptime Environment.allow_assert) assert(this.len <= this.cap);

        return switch (Type) {
            String => string_entry.value_ptr.*,
            ExternalString => .{
                .value = string_entry.value_ptr.*,
                .hash = hash,
            },
            else => @compileError("Invalid type passed to StringBuilder"),
        };
    }
};

pub const PackageIndex = struct {
    pub const Map = std.HashMap(PackageNameHash, PackageIndex.Entry, IdentityContext(PackageNameHash), 80);
    pub const Entry = union(Tag) {
        PackageID: PackageID,
        PackageIDMultiple: PackageIDList,

        pub const Tag = enum(u8) {
            PackageID = 0,
            PackageIDMultiple = 1,
        };
    };
};

pub inline fn hasOverrides(this: *Lockfile) bool {
    return this.overrides.map.count() > 0;
}

pub const OverrideMap = struct {
    const debug = Output.scoped(.OverrideMap, false);

    map: std.ArrayHashMapUnmanaged(PackageNameHash, Dependency, ArrayIdentityContext.U64, false) = .{},

    /// In the future, this `get` function should handle multi-level resolutions. This is difficult right
    /// now because given a Dependency ID, there is no fast way to trace it to it's package.
    ///
    /// A potential approach is to add another buffer to the lockfile that maps Dependency ID to Package ID,
    /// and from there `OverrideMap.map` can have a union as the value, where the union is between "override all"
    /// and "here is a list of overrides depending on the package that imported" similar to PackageIndex above.
    pub fn get(this: *const OverrideMap, name_hash: PackageNameHash) ?Dependency.Version {
        debug("looking up override for {x}", .{name_hash});
        return if (this.map.get(name_hash)) |dep|
            dep.version
        else
            null;
    }

    pub fn deinit(this: *OverrideMap, allocator: Allocator) void {
        this.map.deinit(allocator);
    }

    pub fn count(this: *OverrideMap, lockfile: *Lockfile, builder: *Lockfile.StringBuilder) void {
        for (this.map.values()) |dep| {
            dep.count(lockfile.buffers.string_bytes.items, @TypeOf(builder), builder);
        }
    }

    pub fn clone(this: *OverrideMap, pm: *PackageManager, old_lockfile: *Lockfile, new_lockfile: *Lockfile, new_builder: *Lockfile.StringBuilder) !OverrideMap {
        var new = OverrideMap{};
        try new.map.ensureTotalCapacity(new_lockfile.allocator, this.map.entries.len);

        for (this.map.keys(), this.map.values()) |k, v| {
            new.map.putAssumeCapacity(
                k,
                try v.clone(pm, old_lockfile.buffers.string_bytes.items, @TypeOf(new_builder), new_builder),
            );
        }

        return new;
    }

    // the rest of this struct is expression parsing code:

    pub fn parseCount(
        _: *OverrideMap,
        lockfile: *Lockfile,
        expr: Expr,
        builder: *Lockfile.StringBuilder,
    ) void {
        if (expr.asProperty("overrides")) |overrides| {
            if (overrides.expr.data != .e_object)
                return;

            for (overrides.expr.data.e_object.properties.slice()) |entry| {
                builder.count(entry.key.?.asString(lockfile.allocator).?);
                switch (entry.value.?.data) {
                    .e_string => |s| {
                        builder.count(s.slice(lockfile.allocator));
                    },
                    .e_object => {
                        if (entry.value.?.asProperty(".")) |dot| {
                            if (dot.expr.asString(lockfile.allocator)) |s| {
                                builder.count(s);
                            }
                        }
                    },
                    else => {},
                }
            }
        } else if (expr.asProperty("resolutions")) |resolutions| {
            if (resolutions.expr.data != .e_object)
                return;

            for (resolutions.expr.data.e_object.properties.slice()) |entry| {
                builder.count(entry.key.?.asString(lockfile.allocator).?);
                builder.count(entry.value.?.asString(lockfile.allocator) orelse continue);
            }
        }
    }

    /// Given a package json expression, detect and parse override configuration into the given override map.
    /// It is assumed the input map is uninitialized (zero entries)
    pub fn parseAppend(
        this: *OverrideMap,
        pm: *PackageManager,
        lockfile: *Lockfile,
        root_package: *Lockfile.Package,
        log: *logger.Log,
        json_source: logger.Source,
        expr: Expr,
        builder: *Lockfile.StringBuilder,
    ) !void {
        if (Environment.allow_assert) {
            assert(this.map.entries.len == 0); // only call parse once
        }
        if (expr.asProperty("overrides")) |overrides| {
            try this.parseFromOverrides(pm, lockfile, root_package, json_source, log, overrides.expr, builder);
        } else if (expr.asProperty("resolutions")) |resolutions| {
            try this.parseFromResolutions(pm, lockfile, root_package, json_source, log, resolutions.expr, builder);
        }
        debug("parsed {d} overrides", .{this.map.entries.len});
    }

    /// https://docs.npmjs.com/cli/v9/configuring-npm/package-json#overrides
    pub fn parseFromOverrides(
        this: *OverrideMap,
        pm: *PackageManager,
        lockfile: *Lockfile,
        root_package: *Lockfile.Package,
        source: logger.Source,
        log: *logger.Log,
        expr: Expr,
        builder: *Lockfile.StringBuilder,
    ) !void {
        if (expr.data != .e_object) {
            try log.addWarningFmt(&source, expr.loc, lockfile.allocator, "\"overrides\" must be an object", .{});
            return error.Invalid;
        }

        try this.map.ensureUnusedCapacity(lockfile.allocator, expr.data.e_object.properties.len);

        for (expr.data.e_object.properties.slice()) |prop| {
            const key = prop.key.?;
            const k = key.asString(lockfile.allocator).?;
            if (k.len == 0) {
                try log.addWarningFmt(&source, key.loc, lockfile.allocator, "Missing overridden package name", .{});
                continue;
            }

            const name_hash = String.Builder.stringHash(k);

            const value = value: {
                // for one level deep, we will only support a string and  { ".": value }
                const value_expr = prop.value.?;
                if (value_expr.data == .e_string) {
                    break :value value_expr;
                } else if (value_expr.data == .e_object) {
                    if (value_expr.asProperty(".")) |dot| {
                        if (dot.expr.data == .e_string) {
                            if (value_expr.data.e_object.properties.len > 1) {
                                try log.addWarningFmt(&source, value_expr.loc, lockfile.allocator, "Bun currently does not support nested \"overrides\"", .{});
                            }
                            break :value dot.expr;
                        } else {
                            try log.addWarningFmt(&source, value_expr.loc, lockfile.allocator, "Invalid override value for \"{s}\"", .{k});
                            continue;
                        }
                    } else {
                        try log.addWarningFmt(&source, value_expr.loc, lockfile.allocator, "Bun currently does not support nested \"overrides\"", .{});
                        continue;
                    }
                }
                try log.addWarningFmt(&source, value_expr.loc, lockfile.allocator, "Invalid override value for \"{s}\"", .{k});
                continue;
            };

            const version_str = value.data.e_string.slice(lockfile.allocator);
            if (strings.hasPrefixComptime(version_str, "patch:")) {
                // TODO(dylan-conway): apply .patch files to packages
                try log.addWarningFmt(&source, key.loc, lockfile.allocator, "Bun currently does not support patched package \"overrides\"", .{});
                continue;
            }

            if (try parseOverrideValue(
                "override",
                lockfile,
                pm,
                root_package,
                source,
                value.loc,
                log,
                k,
                version_str,
                builder,
            )) |version| {
                this.map.putAssumeCapacity(name_hash, version);
            }
        }
    }

    /// yarn classic: https://classic.yarnpkg.com/lang/en/docs/selective-version-resolutions/
    /// yarn berry: https://yarnpkg.com/configuration/manifest#resolutions
    pub fn parseFromResolutions(
        this: *OverrideMap,
        pm: *PackageManager,
        lockfile: *Lockfile,
        root_package: *Lockfile.Package,
        source: logger.Source,
        log: *logger.Log,
        expr: Expr,
        builder: *Lockfile.StringBuilder,
    ) !void {
        if (expr.data != .e_object) {
            try log.addWarningFmt(&source, expr.loc, lockfile.allocator, "\"resolutions\" must be an object with string values", .{});
            return;
        }
        try this.map.ensureUnusedCapacity(lockfile.allocator, expr.data.e_object.properties.len);
        for (expr.data.e_object.properties.slice()) |prop| {
            const key = prop.key.?;
            var k = key.asString(lockfile.allocator).?;
            if (strings.hasPrefixComptime(k, "**/"))
                k = k[3..];
            if (k.len == 0) {
                try log.addWarningFmt(&source, key.loc, lockfile.allocator, "Missing resolution package name", .{});
                continue;
            }
            const value = prop.value.?;
            if (value.data != .e_string) {
                try log.addWarningFmt(&source, key.loc, lockfile.allocator, "Expected string value for resolution \"{s}\"", .{k});
                continue;
            }
            // currently we only support one level deep, so we should error if there are more than one
            // - "foo/bar":
            // - "@namespace/hello/world"
            if (k[0] == '@') {
                const first_slash = strings.indexOfChar(k, '/') orelse {
                    try log.addWarningFmt(&source, key.loc, lockfile.allocator, "Invalid package name \"{s}\"", .{k});
                    continue;
                };
                if (strings.indexOfChar(k[first_slash + 1 ..], '/') != null) {
                    try log.addWarningFmt(&source, key.loc, lockfile.allocator, "Bun currently does not support nested \"resolutions\"", .{});
                    continue;
                }
            } else if (strings.indexOfChar(k, '/') != null) {
                try log.addWarningFmt(&source, key.loc, lockfile.allocator, "Bun currently does not support nested \"resolutions\"", .{});
                continue;
            }

            const version_str = value.data.e_string.data;
            if (strings.hasPrefixComptime(version_str, "patch:")) {
                // TODO(dylan-conway): apply .patch files to packages
                try log.addWarningFmt(&source, key.loc, lockfile.allocator, "Bun currently does not support patched package \"resolutions\"", .{});
                continue;
            }

            if (try parseOverrideValue(
                "resolution",
                lockfile,
                pm,
                root_package,
                source,
                value.loc,
                log,
                k,
                version_str,
                builder,
            )) |version| {
                const name_hash = String.Builder.stringHash(k);
                this.map.putAssumeCapacity(name_hash, version);
            }
        }
    }

    pub fn parseOverrideValue(
        comptime field: []const u8,
        lockfile: *Lockfile,
        package_manager: *PackageManager,
        root_package: *Lockfile.Package,
        source: logger.Source,
        loc: logger.Loc,
        log: *logger.Log,
        key: []const u8,
        value: []const u8,
        builder: *Lockfile.StringBuilder,
    ) !?Dependency {
        if (value.len == 0) {
            try log.addWarningFmt(&source, loc, lockfile.allocator, "Missing " ++ field ++ " value", .{});
            return null;
        }

        // "Overrides may also be defined as a reference to a spec for a direct dependency
        // by prefixing the name of the package you wish the version to match with a `$`"
        // https://docs.npmjs.com/cli/v9/configuring-npm/package-json#overrides
        // This is why a `*Lockfile.Package` is needed here.
        if (value[0] == '$') {
            const ref_name = value[1..];
            // This is fine for this string to not share the string pool, because it's only used for .eql()
            const ref_name_str = String.init(ref_name, ref_name);
            const pkg_deps: []const Dependency = root_package.dependencies.get(lockfile.buffers.dependencies.items);
            for (pkg_deps) |dep| {
                if (dep.name.eql(ref_name_str, lockfile.buffers.string_bytes.items, ref_name)) {
                    return dep;
                }
            }
            try log.addWarningFmt(&source, loc, lockfile.allocator, "Could not resolve " ++ field ++ " \"{s}\" (you need \"{s}\" in your dependencies)", .{ value, ref_name });
            return null;
        }

        const literalString = builder.append(String, value);
        const literalSliced = literalString.sliced(lockfile.buffers.string_bytes.items);

        const name_hash = String.Builder.stringHash(key);
        const name = builder.appendWithHash(String, key, name_hash);

        return Dependency{
            .name = name,
            .name_hash = name_hash,
            .version = Dependency.parse(
                lockfile.allocator,
                name,
                name_hash,
                literalSliced.slice,
                &literalSliced,
                log,
                package_manager,
            ) orelse {
                try log.addWarningFmt(&source, loc, lockfile.allocator, "Invalid " ++ field ++ " value \"{s}\"", .{value});
                return null;
            },
        };
    }
};

pub const BinaryFormatVersion = enum(u32) {
    v0 = 0,
    // bun v0.0.x - bun v0.1.6
    v1 = 1,
    // bun v0.1.7+
    // This change added tarball URLs to npm-resolved packages
    v2 = 2,

    _,
    pub const current = BinaryFormatVersion.v2;
};

pub const PackageIDSlice = ExternalSlice(PackageID);
pub const DependencySlice = ExternalSlice(Dependency);
pub const DependencyIDSlice = ExternalSlice(DependencyID);

pub const PackageIDList = std.ArrayListUnmanaged(PackageID);
pub const DependencyList = std.ArrayListUnmanaged(Dependency);
pub const DependencyIDList = std.ArrayListUnmanaged(DependencyID);

pub const StringBuffer = std.ArrayListUnmanaged(u8);
pub const ExternalStringBuffer = std.ArrayListUnmanaged(ExternalString);

pub const Package = extern struct {
    name: String = .{},
    name_hash: PackageNameHash = 0,

    /// How this package has been resolved
    /// When .tag is uninitialized, that means the package is not resolved yet.
    resolution: Resolution = .{},

    /// dependencies & resolutions must be the same length
    /// resolutions[i] is the resolved package ID for dependencies[i]
    /// if resolutions[i] is an invalid package ID, then dependencies[i] is not resolved
    dependencies: DependencySlice = .{},

    /// The resolved package IDs for this package's dependencies. Instead of storing this
    /// on the `Dependency` struct within `.dependencies`, it is stored on the package itself
    /// so we can access it faster.
    ///
    /// Each index in this array corresponds to the same index in dependencies.
    /// Each value in this array corresponds to the resolved package ID for that dependency.
    ///
    /// So this is how you say "what package ID for lodash does this package actually resolve to?"
    ///
    /// By default, the underlying buffer is filled with "invalid_id" to indicate this package ID
    /// was not resolved
    resolutions: PackageIDSlice = .{},

    meta: Meta = Meta.init(),
    bin: Bin = .{},

    /// If any of these scripts run, they will run in order:
    /// 1. preinstall
    /// 2. install
    /// 3. postinstall
    /// 4. preprepare
    /// 5. prepare
    /// 6. postprepare
    scripts: Package.Scripts = .{},

    pub const Scripts = extern struct {
        preinstall: String = .{},
        install: String = .{},
        postinstall: String = .{},
        preprepare: String = .{},
        prepare: String = .{},
        postprepare: String = .{},
        filled: bool = false,

        pub const List = struct {
            items: [Lockfile.Scripts.names.len]?Lockfile.Scripts.Entry,
            first_index: u8,
            total: u8,
            cwd: stringZ,
            package_name: string,

            pub fn printScripts(
                this: Package.Scripts.List,
                resolution: *const Resolution,
                resolution_buf: []const u8,
                comptime format_type: enum { completed, info, untrusted },
            ) void {
                if (std.mem.indexOf(u8, this.cwd, std.fs.path.sep_str ++ "node_modules" ++ std.fs.path.sep_str)) |i| {
                    Output.pretty("<d>.{s}{s} @{}<r>\n", .{
                        std.fs.path.sep_str,
                        strings.withoutTrailingSlash(this.cwd[i + 1 ..]),
                        resolution.fmt(resolution_buf, .posix),
                    });
                } else {
                    Output.pretty("<d>{s} @{}<r>\n", .{
                        strings.withoutTrailingSlash(this.cwd),
                        resolution.fmt(resolution_buf, .posix),
                    });
                }

                const fmt = switch (comptime format_type) {
                    .completed => " <green>✓<r> [{s}]<d>:<r> <cyan>{s}<r>\n",
                    .untrusted => " <yellow>»<r> [{s}]<d>:<r> <cyan>{s}<r>\n",
                    .info => " [{s}]<d>:<r> <cyan>{s}<r>\n",
                };
                for (this.items, 0..) |maybe_script, script_index| {
                    if (maybe_script) |script| {
                        Output.pretty(fmt, .{
                            Lockfile.Scripts.names[script_index],
                            script.script,
                        });
                    }
                }
            }

            pub fn first(this: Package.Scripts.List) Lockfile.Scripts.Entry {
                if (comptime Environment.allow_assert) {
                    assert(this.items[this.first_index] != null);
                }
                return this.items[this.first_index].?;
            }

            pub fn deinit(this: Package.Scripts.List, allocator: std.mem.Allocator) void {
                for (this.items) |maybe_item| {
                    if (maybe_item) |item| {
                        allocator.free(item.script);
                    }
                }

                allocator.free(this.cwd);
            }

            pub fn appendToLockfile(this: Package.Scripts.List, lockfile: *Lockfile) void {
                inline for (this.items, 0..) |maybe_script, i| {
                    if (maybe_script) |script| {
                        debug("enqueue({s}, {s}) in {s}", .{ "prepare", this.package_name, this.cwd });
                        @field(lockfile.scripts, Lockfile.Scripts.names[i]).append(lockfile.allocator, script) catch bun.outOfMemory();
                    }
                }
            }
        };

        pub fn clone(this: *const Package.Scripts, buf: []const u8, comptime Builder: type, builder: Builder) Package.Scripts {
            if (!this.filled) return .{};
            var scripts = Package.Scripts{
                .filled = true,
            };
            inline for (Lockfile.Scripts.names) |hook| {
                @field(scripts, hook) = builder.append(String, @field(this, hook).slice(buf));
            }
            return scripts;
        }

        pub fn count(this: *const Package.Scripts, buf: []const u8, comptime Builder: type, builder: Builder) void {
            inline for (Lockfile.Scripts.names) |hook| {
                builder.count(@field(this, hook).slice(buf));
            }
        }

        pub fn hasAny(this: *const Package.Scripts) bool {
            inline for (Lockfile.Scripts.names) |hook| {
                if (!@field(this, hook).isEmpty()) return true;
            }
            return false;
        }

        pub fn getScriptEntries(
            this: *const Package.Scripts,
            lockfile: *Lockfile,
            lockfile_buf: string,
            resolution_tag: Resolution.Tag,
            add_node_gyp_rebuild_script: bool,
            // return: first_index, total, entries
        ) struct { i8, u8, [Lockfile.Scripts.names.len]?Lockfile.Scripts.Entry } {
            const allocator = lockfile.allocator;
            var script_index: u8 = 0;
            var first_script_index: i8 = -1;
            var scripts: [6]?Lockfile.Scripts.Entry = .{null} ** 6;
            var counter: u8 = 0;

            if (add_node_gyp_rebuild_script) {
                {
                    script_index += 1;
                    const entry: Lockfile.Scripts.Entry = .{
                        .script = allocator.dupe(u8, "node-gyp rebuild") catch unreachable,
                    };
                    if (first_script_index == -1) first_script_index = @intCast(script_index);
                    scripts[script_index] = entry;
                    script_index += 1;
                    counter += 1;
                }

                // missing install and preinstall, only need to check postinstall
                if (!this.postinstall.isEmpty()) {
                    const entry: Lockfile.Scripts.Entry = .{
                        .script = allocator.dupe(u8, this.preinstall.slice(lockfile_buf)) catch unreachable,
                    };
                    if (first_script_index == -1) first_script_index = @intCast(script_index);
                    scripts[script_index] = entry;
                    counter += 1;
                }
                script_index += 1;
            } else {
                const install_scripts = .{
                    "preinstall",
                    "install",
                    "postinstall",
                };

                inline for (install_scripts) |hook| {
                    const script = @field(this, hook);
                    if (!script.isEmpty()) {
                        const entry: Lockfile.Scripts.Entry = .{
                            .script = allocator.dupe(u8, script.slice(lockfile_buf)) catch unreachable,
                        };
                        if (first_script_index == -1) first_script_index = @intCast(script_index);
                        scripts[script_index] = entry;
                        counter += 1;
                    }
                    script_index += 1;
                }
            }

            switch (resolution_tag) {
                .git, .github, .root => {
                    const prepare_scripts = .{
                        "preprepare",
                        "prepare",
                        "postprepare",
                    };

                    inline for (prepare_scripts) |hook| {
                        const script = @field(this, hook);
                        if (!script.isEmpty()) {
                            const entry: Lockfile.Scripts.Entry = .{
                                .script = allocator.dupe(u8, script.slice(lockfile_buf)) catch unreachable,
                            };
                            if (first_script_index == -1) first_script_index = @intCast(script_index);
                            scripts[script_index] = entry;
                            counter += 1;
                        }
                        script_index += 1;
                    }
                },
                .workspace => {
                    script_index += 1;
                    if (!this.prepare.isEmpty()) {
                        const entry: Lockfile.Scripts.Entry = .{
                            .script = allocator.dupe(u8, this.prepare.slice(lockfile_buf)) catch unreachable,
                        };
                        if (first_script_index == -1) first_script_index = @intCast(script_index);
                        scripts[script_index] = entry;
                        counter += 1;
                    }
                    script_index += 2;
                },
                else => {},
            }

            return .{ first_script_index, counter, scripts };
        }

        pub fn createList(
            this: *const Package.Scripts,
            lockfile: *Lockfile,
            lockfile_buf: []const u8,
            cwd_: string,
            package_name: string,
            resolution_tag: Resolution.Tag,
            add_node_gyp_rebuild_script: bool,
        ) ?Package.Scripts.List {
            const allocator = lockfile.allocator;
            const first_index, const total, const scripts = getScriptEntries(this, lockfile, lockfile_buf, resolution_tag, add_node_gyp_rebuild_script);
            if (first_index != -1) {
                var cwd_buf: if (Environment.isWindows) bun.PathBuffer else void = undefined;

                const cwd = if (comptime !Environment.isWindows)
                    cwd_
                else brk: {
                    @memcpy(cwd_buf[0..cwd_.len], cwd_);
                    cwd_buf[cwd_.len] = 0;
                    const cwd_handle = bun.openDirNoRenamingOrDeletingWindows(bun.invalid_fd, cwd_buf[0..cwd_.len :0]) catch break :brk cwd_;

                    var buf: bun.WPathBuffer = undefined;
                    const new_cwd = bun.windows.GetFinalPathNameByHandle(cwd_handle.fd, .{}, &buf) catch break :brk cwd_;

                    break :brk strings.convertUTF16toUTF8InBuffer(&cwd_buf, new_cwd) catch break :brk cwd_;
                };

                return .{
                    .items = scripts,
                    .first_index = @intCast(first_index),
                    .total = total,
                    .cwd = allocator.dupeZ(u8, cwd) catch bun.outOfMemory(),
                    .package_name = package_name,
                };
            }

            return null;
        }

        pub fn parseCount(allocator: Allocator, builder: *Lockfile.StringBuilder, json: Expr) void {
            if (json.asProperty("scripts")) |scripts_prop| {
                if (scripts_prop.expr.data == .e_object) {
                    inline for (Lockfile.Scripts.names) |script_name| {
                        if (scripts_prop.expr.get(script_name)) |script| {
                            if (script.asString(allocator)) |input| {
                                builder.count(input);
                            }
                        }
                    }
                }
            }
        }

        pub fn parseAlloc(this: *Package.Scripts, allocator: Allocator, builder: *Lockfile.StringBuilder, json: Expr) void {
            if (json.asProperty("scripts")) |scripts_prop| {
                if (scripts_prop.expr.data == .e_object) {
                    inline for (Lockfile.Scripts.names) |script_name| {
                        if (scripts_prop.expr.get(script_name)) |script| {
                            if (script.asString(allocator)) |input| {
                                @field(this, script_name) = builder.append(String, input);
                            }
                        }
                    }
                }
            }
        }

        pub fn getList(
            this: *Package.Scripts,
            log: *logger.Log,
            lockfile: *Lockfile,
            node_modules: std.fs.Dir,
            abs_node_modules_path: string,
            folder_name: string,
            resolution: *const Resolution,
        ) !?Package.Scripts.List {
            var path_buf: [bun.MAX_PATH_BYTES * 2]u8 = undefined;
            if (this.hasAny()) {
                const add_node_gyp_rebuild_script = if (lockfile.hasTrustedDependency(folder_name) and
                    this.install.isEmpty() and
                    this.preinstall.isEmpty())
                brk: {
                    const binding_dot_gyp_path = Path.joinAbsStringZ(
                        abs_node_modules_path,
                        &[_]string{ folder_name, "binding.gyp" },
                        .auto,
                    );

                    break :brk bun.sys.exists(binding_dot_gyp_path);
                } else false;

                const cwd = Path.joinAbsStringBufZTrailingSlash(
                    abs_node_modules_path,
                    &path_buf,
                    &[_]string{folder_name},
                    .auto,
                );

                return this.createList(
                    lockfile,
                    lockfile.buffers.string_bytes.items,
                    cwd,
                    folder_name,
                    resolution.tag,
                    add_node_gyp_rebuild_script,
                );
            } else if (!this.filled) {
                const abs_folder_path = Path.joinAbsStringBufZTrailingSlash(
                    abs_node_modules_path,
                    &path_buf,
                    &[_]string{folder_name},
                    .auto,
                );
                return this.createFromPackageJSON(
                    log,
                    lockfile,
                    node_modules,
                    abs_folder_path,
                    folder_name,
                    resolution.tag,
                );
            }

            return null;
        }

        pub fn fillFromPackageJSON(
            this: *Package.Scripts,
            allocator: std.mem.Allocator,
            string_builder: *Lockfile.StringBuilder,
            log: *logger.Log,
            node_modules: std.fs.Dir,
            folder_name: string,
        ) !void {
            const json = brk: {
                const json_src = brk2: {
                    const json_path = bun.path.joinZ([_]string{ folder_name, "package.json" }, .auto);
                    const buf = try bun.sys.File.readFrom(node_modules, json_path, allocator).unwrap();
                    break :brk2 logger.Source.initPathString(json_path, buf);
                };

                initializeStore();
                break :brk try JSON.parsePackageJSONUTF8(
                    &json_src,
                    log,
                    allocator,
                );
            };

            Lockfile.Package.Scripts.parseCount(allocator, string_builder, json);
            try string_builder.allocate();
            this.parseAlloc(allocator, string_builder, json);
            this.filled = true;
        }

        pub fn createFromPackageJSON(
            this: *Package.Scripts,
            log: *logger.Log,
            lockfile: *Lockfile,
            node_modules: std.fs.Dir,
            abs_folder_path: string,
            folder_name: string,
            resolution_tag: Resolution.Tag,
        ) !?Package.Scripts.List {
            var tmp: Lockfile = undefined;
            tmp.initEmpty(lockfile.allocator);
            defer tmp.deinit();
            var builder = tmp.stringBuilder();
            try this.fillFromPackageJSON(lockfile.allocator, &builder, log, node_modules, folder_name);

            const add_node_gyp_rebuild_script = if (this.install.isEmpty() and this.preinstall.isEmpty()) brk: {
                const binding_dot_gyp_path = Path.joinAbsStringZ(
                    abs_folder_path,
                    &[_]string{"binding.gyp"},
                    .auto,
                );

                break :brk bun.sys.exists(binding_dot_gyp_path);
            } else false;

            return this.createList(
                lockfile,
                tmp.buffers.string_bytes.items,
                abs_folder_path,
                folder_name,
                resolution_tag,
                add_node_gyp_rebuild_script,
            );
        }
    };

    pub const DependencyGroup = struct {
        prop: string,
        field: string,
        behavior: Behavior,

        pub const dependencies = DependencyGroup{ .prop = "dependencies", .field = "dependencies", .behavior = Behavior.normal };
        pub const dev = DependencyGroup{ .prop = "devDependencies", .field = "dev_dependencies", .behavior = Behavior.dev };
        pub const optional = DependencyGroup{ .prop = "optionalDependencies", .field = "optional_dependencies", .behavior = Behavior.optional };
        pub const peer = DependencyGroup{ .prop = "peerDependencies", .field = "peer_dependencies", .behavior = Behavior.peer };
        pub const workspaces = DependencyGroup{ .prop = "workspaces", .field = "workspaces", .behavior = Behavior.workspace };
    };

    pub inline fn isDisabled(this: *const Lockfile.Package) bool {
        return this.meta.isDisabled();
    }

    const Alphabetizer = struct {
        names: []const String,
        buf: []const u8,
        resolutions: []const Resolution,

        pub fn isAlphabetical(ctx: Alphabetizer, lhs: PackageID, rhs: PackageID) bool {
            return switch (ctx.names[lhs].order(&ctx.names[rhs], ctx.buf, ctx.buf)) {
                .eq => ctx.resolutions[lhs].order(&ctx.resolutions[rhs], ctx.buf, ctx.buf) == .lt,
                .lt => true,
                .gt => false,
            };
        }
    };

    const debug = Output.scoped(.Lockfile, true);

    pub fn clone(
        this: *const Lockfile.Package,
        pm: *PackageManager,
        old: *Lockfile,
        new: *Lockfile,
        package_id_mapping: []PackageID,
        cloner: *Cloner,
    ) !PackageID {
        const old_string_buf = old.buffers.string_bytes.items;
        const old_extern_string_buf = old.buffers.extern_strings.items;
        var builder_ = new.stringBuilder();
        var builder = &builder_;
        debug("Clone: {s}@{any} ({s}, {d} dependencies)", .{
            this.name.slice(old_string_buf),
            this.resolution.fmt(old_string_buf, .auto),
            @tagName(this.resolution.tag),
            this.dependencies.len,
        });

        builder.count(this.name.slice(old_string_buf));
        this.resolution.count(old_string_buf, *Lockfile.StringBuilder, builder);
        this.meta.count(old_string_buf, *Lockfile.StringBuilder, builder);
        this.scripts.count(old_string_buf, *Lockfile.StringBuilder, builder);
        for (old.patched_dependencies.values()) |patched_dep| builder.count(patched_dep.path.slice(old.buffers.string_bytes.items));
        const new_extern_string_count = this.bin.count(old_string_buf, old_extern_string_buf, *Lockfile.StringBuilder, builder);
        const old_dependencies: []const Dependency = this.dependencies.get(old.buffers.dependencies.items);
        const old_resolutions: []const PackageID = this.resolutions.get(old.buffers.resolutions.items);

        for (old_dependencies) |dependency| {
            dependency.count(old_string_buf, *Lockfile.StringBuilder, builder);
        }

        try builder.allocate();

        // should be unnecessary, but Just In Case
        try new.buffers.dependencies.ensureUnusedCapacity(new.allocator, old_dependencies.len);
        try new.buffers.resolutions.ensureUnusedCapacity(new.allocator, old_dependencies.len);
        try new.buffers.extern_strings.ensureUnusedCapacity(new.allocator, new_extern_string_count);

        const prev_len = @as(u32, @truncate(new.buffers.dependencies.items.len));
        const end = prev_len + @as(u32, @truncate(old_dependencies.len));
        const max_package_id = @as(PackageID, @truncate(old.packages.len));

        new.buffers.dependencies.items = new.buffers.dependencies.items.ptr[0..end];
        new.buffers.resolutions.items = new.buffers.resolutions.items.ptr[0..end];

        new.buffers.extern_strings.items.len += new_extern_string_count;
        const new_extern_strings = new.buffers.extern_strings.items[new.buffers.extern_strings.items.len - new_extern_string_count ..];

        const dependencies: []Dependency = new.buffers.dependencies.items[prev_len..end];
        const resolutions: []PackageID = new.buffers.resolutions.items[prev_len..end];

        const id = @as(PackageID, @truncate(new.packages.len));
        const new_package = try new.appendPackageWithID(
            .{
                .name = builder.appendWithHash(
                    String,
                    this.name.slice(old_string_buf),
                    this.name_hash,
                ),
                .bin = this.bin.clone(
                    old_string_buf,
                    old_extern_string_buf,
                    new.buffers.extern_strings.items,
                    new_extern_strings,
                    *Lockfile.StringBuilder,
                    builder,
                ),
                .name_hash = this.name_hash,
                .meta = this.meta.clone(
                    id,
                    old_string_buf,
                    *Lockfile.StringBuilder,
                    builder,
                ),
                .resolution = this.resolution.clone(
                    old_string_buf,
                    *Lockfile.StringBuilder,
                    builder,
                ),
                .scripts = this.scripts.clone(
                    old_string_buf,
                    *Lockfile.StringBuilder,
                    builder,
                ),
                .dependencies = .{ .off = prev_len, .len = end - prev_len },
                .resolutions = .{ .off = prev_len, .len = end - prev_len },
            },
            id,
        );

        package_id_mapping[this.meta.id] = new_package.meta.id;

        if (cloner.preinstall) |preinstall| {
            if (preinstall.new.len > 0) {
                preinstall.new[new_package.meta.id] = preinstall.old[this.meta.id];
            }
        }

        for (old_dependencies, dependencies) |old_dep, *new_dep| {
            new_dep.* = try old_dep.clone(
                pm,
                old_string_buf,
                *Lockfile.StringBuilder,
                builder,
            );
        }

        builder.clamp();

        cloner.trees_count += @as(u32, @intFromBool(old_resolutions.len > 0));

        for (old_resolutions, resolutions, 0..) |old_resolution, *resolution, i| {
            if (old_resolution >= max_package_id) {
                resolution.* = invalid_package_id;
                continue;
            }

            const mapped = package_id_mapping[old_resolution];
            if (mapped < max_package_id) {
                resolution.* = mapped;
            } else {
                try cloner.clone_queue.append(.{
                    .old_resolution = old_resolution,
                    .parent = new_package.meta.id,
                    .resolve_id = new_package.resolutions.off + @as(PackageID, @intCast(i)),
                });
            }
        }

        return new_package.meta.id;
    }

    pub fn fromPackageJSON(
        lockfile: *Lockfile,
        pm: *PackageManager,
        package_json: *PackageJSON,
        comptime features: Features,
    ) !Lockfile.Package {
        var package = Lockfile.Package{};

        // var string_buf = package_json;

        var string_builder = lockfile.stringBuilder();

        var total_dependencies_count: u32 = 0;
        // var bin_extern_strings_count: u32 = 0;

        // --- Counting
        {
            string_builder.count(package_json.name);
            string_builder.count(package_json.version);
            const dependencies = package_json.dependencies.map.values();
            for (dependencies) |dep| {
                if (dep.behavior.isEnabled(features)) {
                    dep.count(package_json.dependencies.source_buf, @TypeOf(&string_builder), &string_builder);
                    total_dependencies_count += 1;
                }
            }
        }

        // string_builder.count(manifest.str(&package_version_ptr.tarball_url));

        try string_builder.allocate();
        defer string_builder.clamp();
        // var extern_strings_list = &lockfile.buffers.extern_strings;
        var dependencies_list = &lockfile.buffers.dependencies;
        var resolutions_list = &lockfile.buffers.resolutions;
        try dependencies_list.ensureUnusedCapacity(lockfile.allocator, total_dependencies_count);
        try resolutions_list.ensureUnusedCapacity(lockfile.allocator, total_dependencies_count);
        // try extern_strings_list.ensureUnusedCapacity(lockfile.allocator, bin_extern_strings_count);
        // extern_strings_list.items.len += bin_extern_strings_count;

        // -- Cloning
        {
            const package_name: ExternalString = string_builder.append(ExternalString, package_json.name);
            package.name_hash = package_name.hash;
            package.name = package_name.value;

            package.resolution = .{
                .tag = .root,
                .value = .{ .root = {} },
            };

            const total_len = dependencies_list.items.len + total_dependencies_count;
            if (comptime Environment.allow_assert) assert(dependencies_list.items.len == resolutions_list.items.len);

            var dependencies: []Dependency = dependencies_list.items.ptr[dependencies_list.items.len..total_len];
            @memset(dependencies, Dependency{});

            const package_dependencies = package_json.dependencies.map.values();
            const source_buf = package_json.dependencies.source_buf;
            for (package_dependencies) |dep| {
                if (!dep.behavior.isEnabled(features)) continue;

                dependencies[0] = try dep.clone(pm, source_buf, @TypeOf(&string_builder), &string_builder);
                dependencies = dependencies[1..];
                if (dependencies.len == 0) break;
            }

            // We lose the bin info here
            // package.bin = package_version.bin.clone(string_buf, manifest.extern_strings_bin_entries, extern_strings_list.items, extern_strings_slice, @TypeOf(&string_builder), &string_builder);
            // and the integriy hash
            // package.meta.integrity = package_version.integrity;

            package.meta.arch = package_json.arch;
            package.meta.os = package_json.os;

            package.dependencies.off = @as(u32, @truncate(dependencies_list.items.len));
            package.dependencies.len = total_dependencies_count - @as(u32, @truncate(dependencies.len));
            package.resolutions.off = package.dependencies.off;
            package.resolutions.len = package.dependencies.len;

            const new_length = package.dependencies.len + dependencies_list.items.len;

            @memset(resolutions_list.items.ptr[package.dependencies.off .. package.dependencies.off + package.dependencies.len], invalid_package_id);

            dependencies_list.items = dependencies_list.items.ptr[0..new_length];
            resolutions_list.items = resolutions_list.items.ptr[0..new_length];

            return package;
        }
    }

    pub fn fromNPM(
        pm: *PackageManager,
        allocator: Allocator,
        lockfile: *Lockfile,
        log: *logger.Log,
        manifest: *const Npm.PackageManifest,
        version: Semver.Version,
        package_version_ptr: *const Npm.PackageVersion,
        string_buf: []const u8,
        comptime features: Features,
    ) !Lockfile.Package {
        var package = Lockfile.Package{};

        const package_version = package_version_ptr.*;

        const dependency_groups = comptime brk: {
            var out_groups: [
                @as(usize, @intFromBool(features.dependencies)) +
                    @as(usize, @intFromBool(features.dev_dependencies)) +
                    @as(usize, @intFromBool(features.optional_dependencies)) +
                    @as(usize, @intFromBool(features.peer_dependencies))
            ]DependencyGroup = undefined;
            var out_group_i: usize = 0;

            if (features.dependencies) {
                out_groups[out_group_i] = DependencyGroup.dependencies;
                out_group_i += 1;
            }
            if (features.dev_dependencies) {
                out_groups[out_group_i] = DependencyGroup.dev;
                out_group_i += 1;
            }

            if (features.optional_dependencies) {
                out_groups[out_group_i] = DependencyGroup.optional;
                out_group_i += 1;
            }

            if (features.peer_dependencies) {
                out_groups[out_group_i] = DependencyGroup.peer;
                out_group_i += 1;
            }

            break :brk out_groups;
        };

        var string_builder = lockfile.stringBuilder();

        var total_dependencies_count: u32 = 0;
        var bin_extern_strings_count: u32 = 0;

        // --- Counting
        {
            string_builder.count(manifest.name());
            version.count(string_buf, @TypeOf(&string_builder), &string_builder);

            inline for (dependency_groups) |group| {
                const map: ExternalStringMap = @field(package_version, group.field);
                const keys = map.name.get(manifest.external_strings);
                const version_strings = map.value.get(manifest.external_strings_for_versions);
                total_dependencies_count += map.value.len;

                if (comptime Environment.isDebug) assert(keys.len == version_strings.len);

                for (keys, version_strings) |key, ver| {
                    string_builder.count(key.slice(string_buf));
                    string_builder.count(ver.slice(string_buf));
                }
            }

            bin_extern_strings_count = package_version.bin.count(string_buf, manifest.extern_strings_bin_entries, @TypeOf(&string_builder), &string_builder);
        }

        string_builder.count(manifest.str(&package_version_ptr.tarball_url));

        try string_builder.allocate();
        defer string_builder.clamp();
        var extern_strings_list = &lockfile.buffers.extern_strings;
        var dependencies_list = &lockfile.buffers.dependencies;
        var resolutions_list = &lockfile.buffers.resolutions;
        try dependencies_list.ensureUnusedCapacity(lockfile.allocator, total_dependencies_count);
        try resolutions_list.ensureUnusedCapacity(lockfile.allocator, total_dependencies_count);
        try extern_strings_list.ensureUnusedCapacity(lockfile.allocator, bin_extern_strings_count);
        extern_strings_list.items.len += bin_extern_strings_count;
        const extern_strings_slice = extern_strings_list.items[extern_strings_list.items.len - bin_extern_strings_count ..];

        // -- Cloning
        {
            const package_name: ExternalString = string_builder.appendWithHash(ExternalString, manifest.name(), manifest.pkg.name.hash);
            package.name_hash = package_name.hash;
            package.name = package_name.value;
            package.resolution = Resolution{
                .value = .{
                    .npm = .{
                        .version = version.append(
                            manifest.string_buf,
                            @TypeOf(&string_builder),
                            &string_builder,
                        ),
                        .url = string_builder.append(String, manifest.str(&package_version_ptr.tarball_url)),
                    },
                },
                .tag = .npm,
            };

            const total_len = dependencies_list.items.len + total_dependencies_count;
            if (comptime Environment.allow_assert) assert(dependencies_list.items.len == resolutions_list.items.len);

            var dependencies = dependencies_list.items.ptr[dependencies_list.items.len..total_len];
            @memset(dependencies, .{});

            total_dependencies_count = 0;
            inline for (dependency_groups) |group| {
                const map: ExternalStringMap = @field(package_version, group.field);
                const keys = map.name.get(manifest.external_strings);
                const version_strings = map.value.get(manifest.external_strings_for_versions);

                if (comptime Environment.isDebug) assert(keys.len == version_strings.len);
                const is_peer = comptime strings.eqlComptime(group.field, "peer_dependencies");

                list: for (keys, version_strings, 0..) |key, version_string_, i| {
                    // Duplicate peer & dev dependencies are promoted to whichever appeared first
                    // In practice, npm validates this so it shouldn't happen
                    var duplicate_at: ?usize = null;
                    if (comptime group.behavior.isPeer() or group.behavior.isDev() or group.behavior.isOptional()) {
                        for (dependencies[0..total_dependencies_count], 0..) |dependency, j| {
                            if (dependency.name_hash == key.hash) {
                                if (comptime group.behavior.isOptional()) {
                                    duplicate_at = j;
                                    break;
                                }

                                continue :list;
                            }
                        }
                    }

                    const name: ExternalString = string_builder.appendWithHash(ExternalString, key.slice(string_buf), key.hash);
                    const dep_version = string_builder.appendWithHash(String, version_string_.slice(string_buf), version_string_.hash);
                    const sliced = dep_version.sliced(lockfile.buffers.string_bytes.items);

                    const dependency = Dependency{
                        .name = name.value,
                        .name_hash = name.hash,
                        .behavior = if (comptime is_peer)
                            group.behavior.setOptional(i < package_version.non_optional_peer_dependencies_start)
                        else
                            group.behavior,
                        .version = Dependency.parse(
                            allocator,
                            name.value,
                            name.hash,
                            sliced.slice,
                            &sliced,
                            log,
                            pm,
                        ) orelse Dependency.Version{},
                    };

                    // If a dependency appears in both "dependencies" and "optionalDependencies", it is considered optional!
                    if (comptime group.behavior.isOptional()) {
                        if (duplicate_at) |j| {
                            // need to shift dependencies after the duplicate to maintain sort order
                            for (j + 1..total_dependencies_count) |k| {
                                dependencies[k - 1] = dependencies[k];
                            }

                            // https://docs.npmjs.com/cli/v8/configuring-npm/package-json#optionaldependencies
                            // > Entries in optionalDependencies will override entries of the same name in dependencies, so it's usually best to only put in one place.
                            dependencies[total_dependencies_count - 1] = dependency;
                            continue :list;
                        }
                    }

                    dependencies[total_dependencies_count] = dependency;
                    total_dependencies_count += 1;
                }
            }

            package.bin = package_version.bin.clone(string_buf, manifest.extern_strings_bin_entries, extern_strings_list.items, extern_strings_slice, @TypeOf(&string_builder), &string_builder);

            package.meta.arch = package_version.cpu;
            package.meta.os = package_version.os;
            package.meta.integrity = package_version.integrity;
            package.meta.setHasInstallScript(package_version.has_install_script);

            package.dependencies.off = @as(u32, @truncate(dependencies_list.items.len));
            package.dependencies.len = total_dependencies_count;
            package.resolutions.off = package.dependencies.off;
            package.resolutions.len = package.dependencies.len;

            const new_length = package.dependencies.len + dependencies_list.items.len;

            @memset(resolutions_list.items.ptr[package.dependencies.off .. package.dependencies.off + package.dependencies.len], invalid_package_id);

            dependencies_list.items = dependencies_list.items.ptr[0..new_length];
            resolutions_list.items = resolutions_list.items.ptr[0..new_length];

            if (comptime Environment.isDebug) {
                if (package.resolution.value.npm.url.isEmpty()) {
                    Output.panic("tarball_url is empty for package {s}@{}", .{ manifest.name(), version });
                }
            }

            return package;
        }
    }

    pub const Diff = struct {
        pub const Op = enum {
            add,
            remove,
            update,
            unlink,
            link,
        };

        pub const Summary = struct {
            add: u32 = 0,
            remove: u32 = 0,
            update: u32 = 0,
            overrides_changed: bool = false,

            // bool for if this dependency should be added to lockfile trusted dependencies.
            // it is false when the new trusted dependency is coming from the default list.
            added_trusted_dependencies: std.ArrayHashMapUnmanaged(TruncatedPackageNameHash, bool, ArrayIdentityContext, false) = .{},
            removed_trusted_dependencies: TrustedDependenciesSet = .{},

            patched_dependencies_changed: bool = false,

            pub inline fn sum(this: *Summary, that: Summary) void {
                this.add += that.add;
                this.remove += that.remove;
                this.update += that.update;
            }

            pub inline fn hasDiffs(this: Summary) bool {
                return this.add > 0 or this.remove > 0 or this.update > 0 or this.overrides_changed or
                    this.added_trusted_dependencies.count() > 0 or
                    this.removed_trusted_dependencies.count() > 0 or
                    this.patched_dependencies_changed;
            }
        };

        pub fn generate(
            pm: *PackageManager,
            allocator: Allocator,
            log: *logger.Log,
            from_lockfile: *Lockfile,
            to_lockfile: *Lockfile,
            from: *Lockfile.Package,
            to: *Lockfile.Package,
            update_requests: ?[]PackageManager.UpdateRequest,
            id_mapping: ?[]PackageID,
        ) !Summary {
            var summary = Summary{};
            var to_deps = to.dependencies.get(to_lockfile.buffers.dependencies.items);
            const from_deps = from.dependencies.get(from_lockfile.buffers.dependencies.items);
            const from_resolutions = from.resolutions.get(from_lockfile.buffers.resolutions.items);
            var to_i: usize = 0;

            if (from_lockfile.overrides.map.count() != to_lockfile.overrides.map.count()) {
                summary.overrides_changed = true;

                if (PackageManager.verbose_install) {
                    Output.prettyErrorln("Overrides changed since last install", .{});
                }
            } else {
                for (
                    from_lockfile.overrides.map.keys(),
                    from_lockfile.overrides.map.values(),
                    to_lockfile.overrides.map.keys(),
                    to_lockfile.overrides.map.values(),
                ) |from_k, *from_override, to_k, *to_override| {
                    if ((from_k != to_k) or (!from_override.eql(to_override, from_lockfile.buffers.string_bytes.items, to_lockfile.buffers.string_bytes.items))) {
                        summary.overrides_changed = true;
                        if (PackageManager.verbose_install) {
                            Output.prettyErrorln("Overrides changed since last install", .{});
                        }
                        break;
                    }
                }
            }

            trusted_dependencies: {
                // trusted dependency diff
                //
                // situations:
                // 1 - Both old lockfile and new lockfile use default trusted dependencies, no diffs
                // 2 - Both exist, only diffs are from additions and removals
                //
                // 3 - Old lockfile has trusted dependencies, new lockfile does not. Added are dependencies
                //     from default list that didn't exist previously. We need to be careful not to add these
                //     to the new lockfile. Removed are dependencies from old list that
                //     don't exist in the default list.
                //
                // 4 - Old lockfile used the default list, new lockfile has trusted dependencies. Added
                //     are dependencies are all from the new lockfile. Removed is empty because the default
                //     list isn't appended to the lockfile.

                // 1
                if (from_lockfile.trusted_dependencies == null and to_lockfile.trusted_dependencies == null) break :trusted_dependencies;

                // 2
                if (from_lockfile.trusted_dependencies != null and to_lockfile.trusted_dependencies != null) {
                    const from_trusted_dependencies = from_lockfile.trusted_dependencies.?;
                    const to_trusted_dependencies = to_lockfile.trusted_dependencies.?;

                    {
                        // added
                        var to_trusted_iter = to_trusted_dependencies.iterator();
                        while (to_trusted_iter.next()) |entry| {
                            const to_trusted = entry.key_ptr.*;
                            if (!from_trusted_dependencies.contains(to_trusted)) {
                                try summary.added_trusted_dependencies.put(allocator, to_trusted, true);
                            }
                        }
                    }

                    {
                        // removed
                        var from_trusted_iter = from_trusted_dependencies.iterator();
                        while (from_trusted_iter.next()) |entry| {
                            const from_trusted = entry.key_ptr.*;
                            if (!to_trusted_dependencies.contains(from_trusted)) {
                                try summary.removed_trusted_dependencies.put(allocator, from_trusted, {});
                            }
                        }
                    }

                    break :trusted_dependencies;
                }

                // 3
                if (from_lockfile.trusted_dependencies != null and to_lockfile.trusted_dependencies == null) {
                    const from_trusted_dependencies = from_lockfile.trusted_dependencies.?;

                    {
                        // added
                        for (default_trusted_dependencies.entries) |entry| {
                            if (!from_trusted_dependencies.contains(@truncate(entry.hash))) {
                                // although this is a new trusted dependency, it is from the default
                                // list so it shouldn't be added to the lockfile
                                try summary.added_trusted_dependencies.put(allocator, @truncate(entry.hash), false);
                            }
                        }
                    }

                    {
                        // removed
                        var from_trusted_iter = from_trusted_dependencies.iterator();
                        while (from_trusted_iter.next()) |entry| {
                            const from_trusted = entry.key_ptr.*;
                            if (!default_trusted_dependencies.hasWithHash(@intCast(from_trusted))) {
                                try summary.removed_trusted_dependencies.put(allocator, from_trusted, {});
                            }
                        }
                    }

                    break :trusted_dependencies;
                }

                // 4
                if (from_lockfile.trusted_dependencies == null and to_lockfile.trusted_dependencies != null) {
                    const to_trusted_dependencies = to_lockfile.trusted_dependencies.?;

                    {
                        // add all to trusted dependencies, even if they exist in default because they weren't in the
                        // lockfile originally
                        var to_trusted_iter = to_trusted_dependencies.iterator();
                        while (to_trusted_iter.next()) |entry| {
                            const to_trusted = entry.key_ptr.*;
                            try summary.added_trusted_dependencies.put(allocator, to_trusted, true);
                        }
                    }

                    {
                        // removed
                        // none
                    }

                    break :trusted_dependencies;
                }
            }

            summary.patched_dependencies_changed = patched_dependencies_changed: {
                if (from_lockfile.patched_dependencies.entries.len != to_lockfile.patched_dependencies.entries.len) break :patched_dependencies_changed true;
                var iter = to_lockfile.patched_dependencies.iterator();
                while (iter.next()) |entry| {
                    if (from_lockfile.patched_dependencies.get(entry.key_ptr.*)) |val| {
                        if (!std.mem.eql(
                            u8,
                            val.path.slice(from_lockfile.buffers.string_bytes.items),
                            entry.value_ptr.path.slice(to_lockfile.buffers.string_bytes.items),
                        )) break :patched_dependencies_changed true;
                    } else break :patched_dependencies_changed true;
                }
                iter = from_lockfile.patched_dependencies.iterator();
                while (iter.next()) |entry| {
                    if (!to_lockfile.patched_dependencies.contains(entry.key_ptr.*)) break :patched_dependencies_changed true;
                }
                break :patched_dependencies_changed false;
            };

            for (from_deps, 0..) |*from_dep, i| {
                found: {
                    const prev_i = to_i;

                    // common case, dependency is present in both versions:
                    // - in the same position
                    // - shifted by a constant offset
                    while (to_i < to_deps.len) : (to_i += 1) {
                        if (from_dep.name_hash == to_deps[to_i].name_hash) break :found;
                    }

                    // less common, o(n^2) case
                    to_i = 0;
                    while (to_i < prev_i) : (to_i += 1) {
                        if (from_dep.name_hash == to_deps[to_i].name_hash) break :found;
                    }

                    // We found a removed dependency!
                    // We don't need to remove it
                    // It will be cleaned up later
                    summary.remove += 1;
                    continue;
                }
                defer to_i += 1;

                if (to_deps[to_i].eql(from_dep, to_lockfile.buffers.string_bytes.items, from_lockfile.buffers.string_bytes.items)) {
                    if (update_requests) |updates| {
                        if (updates.len == 0 or brk: {
                            for (updates) |request| {
                                if (from_dep.name_hash == request.name_hash) break :brk true;
                            }
                            break :brk false;
                        }) {
                            // Listed as to be updated
                            summary.update += 1;
                            continue;
                        }
                    }

                    if (id_mapping) |mapping| {
                        const version = to_deps[to_i].version;
                        const update_mapping = switch (version.tag) {
                            .workspace => if (to_lockfile.workspace_paths.getPtr(from_dep.name_hash)) |path_ptr| brk: {
                                const path = to_lockfile.str(path_ptr);
                                var local_buf: bun.PathBuffer = undefined;
                                const package_json_path = Path.joinAbsStringBuf(FileSystem.instance.top_level_dir, &local_buf, &.{ path, "package.json" }, .auto);

                                const source = bun.sys.File.toSource(package_json_path, allocator).unwrap() catch {
                                    // Can't guarantee this workspace still exists
                                    break :brk false;
                                };

                                var workspace = Package{};

                                const json = pm.workspace_package_json_cache.getWithSource(bun.default_allocator, log, source, .{}).unwrap() catch break :brk false;

                                try workspace.parseWithJSON(
                                    to_lockfile,
                                    pm,
                                    allocator,
                                    log,
                                    source,
                                    json.root,
                                    void,
                                    {},
                                    Features.workspace,
                                );

                                to_deps = to.dependencies.get(to_lockfile.buffers.dependencies.items);

                                var from_pkg = from_lockfile.packages.get(from_resolutions[i]);
                                const diff = try generate(
                                    pm,
                                    allocator,
                                    log,
                                    from_lockfile,
                                    to_lockfile,
                                    &from_pkg,
                                    &workspace,
                                    update_requests,
                                    null,
                                );

                                if (PackageManager.verbose_install and (diff.add + diff.remove + diff.update) > 0) {
                                    Output.prettyErrorln("Workspace package \"{s}\" has added <green>{d}<r> dependencies, removed <red>{d}<r> dependencies, and updated <cyan>{d}<r> dependencies", .{
                                        path,
                                        diff.add,
                                        diff.remove,
                                        diff.update,
                                    });
                                }

                                break :brk !diff.hasDiffs();
                            } else false,
                            else => true,
                        };

                        if (update_mapping) {
                            mapping[to_i] = @truncate(i);
                            continue;
                        }
                    } else {
                        continue;
                    }
                }

                // We found a changed dependency!
                summary.update += 1;
            }

            // Use saturating arithmetic here because a migrated
            // package-lock.json could be out of sync with the package.json, so the
            // number of from_deps could be greater than to_deps.
            summary.add = @truncate((to_deps.len) -| (from_deps.len -| summary.remove));

            inline for (Lockfile.Scripts.names) |hook| {
                if (!@field(to.scripts, hook).eql(
                    @field(from.scripts, hook),
                    to_lockfile.buffers.string_bytes.items,
                    from_lockfile.buffers.string_bytes.items,
                )) {
                    // We found a changed life-cycle script
                    summary.update += 1;
                }
            }

            return summary;
        }
    };

    pub fn hash(name: string, version: Semver.Version) u64 {
        var hasher = bun.Wyhash.init(0);
        hasher.update(name);
        hasher.update(std.mem.asBytes(&version));
        return hasher.final();
    }

    pub fn parse(
        package: *Lockfile.Package,
        lockfile: *Lockfile,
        pm: *PackageManager,
        allocator: Allocator,
        log: *logger.Log,
        source: logger.Source,
        comptime ResolverContext: type,
        resolver: ResolverContext,
        comptime features: Features,
    ) !void {
        initializeStore();
        const json = JSON.parsePackageJSONUTF8AlwaysDecode(&source, log, allocator) catch |err| {
            log.print(Output.errorWriter()) catch {};
            Output.prettyErrorln("<r><red>{s}<r> parsing package.json in <b>\"{s}\"<r>", .{ @errorName(err), source.path.prettyDir() });
            Global.crash();
        };

        try package.parseWithJSON(
            lockfile,
            pm,
            allocator,
            log,
            source,
            json,
            ResolverContext,
            resolver,
            features,
        );
    }

    fn parseDependency(
        lockfile: *Lockfile,
        pm: *PackageManager,
        allocator: Allocator,
        log: *logger.Log,
        source: logger.Source,
        comptime group: DependencyGroup,
        string_builder: *StringBuilder,
        comptime features: Features,
        package_dependencies: []Dependency,
        dependencies_count: u32,
        in_workspace: bool,
        comptime tag: ?Dependency.Version.Tag,
        workspace_ver: ?Semver.Version,
        external_alias: ExternalString,
        version: string,
        key_loc: logger.Loc,
        value_loc: logger.Loc,
    ) !?Dependency {
        const external_version = brk: {
            if (comptime Environment.isWindows) {
                switch (tag orelse Dependency.Version.Tag.infer(version)) {
                    .workspace, .folder, .symlink, .tarball => {
                        if (String.canInline(version)) {
                            var copy = string_builder.append(String, version);
                            bun.path.dangerouslyConvertPathToPosixInPlace(u8, &copy.bytes);
                            break :brk copy;
                        } else {
                            const str_ = string_builder.append(String, version);
                            const ptr = str_.ptr();
                            bun.path.dangerouslyConvertPathToPosixInPlace(u8, lockfile.buffers.string_bytes.items[ptr.off..][0..ptr.len]);
                            break :brk str_;
                        }
                    },
                    else => {},
                }
            }

            break :brk string_builder.append(String, version);
        };

        const buf = lockfile.buffers.string_bytes.items;
        const sliced = external_version.sliced(buf);

        var dependency_version = Dependency.parseWithOptionalTag(
            allocator,
            external_alias.value,
            external_alias.hash,
            sliced.slice,
            tag,
            &sliced,
            log,
            pm,
        ) orelse Dependency.Version{};
        var workspace_range: ?Semver.Query.Group = null;
        const name_hash = switch (dependency_version.tag) {
            .npm => String.Builder.stringHash(dependency_version.value.npm.name.slice(buf)),
            .workspace => if (strings.hasPrefixComptime(sliced.slice, "workspace:")) brk: {
                const input = sliced.slice["workspace:".len..];
                const trimmed = strings.trim(input, &strings.whitespace_chars);
                if (trimmed.len != 1 or (trimmed[0] != '*' and trimmed[0] != '^' and trimmed[0] != '~')) {
                    const at = strings.lastIndexOfChar(input, '@') orelse 0;
                    if (at > 0) {
                        workspace_range = Semver.Query.parse(allocator, input[at + 1 ..], sliced) catch |err| {
                            switch (err) {
                                error.OutOfMemory => bun.outOfMemory(),
                            }
                        };
                        break :brk String.Builder.stringHash(input[0..at]);
                    }
                    workspace_range = Semver.Query.parse(allocator, input, sliced) catch |err| {
                        switch (err) {
                            error.OutOfMemory => bun.outOfMemory(),
                        }
                    };
                }
                break :brk external_alias.hash;
            } else external_alias.hash,
            else => external_alias.hash,
        };

        var workspace_path: ?String = null;
        var workspace_version = workspace_ver;
        if (comptime tag == null) {
            workspace_path = lockfile.workspace_paths.get(name_hash);
            workspace_version = lockfile.workspace_versions.get(name_hash);
        }

        if (comptime tag != null) {
            bun.assert(dependency_version.tag != .npm and dependency_version.tag != .dist_tag);
        }

        var found_workspace = false;

        switch (dependency_version.tag) {
            .folder => {
                const relative = Path.relative(
                    FileSystem.instance.top_level_dir,
                    Path.joinAbsString(
                        FileSystem.instance.top_level_dir,
                        &[_]string{
                            source.path.name.dir,
                            dependency_version.value.folder.slice(buf),
                        },
                        .auto,
                    ),
                );
                // if relative is empty, we are linking the package to itself
                dependency_version.value.folder = string_builder.append(String, if (relative.len == 0) "." else relative);
            },
            .npm => {
                const npm = dependency_version.value.npm;
                if (workspace_version != null) {
                    if (npm.version.satisfies(workspace_version.?, buf, buf)) {
                        const path = workspace_path.?.sliced(buf);
                        if (Dependency.parseWithTag(
                            allocator,
                            external_alias.value,
                            external_alias.hash,
                            path.slice,
                            .workspace,
                            &path,
                            log,
                            pm,
                        )) |dep| {
                            found_workspace = true;
                            dependency_version = dep;
                        }
                    } else {
                        // It doesn't satisfy, but a workspace shares the same name. Override the workspace with the other dependency
                        for (package_dependencies[0..dependencies_count]) |*dep| {
                            if (dep.name_hash == name_hash and dep.version.tag == .workspace) {
                                dep.* = .{
                                    .behavior = if (in_workspace) group.behavior.setWorkspace(true) else group.behavior,
                                    .name = external_alias.value,
                                    .name_hash = external_alias.hash,
                                    .version = dependency_version,
                                };
                                return null;
                            }
                        }
                    }
                }
            },
            .workspace => workspace: {
                if (workspace_path) |path| {
                    if (workspace_range) |range| {
                        if (workspace_version) |ver| {
                            if (range.satisfies(ver, buf, buf)) {
                                dependency_version.literal = path;
                                dependency_version.value.workspace = path;
                                break :workspace;
                            }
                        }

                        // important to trim before len == 0 check. `workspace:foo@      ` should install successfully
                        const version_literal = strings.trim(range.input, &strings.whitespace_chars);
                        if (version_literal.len == 0 or range.@"is *"() or Semver.Version.isTaggedVersionOnly(version_literal)) {
                            dependency_version.literal = path;
                            dependency_version.value.workspace = path;
                            break :workspace;
                        }

                        // workspace is not required to have a version, but if it does
                        // and this version doesn't match it, fail to install
                        try log.addErrorFmt(
                            &source,
                            logger.Loc.Empty,
                            allocator,
                            "No matching version for workspace dependency \"{s}\". Version: \"{s}\"",
                            .{
                                external_alias.slice(buf),
                                dependency_version.literal.slice(buf),
                            },
                        );
                        return error.InstallFailed;
                    }

                    dependency_version.literal = path;
                    dependency_version.value.workspace = path;
                } else {
                    const workspace = dependency_version.value.workspace.slice(buf);
                    const path = string_builder.append(String, if (strings.eqlComptime(workspace, "*")) "*" else brk: {
                        var buf2: bun.PathBuffer = undefined;
                        break :brk Path.relativePlatform(
                            FileSystem.instance.top_level_dir,
                            Path.joinAbsStringBuf(
                                FileSystem.instance.top_level_dir,
                                &buf2,
                                &[_]string{
                                    source.path.name.dir,
                                    workspace,
                                },
                                .auto,
                            ),
                            .posix,
                            false,
                        );
                    });
                    if (comptime Environment.allow_assert) {
                        assert(path.len() > 0);
                        assert(!std.fs.path.isAbsolute(path.slice(buf)));
                    }
                    dependency_version.literal = path;
                    dependency_version.value.workspace = path;

                    const workspace_entry = try lockfile.workspace_paths.getOrPut(allocator, name_hash);
                    const found_matching_workspace = workspace_entry.found_existing;

                    if (workspace_version) |ver| {
                        try lockfile.workspace_versions.put(allocator, name_hash, ver);
                        for (package_dependencies[0..dependencies_count]) |*package_dep| {
                            if (switch (package_dep.version.tag) {
                                // `dependencies` & `workspaces` defined within the same `package.json`
                                .npm => String.Builder.stringHash(package_dep.realname().slice(buf)) == name_hash and
                                    package_dep.version.value.npm.version.satisfies(ver, buf, buf),
                                // `workspace:*`
                                .workspace => found_matching_workspace and
                                    String.Builder.stringHash(package_dep.realname().slice(buf)) == name_hash,
                                else => false,
                            }) {
                                package_dep.version = dependency_version;
                                workspace_entry.value_ptr.* = path;
                                return null;
                            }
                        }
                    } else if (workspace_entry.found_existing) {
                        for (package_dependencies[0..dependencies_count]) |*package_dep| {
                            if (package_dep.version.tag == .workspace and
                                String.Builder.stringHash(package_dep.realname().slice(buf)) == name_hash)
                            {
                                package_dep.version = dependency_version;
                                return null;
                            }
                        }
                        return error.InstallFailed;
                    }

                    workspace_entry.value_ptr.* = path;
                }
            },
            else => {},
        }

        const this_dep = Dependency{
            .behavior = if (in_workspace) group.behavior.setWorkspace(true) else group.behavior,
            .name = external_alias.value,
            .name_hash = external_alias.hash,
            .version = dependency_version,
        };

        // `peerDependencies` may be specified on existing dependencies. Packages in `workspaces` are deduplicated when
        // the array is processed
        if (comptime features.check_for_duplicate_dependencies and !group.behavior.isPeer() and !group.behavior.isWorkspace()) {
            const entry = lockfile.scratch.duplicate_checker_map.getOrPutAssumeCapacity(external_alias.hash);
            if (entry.found_existing) {
                // duplicate dependencies are allowed in optionalDependencies
                if (comptime group.behavior.isOptional()) {
                    for (package_dependencies[0..dependencies_count]) |*package_dep| {
                        if (package_dep.name_hash == this_dep.name_hash) {
                            package_dep.* = this_dep;
                            break;
                        }
                    }
                    return null;
                } else {
                    var notes = try allocator.alloc(logger.Data, 1);

                    notes[0] = .{
                        .text = try std.fmt.allocPrint(lockfile.allocator, "\"{s}\" originally specified here", .{external_alias.slice(buf)}),
                        .location = logger.Location.initOrNull(&source, source.rangeOfString(entry.value_ptr.*)),
                    };

                    try log.addRangeWarningFmtWithNotes(
                        &source,
                        source.rangeOfString(key_loc),
                        lockfile.allocator,
                        notes,
                        "Duplicate dependency: \"{s}\" specified in package.json",
                        .{external_alias.slice(buf)},
                    );
                }
            }

            entry.value_ptr.* = value_loc;
        }

        return this_dep;
    }

    pub const WorkspaceMap = struct {
        map: Map,

        const Map = bun.StringArrayHashMap(Entry);
        pub const Entry = struct {
            name: string,
            version: ?string,
            name_loc: logger.Loc,
        };

        pub fn init(allocator: std.mem.Allocator) WorkspaceMap {
            return .{
                .map = Map.init(allocator),
            };
        }

        pub fn keys(self: WorkspaceMap) []const string {
            return self.map.keys();
        }

        pub fn values(self: WorkspaceMap) []const Entry {
            return self.map.values();
        }

        pub fn count(self: WorkspaceMap) usize {
            return self.map.count();
        }

        pub fn insert(self: *WorkspaceMap, key: string, value: Entry) !void {
            if (comptime Environment.isDebug) {
                if (!bun.sys.exists(key)) {
                    Output.debugWarn("WorkspaceMap.insert: key {s} does not exist", .{key});
                }
            }

            const entry = try self.map.getOrPut(key);
            if (!entry.found_existing) {
                entry.key_ptr.* = try self.map.allocator.dupe(u8, key);
            } else {
                self.map.allocator.free(entry.value_ptr.name);
            }

            entry.value_ptr.* = .{
                .name = value.name,
                .version = value.version,
                .name_loc = value.name_loc,
            };
        }

        pub fn sort(self: *WorkspaceMap, sort_ctx: anytype) void {
            self.map.sort(sort_ctx);
        }

        pub fn deinit(self: *WorkspaceMap) void {
            for (self.map.values()) |value| {
                self.map.allocator.free(value.name);
            }

            for (self.map.keys()) |key| {
                self.map.allocator.free(key);
            }

            self.map.deinit();
        }
    };

    const WorkspaceEntry = struct {
        name: []const u8 = "",
        name_loc: logger.Loc = logger.Loc.Empty,
        version: ?[]const u8 = null,
    };

    fn processWorkspaceName(
        allocator: std.mem.Allocator,
        json_cache: *PackageManager.WorkspacePackageJSONCache,
        abs_package_json_path: [:0]const u8,
        log: *logger.Log,
    ) !WorkspaceEntry {
        const workspace_json = try json_cache.getWithPath(allocator, log, abs_package_json_path, .{
            .init_reset_store = false,
            .guess_indentation = true,
        }).unwrap();

        const name_expr = workspace_json.root.get("name") orelse return error.MissingPackageName;
        const name = try name_expr.asStringCloned(allocator) orelse return error.MissingPackageName;

        var entry = WorkspaceEntry{
            .name = name,
            .name_loc = name_expr.loc,
        };
        debug("processWorkspaceName({s}) = {s}", .{ abs_package_json_path, entry.name });
        if (workspace_json.root.get("version")) |version_expr| {
            if (try version_expr.asStringCloned(allocator)) |version| {
                entry.version = version;
            }
        }

        return entry;
    }

    pub fn processWorkspaceNamesArray(
        workspace_names: *WorkspaceMap,
        allocator: Allocator,
        json_cache: *PackageManager.WorkspacePackageJSONCache,
        log: *logger.Log,
        arr: *JSAst.E.Array,
        source: *const logger.Source,
        loc: logger.Loc,
        string_builder: ?*StringBuilder,
    ) !u32 {
        if (arr.items.len == 0) return 0;

        const orig_msgs_len = log.msgs.items.len;

        var workspace_globs = std.ArrayList(string).init(allocator);
        defer workspace_globs.deinit();
        const filepath_bufOS = allocator.create(bun.PathBuffer) catch unreachable;
        const filepath_buf = std.mem.asBytes(filepath_bufOS);
        defer allocator.destroy(filepath_bufOS);

        for (arr.slice()) |item| {
            // TODO: when does this get deallocated?
            const input_path = try item.asStringZ(allocator) orelse {
                log.addErrorFmt(source, item.loc, allocator,
                    \\Workspaces expects an array of strings, like:
                    \\  <r><green>"workspaces"<r>: [
                    \\    <green>"path/to/package"<r>
                    \\  ]
                , .{}) catch {};
                return error.InvalidPackageJSON;
            };

            if (input_path.len == 0 or input_path.len == 1 and input_path[0] == '.') continue;

            if (bun.glob.detectGlobSyntax(input_path)) {
                workspace_globs.append(input_path) catch bun.outOfMemory();
                continue;
            }

            const abs_package_json_path: stringZ = Path.joinAbsStringBufZ(
                source.path.name.dir,
                filepath_buf,
                &.{ input_path, "package.json" },
                .auto,
            );

            // skip root package.json
            if (strings.eqlLong(bun.path.dirname(abs_package_json_path, .auto), source.path.name.dir, true)) continue;

            const workspace_entry = processWorkspaceName(
                allocator,
                json_cache,
                abs_package_json_path,
                log,
            ) catch |err| {
                bun.handleErrorReturnTrace(err, @errorReturnTrace());
                switch (err) {
                    error.EISNOTDIR, error.EISDIR, error.EACCESS, error.EPERM, error.ENOENT, error.FileNotFound => {
                        log.addErrorFmt(
                            source,
                            item.loc,
                            allocator,
                            "Workspace not found \"{s}\"",
                            .{input_path},
                        ) catch {};
                    },
                    error.MissingPackageName => {
                        log.addErrorFmt(
                            source,
                            loc,
                            allocator,
                            "Missing \"name\" from package.json in {s}",
                            .{input_path},
                        ) catch {};
                    },
                    else => {
                        log.addErrorFmt(
                            source,
                            item.loc,
                            allocator,
                            "{s} reading package.json for workspace package \"{s}\" from \"{s}\"",
                            .{ @errorName(err), input_path, bun.getcwd(allocator.alloc(u8, bun.MAX_PATH_BYTES) catch unreachable) catch unreachable },
                        ) catch {};
                    },
                }
                continue;
            };

            if (workspace_entry.name.len == 0) continue;

            const rel_input_path = Path.relativePlatform(
                source.path.name.dir,
                strings.withoutSuffixComptime(abs_package_json_path, std.fs.path.sep_str ++ "package.json"),
                .auto,
                true,
            );
            if (comptime Environment.isWindows) {
                Path.dangerouslyConvertPathToPosixInPlace(u8, @constCast(rel_input_path));
            }

            if (string_builder) |builder| {
                builder.count(workspace_entry.name);
                builder.count(rel_input_path);
                builder.cap += bun.MAX_PATH_BYTES;
                if (workspace_entry.version) |version_string| {
                    builder.count(version_string);
                }
            }

            try workspace_names.insert(rel_input_path, .{
                .name = workspace_entry.name,
                .name_loc = workspace_entry.name_loc,
                .version = workspace_entry.version,
            });
        }

        if (workspace_globs.items.len > 0) {
            var arena = std.heap.ArenaAllocator.init(allocator);
            defer arena.deinit();
            for (workspace_globs.items) |user_pattern| {
                defer _ = arena.reset(.retain_capacity);

                const glob_pattern = if (user_pattern.len == 0) "package.json" else brk: {
                    const parts = [_][]const u8{ user_pattern, "package.json" };
                    break :brk arena.allocator().dupe(u8, bun.path.join(parts, .auto)) catch bun.outOfMemory();
                };

                var walker: GlobWalker = .{};
                var cwd = bun.path.dirname(source.path.text, .auto);
                cwd = if (bun.strings.eql(cwd, "")) bun.fs.FileSystem.instance.top_level_dir else cwd;
                if ((try walker.initWithCwd(&arena, glob_pattern, cwd, false, false, false, false, true)).asErr()) |e| {
                    log.addErrorFmt(
                        source,
                        loc,
                        allocator,
                        "Failed to run workspace pattern <b>{s}<r> due to error <b>{s}<r>",
                        .{ user_pattern, @tagName(e.getErrno()) },
                    ) catch {};
                    return error.GlobError;
                }
                defer walker.deinit(false);

                var iter: GlobWalker.Iterator = .{
                    .walker = &walker,
                };
                defer iter.deinit();
                if ((try iter.init()).asErr()) |e| {
                    log.addErrorFmt(
                        source,
                        loc,
                        allocator,
                        "Failed to run workspace pattern <b>{s}<r> due to error <b>{s}<r>",
                        .{ user_pattern, @tagName(e.getErrno()) },
                    ) catch {};
                    return error.GlobError;
                }

                while (switch (try iter.next()) {
                    .result => |r| r,
                    .err => |e| {
                        log.addErrorFmt(
                            source,
                            loc,
                            allocator,
                            "Failed to run workspace pattern <b>{s}<r> due to error <b>{s}<r>",
                            .{ user_pattern, @tagName(e.getErrno()) },
                        ) catch {};
                        return error.GlobError;
                    },
                }) |matched_path| {
                    const entry_dir: []const u8 = Path.dirname(matched_path, .auto);

                    // skip root package.json
                    if (strings.eqlComptime(matched_path, "package.json")) continue;

                    debug("matched path: {s}, dirname: {s}\n", .{ matched_path, entry_dir });

                    const abs_package_json_path = Path.joinAbsStringBufZ(
                        cwd,
                        filepath_buf,
                        &.{ entry_dir, "package.json" },
                        .auto,
                    );
                    const abs_workspace_dir_path: string = strings.withoutSuffixComptime(abs_package_json_path, "package.json");

                    const workspace_entry = processWorkspaceName(
                        allocator,
                        json_cache,
                        abs_package_json_path,
                        log,
                    ) catch |err| {
                        bun.handleErrorReturnTrace(err, @errorReturnTrace());

                        const entry_base: []const u8 = Path.basename(matched_path);
                        switch (err) {
                            error.FileNotFound, error.PermissionDenied => continue,
                            error.MissingPackageName => {
                                log.addErrorFmt(
                                    source,
                                    logger.Loc.Empty,
                                    allocator,
                                    "Missing \"name\" from package.json in {s}" ++ std.fs.path.sep_str ++ "{s}",
                                    .{ entry_dir, entry_base },
                                ) catch {};
                            },
                            else => {
                                log.addErrorFmt(
                                    source,
                                    logger.Loc.Empty,
                                    allocator,
                                    "{s} reading package.json for workspace package \"{s}\" from \"{s}\"",
                                    .{ @errorName(err), entry_dir, entry_base },
                                ) catch {};
                            },
                        }

                        continue;
                    };

                    if (workspace_entry.name.len == 0) continue;

                    const workspace_path: string = Path.relativePlatform(
                        source.path.name.dir,
                        abs_workspace_dir_path,
                        .auto,
                        true,
                    );
                    if (comptime Environment.isWindows) {
                        Path.dangerouslyConvertPathToPosixInPlace(u8, @constCast(workspace_path));
                    }

                    if (string_builder) |builder| {
                        builder.count(workspace_entry.name);
                        builder.count(workspace_path);
                        builder.cap += bun.MAX_PATH_BYTES;
                        if (workspace_entry.version) |version| {
                            builder.count(version);
                        }
                    }

                    try workspace_names.insert(workspace_path, .{
                        .name = workspace_entry.name,
                        .version = workspace_entry.version,
                        .name_loc = workspace_entry.name_loc,
                    });
                }
            }
        }

        if (orig_msgs_len != log.msgs.items.len) return error.InstallFailed;

        // Sort the names for determinism
        workspace_names.sort(struct {
            values: []const WorkspaceMap.Entry,
            pub fn lessThan(
                self: @This(),
                a: usize,
                b: usize,
            ) bool {
                return strings.order(self.values[a].name, self.values[b].name) == .lt;
            }
        }{
            .values = workspace_names.values(),
        });

        return @truncate(workspace_names.count());
    }

    pub fn parseWithJSON(
        package: *Lockfile.Package,
        lockfile: *Lockfile,
        pm: *PackageManager,
        allocator: Allocator,
        log: *logger.Log,
        source: logger.Source,
        json: Expr,
        comptime ResolverContext: type,
        resolver: ResolverContext,
        comptime features: Features,
    ) !void {
        var string_builder = lockfile.stringBuilder();
        var total_dependencies_count: u32 = 0;

        package.meta.origin = if (features.is_main) .local else .npm;
        package.name = String{};
        package.name_hash = 0;

        // -- Count the sizes
        name: {
            if (json.asProperty("name")) |name_q| {
                if (name_q.expr.asString(allocator)) |name| {
                    if (name.len != 0) {
                        string_builder.count(name);
                        break :name;
                    }
                }
            }

            // name is not validated by npm, so fallback to creating a new from the version literal
            if (ResolverContext == *PackageManager.GitResolver) {
                const resolution: *const Resolution = resolver.resolution;
                const repo = switch (resolution.tag) {
                    .git => resolution.value.git,
                    .github => resolution.value.github,

                    else => break :name,
                };

                resolver.new_name = Repository.createDependencyNameFromVersionLiteral(
                    lockfile.allocator,
                    &repo,
                    lockfile,
                    resolver.dep_id,
                );

                string_builder.count(resolver.new_name);
            }
        }

        if (json.asProperty("patchedDependencies")) |patched_deps| {
            const obj = patched_deps.expr.data.e_object;
            for (obj.properties.slice()) |prop| {
                const key = prop.key.?;
                const value = prop.value.?;
                if (key.isString() and value.isString()) {
                    string_builder.count(value.asString(allocator).?);
                }
            }
        }

        if (comptime !features.is_main) {
            if (json.asProperty("version")) |version_q| {
                if (version_q.expr.asString(allocator)) |version_str| {
                    string_builder.count(version_str);
                }
            }
        }
        bin: {
            if (json.asProperty("bin")) |bin| {
                switch (bin.expr.data) {
                    .e_object => |obj| {
                        for (obj.properties.slice()) |bin_prop| {
                            string_builder.count(bin_prop.key.?.asString(allocator) orelse break :bin);
                            string_builder.count(bin_prop.value.?.asString(allocator) orelse break :bin);
                        }
                        break :bin;
                    },
                    .e_string => {
                        if (bin.expr.asString(allocator)) |str_| {
                            string_builder.count(str_);
                            break :bin;
                        }
                    },
                    else => {},
                }
            }

            if (json.asProperty("directories")) |dirs| {
                if (dirs.expr.asProperty("bin")) |bin_prop| {
                    if (bin_prop.expr.asString(allocator)) |str_| {
                        string_builder.count(str_);
                        break :bin;
                    }
                }
            }
        }

        Package.Scripts.parseCount(allocator, &string_builder, json);

        if (comptime ResolverContext != void) {
            resolver.count(*Lockfile.StringBuilder, &string_builder, json);
        }

        const dependency_groups = comptime brk: {
            var out_groups: [
                @as(usize, @intFromBool(features.workspaces)) +
                    @as(usize, @intFromBool(features.dependencies)) +
                    @as(usize, @intFromBool(features.dev_dependencies)) +
                    @as(usize, @intFromBool(features.optional_dependencies)) +
                    @as(usize, @intFromBool(features.peer_dependencies))
            ]DependencyGroup = undefined;
            var out_group_i: usize = 0;

            if (features.workspaces) {
                out_groups[out_group_i] = DependencyGroup.workspaces;
                out_group_i += 1;
            }

            if (features.dependencies) {
                out_groups[out_group_i] = DependencyGroup.dependencies;
                out_group_i += 1;
            }

            if (features.dev_dependencies) {
                out_groups[out_group_i] = DependencyGroup.dev;
                out_group_i += 1;
            }
            if (features.optional_dependencies) {
                out_groups[out_group_i] = DependencyGroup.optional;
                out_group_i += 1;
            }

            if (features.peer_dependencies) {
                out_groups[out_group_i] = DependencyGroup.peer;
                out_group_i += 1;
            }

            break :brk out_groups;
        };

        var workspace_names = WorkspaceMap.init(allocator);
        defer workspace_names.deinit();

        var optional_peer_dependencies = std.ArrayHashMap(PackageNameHash, void, ArrayIdentityContext.U64, false).init(allocator);
        defer optional_peer_dependencies.deinit();

        if (json.asProperty("peerDependenciesMeta")) |peer_dependencies_meta| {
            if (peer_dependencies_meta.expr.data == .e_object) {
                const props = peer_dependencies_meta.expr.data.e_object.properties.slice();
                try optional_peer_dependencies.ensureUnusedCapacity(props.len);
                for (props) |prop| {
                    if (prop.value.?.asProperty("optional")) |optional| {
                        if (optional.expr.data != .e_boolean or !optional.expr.data.e_boolean.value) {
                            continue;
                        }

                        optional_peer_dependencies.putAssumeCapacity(
                            String.Builder.stringHash(prop.key.?.asString(allocator) orelse unreachable),
                            {},
                        );
                    }
                }
            }
        }

        inline for (dependency_groups) |group| {
            if (json.asProperty(group.prop)) |dependencies_q| brk: {
                switch (dependencies_q.expr.data) {
                    .e_array => |arr| {
                        if (!group.behavior.isWorkspace()) {
                            log.addErrorFmt(&source, dependencies_q.loc, allocator,
                                \\{0s} expects a map of specifiers, e.g.
                                \\  <r><green>"{0s}"<r>: {{
                                \\    <green>"bun"<r>: <green>"latest"<r>
                                \\  }}
                            , .{group.prop}) catch {};
                            return error.InvalidPackageJSON;
                        }
                        total_dependencies_count += try processWorkspaceNamesArray(
                            &workspace_names,
                            allocator,
                            &pm.workspace_package_json_cache,
                            log,
                            arr,
                            &source,
                            dependencies_q.loc,
                            &string_builder,
                        );
                    },
                    .e_object => |obj| {
                        if (group.behavior.isWorkspace()) {

                            // yarn workspaces expects a "workspaces" property shaped like this:
                            //
                            //    "workspaces": {
                            //        "packages": [
                            //           "path/to/package"
                            //        ]
                            //    }
                            //
                            if (obj.get("packages")) |packages_query| {
                                if (packages_query.data == .e_array) {
                                    total_dependencies_count += try processWorkspaceNamesArray(
                                        &workspace_names,
                                        allocator,
                                        &pm.workspace_package_json_cache,
                                        log,
                                        packages_query.data.e_array,
                                        &source,
                                        packages_query.loc,
                                        &string_builder,
                                    );
                                    break :brk;
                                }
                            }

                            log.addErrorFmt(&source, dependencies_q.loc, allocator,
                            // TODO: what if we could comptime call the syntax highlighter
                                \\Workspaces expects an array of strings, e.g.
                                \\  <r><green>"workspaces"<r>: [
                                \\    <green>"path/to/package"<r>
                                \\  ]
                            , .{}) catch {};
                            return error.InvalidPackageJSON;
                        }
                        for (obj.properties.slice()) |item| {
                            const key = item.key.?.asString(allocator).?;
                            const value = item.value.?.asString(allocator) orelse {
                                log.addErrorFmt(&source, item.value.?.loc, allocator,
                                // TODO: what if we could comptime call the syntax highlighter
                                    \\{0s} expects a map of specifiers, e.g.
                                    \\  <r><green>"{0s}"<r>: {{
                                    \\    <green>"bun"<r>: <green>"latest"<r>
                                    \\  }}
                                , .{group.prop}) catch {};
                                return error.InvalidPackageJSON;
                            };

                            string_builder.count(key);
                            string_builder.count(value);

                            // If it's a folder or workspace, pessimistically assume we will need a maximum path
                            switch (Dependency.Version.Tag.infer(value)) {
                                .folder, .workspace => string_builder.cap += bun.MAX_PATH_BYTES,
                                else => {},
                            }
                        }
                        total_dependencies_count += @as(u32, @truncate(obj.properties.len));
                    },
                    else => {
                        if (group.behavior.isWorkspace()) {
                            log.addErrorFmt(&source, dependencies_q.loc, allocator,
                            // TODO: what if we could comptime call the syntax highlighter
                                \\Workspaces expects an array of strings, e.g.
                                \\  <r><green>"workspaces"<r>: [
                                \\    <green>"path/to/package"<r>
                                \\  ]
                            , .{}) catch {};
                        } else {
                            log.addErrorFmt(&source, dependencies_q.loc, allocator,
                                \\{0s} expects a map of specifiers, e.g.
                                \\  <r><green>"{0s}"<r>: {{
                                \\    <green>"bun"<r>: <green>"latest"<r>
                                \\  }}
                            , .{group.prop}) catch {};
                        }
                        return error.InvalidPackageJSON;
                    },
                }
            }
        }

        if (comptime features.trusted_dependencies) {
            if (json.asProperty("trustedDependencies")) |q| {
                switch (q.expr.data) {
                    .e_array => |arr| {
                        if (lockfile.trusted_dependencies == null) lockfile.trusted_dependencies = .{};
                        try lockfile.trusted_dependencies.?.ensureUnusedCapacity(allocator, arr.items.len);
                        for (arr.slice()) |item| {
                            const name = item.asString(allocator) orelse {
                                log.addErrorFmt(&source, q.loc, allocator,
                                    \\trustedDependencies expects an array of strings, e.g.
                                    \\  <r><green>"trustedDependencies"<r>: [
                                    \\    <green>"package_name"<r>
                                    \\  ]
                                , .{}) catch {};
                                return error.InvalidPackageJSON;
                            };
                            lockfile.trusted_dependencies.?.putAssumeCapacity(@as(TruncatedPackageNameHash, @truncate(String.Builder.stringHash(name))), {});
                        }
                    },
                    else => {
                        log.addErrorFmt(&source, q.loc, allocator,
                            \\trustedDependencies expects an array of strings, e.g.
                            \\  <r><green>"trustedDependencies"<r>: [
                            \\    <green>"package_name"<r>
                            \\  ]
                        , .{}) catch {};
                        return error.InvalidPackageJSON;
                    },
                }
            }
        }

        if (comptime features.is_main) {
            lockfile.overrides.parseCount(lockfile, json, &string_builder);
        }

        try string_builder.allocate();
        try lockfile.buffers.dependencies.ensureUnusedCapacity(lockfile.allocator, total_dependencies_count);
        try lockfile.buffers.resolutions.ensureUnusedCapacity(lockfile.allocator, total_dependencies_count);

        const off = lockfile.buffers.dependencies.items.len;
        const total_len = off + total_dependencies_count;
        if (comptime Environment.allow_assert) assert(lockfile.buffers.dependencies.items.len == lockfile.buffers.resolutions.items.len);

        const package_dependencies = lockfile.buffers.dependencies.items.ptr[off..total_len];

        name: {
            if (ResolverContext == *PackageManager.GitResolver) {
                if (resolver.new_name.len != 0) {
                    defer lockfile.allocator.free(resolver.new_name);
                    const external_string = string_builder.append(ExternalString, resolver.new_name);
                    package.name = external_string.value;
                    package.name_hash = external_string.hash;
                    break :name;
                }
            }

            if (json.asProperty("name")) |name_q| {
                if (name_q.expr.asString(allocator)) |name| {
                    if (name.len != 0) {
                        const external_string = string_builder.append(ExternalString, name);

                        package.name = external_string.value;
                        package.name_hash = external_string.hash;
                        break :name;
                    }
                }
            }
        }

        if (comptime !features.is_main) {
            if (comptime ResolverContext != void) {
                package.resolution = try resolver.resolve(
                    *Lockfile.StringBuilder,
                    &string_builder,
                    json,
                );
            }
        } else {
            package.resolution = .{
                .tag = .root,
                .value = .{ .root = {} },
            };
        }

        if (json.asProperty("patchedDependencies")) |patched_deps| {
            const obj = patched_deps.expr.data.e_object;
            lockfile.patched_dependencies.ensureTotalCapacity(allocator, obj.properties.len) catch unreachable;
            for (obj.properties.slice()) |prop| {
                const key = prop.key.?;
                const value = prop.value.?;
                if (key.isString() and value.isString()) {
                    var sfb = std.heap.stackFallback(1024, allocator);
                    const keyhash = try key.asStringHash(sfb.get(), String.Builder.stringHash) orelse unreachable;
                    const patch_path = string_builder.append(String, value.asString(allocator).?);
                    lockfile.patched_dependencies.put(allocator, keyhash, .{ .path = patch_path }) catch unreachable;
                }
            }
        }

        bin: {
            if (json.asProperty("bin")) |bin| {
                switch (bin.expr.data) {
                    .e_object => |obj| {
                        switch (obj.properties.len) {
                            0 => {},
                            1 => {
                                const bin_name = obj.properties.ptr[0].key.?.asString(allocator) orelse break :bin;
                                const value = obj.properties.ptr[0].value.?.asString(allocator) orelse break :bin;

                                package.bin = .{
                                    .tag = .named_file,
                                    .value = .{
                                        .named_file = .{
                                            string_builder.append(String, bin_name),
                                            string_builder.append(String, value),
                                        },
                                    },
                                };
                            },
                            else => {
                                const current_len = lockfile.buffers.extern_strings.items.len;
                                const count = @as(usize, obj.properties.len * 2);
                                try lockfile.buffers.extern_strings.ensureTotalCapacityPrecise(
                                    lockfile.allocator,
                                    current_len + count,
                                );
                                var extern_strings = lockfile.buffers.extern_strings.items.ptr[current_len .. current_len + count];
                                lockfile.buffers.extern_strings.items.len += count;

                                var i: usize = 0;
                                for (obj.properties.slice()) |bin_prop| {
                                    extern_strings[i] = string_builder.append(ExternalString, bin_prop.key.?.asString(allocator) orelse break :bin);
                                    i += 1;
                                    extern_strings[i] = string_builder.append(ExternalString, bin_prop.value.?.asString(allocator) orelse break :bin);
                                    i += 1;
                                }
                                if (comptime Environment.allow_assert) assert(i == extern_strings.len);
                                package.bin = .{
                                    .tag = .map,
                                    .value = .{ .map = ExternalStringList.init(lockfile.buffers.extern_strings.items, extern_strings) },
                                };
                            },
                        }

                        break :bin;
                    },
                    .e_string => |stri| {
                        if (stri.data.len > 0) {
                            package.bin = .{
                                .tag = .file,
                                .value = .{
                                    .file = string_builder.append(String, stri.data),
                                },
                            };
                            break :bin;
                        }
                    },
                    else => {},
                }
            }

            if (json.asProperty("directories")) |dirs| {
                // https://docs.npmjs.com/cli/v8/configuring-npm/package-json#directoriesbin
                // Because of the way the bin directive works,
                // specifying both a bin path and setting
                // directories.bin is an error. If you want to
                // specify individual files, use bin, and for all
                // the files in an existing bin directory, use
                // directories.bin.
                if (dirs.expr.asProperty("bin")) |bin_prop| {
                    if (bin_prop.expr.asString(allocator)) |str_| {
                        if (str_.len > 0) {
                            package.bin = .{
                                .tag = .dir,
                                .value = .{
                                    .dir = string_builder.append(String, str_),
                                },
                            };
                            break :bin;
                        }
                    }
                }
            }
        }

        package.scripts.parseAlloc(allocator, &string_builder, json);
        package.scripts.filled = true;

        // It is allowed for duplicate dependencies to exist in optionalDependencies and regular dependencies
        if (comptime features.check_for_duplicate_dependencies) {
            lockfile.scratch.duplicate_checker_map.clearRetainingCapacity();
            try lockfile.scratch.duplicate_checker_map.ensureTotalCapacity(total_dependencies_count);
        }

        total_dependencies_count = 0;
        const in_workspace = lockfile.workspace_paths.contains(package.name_hash);

        inline for (dependency_groups) |group| {
            if (group.behavior.isWorkspace()) {
                var seen_workspace_names = TrustedDependenciesSet{};
                defer seen_workspace_names.deinit(allocator);
                for (workspace_names.values(), workspace_names.keys()) |entry, path| {

                    // workspace names from their package jsons. duplicates not allowed
                    const gop = try seen_workspace_names.getOrPut(allocator, @truncate(String.Builder.stringHash(entry.name)));
                    if (gop.found_existing) {
                        // this path does alot of extra work to format the error message
                        // but this is ok because the install is going to fail anyways, so this
                        // has zero effect on the happy path.
                        var cwd_buf: bun.PathBuffer = undefined;
                        const cwd = try bun.getcwd(&cwd_buf);

                        const num_notes = count: {
                            var i: usize = 0;
                            for (workspace_names.values()) |value| {
                                if (strings.eqlLong(value.name, entry.name, true))
                                    i += 1;
                            }
                            break :count i;
                        };
                        const notes = notes: {
                            var notes = try allocator.alloc(logger.Data, num_notes);
                            var i: usize = 0;
                            for (workspace_names.values(), workspace_names.keys()) |value, note_path| {
                                if (note_path.ptr == path.ptr) continue;
                                if (strings.eqlLong(value.name, entry.name, true)) {
                                    const note_abs_path = allocator.dupeZ(u8, Path.joinAbsStringZ(cwd, &.{ note_path, "package.json" }, .auto)) catch bun.outOfMemory();

                                    const note_src = bun.sys.File.toSource(note_abs_path, allocator).unwrap() catch logger.Source.initEmptyFile(note_abs_path);

                                    notes[i] = .{
                                        .text = "Package name is also declared here",
                                        .location = logger.Location.initOrNull(&note_src, note_src.rangeOfString(value.name_loc)),
                                    };
                                    i += 1;
                                }
                            }
                            break :notes notes[0..i];
                        };

                        const abs_path = Path.joinAbsStringZ(cwd, &.{ path, "package.json" }, .auto);

                        const src = bun.sys.File.toSource(abs_path, allocator).unwrap() catch logger.Source.initEmptyFile(abs_path);

                        log.addRangeErrorFmtWithNotes(
                            &src,
                            src.rangeOfString(entry.name_loc),
                            allocator,
                            notes,
                            "Workspace name \"{s}\" already exists",
                            .{
                                entry.name,
                            },
                        ) catch {};
                        return error.InstallFailed;
                    }

                    const external_name = string_builder.append(ExternalString, entry.name);

                    const workspace_version = brk: {
                        if (entry.version) |version_string| {
                            const external_version = string_builder.append(ExternalString, version_string);
                            allocator.free(version_string);
                            const sliced = external_version.value.sliced(lockfile.buffers.string_bytes.items);
                            const result = Semver.Version.parse(sliced);
                            if (result.valid and result.wildcard == .none) {
                                break :brk result.version.min();
                            }
                        }

                        break :brk null;
                    };

                    if (try parseDependency(
                        lockfile,
                        pm,
                        allocator,
                        log,
                        source,
                        group,
                        &string_builder,
                        features,
                        package_dependencies,
                        total_dependencies_count,
                        in_workspace,
                        .workspace,
                        workspace_version,
                        external_name,
                        path,
                        logger.Loc.Empty,
                        logger.Loc.Empty,
                    )) |_dep| {
                        var dep = _dep;
                        if (group.behavior.isPeer() and optional_peer_dependencies.contains(external_name.hash)) {
                            dep.behavior = dep.behavior.setOptional(true);
                        }

                        package_dependencies[total_dependencies_count] = dep;
                        total_dependencies_count += 1;

                        try lockfile.workspace_paths.put(allocator, external_name.hash, dep.version.value.workspace);
                        if (workspace_version) |version| {
                            try lockfile.workspace_versions.put(allocator, external_name.hash, version);
                        }
                    }
                }
            } else {
                if (json.asProperty(group.prop)) |dependencies_q| {
                    switch (dependencies_q.expr.data) {
                        .e_object => |obj| {
                            for (obj.properties.slice()) |item| {
                                const key = item.key.?;
                                const value = item.value.?;
                                const external_name = string_builder.append(ExternalString, key.asString(allocator).?);
                                const version = value.asString(allocator) orelse "";

                                if (try parseDependency(
                                    lockfile,
                                    pm,
                                    allocator,
                                    log,
                                    source,
                                    group,
                                    &string_builder,
                                    features,
                                    package_dependencies,
                                    total_dependencies_count,
                                    in_workspace,
                                    null,
                                    null,
                                    external_name,
                                    version,
                                    key.loc,
                                    value.loc,
                                )) |_dep| {
                                    var dep = _dep;
                                    if (group.behavior.isPeer() and optional_peer_dependencies.contains(external_name.hash)) {
                                        dep.behavior = dep.behavior.setOptional(true);
                                    }

                                    package_dependencies[total_dependencies_count] = dep;
                                    total_dependencies_count += 1;
                                }
                            }
                        },
                        else => unreachable,
                    }
                }
            }
        }

        std.sort.pdq(
            Dependency,
            package_dependencies[0..total_dependencies_count],
            lockfile.buffers.string_bytes.items,
            Dependency.isLessThan,
        );

        package.dependencies.off = @as(u32, @truncate(off));
        package.dependencies.len = @as(u32, @truncate(total_dependencies_count));

        package.resolutions = @as(@TypeOf(package.resolutions), @bitCast(package.dependencies));

        @memset(lockfile.buffers.resolutions.items.ptr[off..total_len], invalid_package_id);

        const new_len = off + total_dependencies_count;
        lockfile.buffers.dependencies.items = lockfile.buffers.dependencies.items.ptr[0..new_len];
        lockfile.buffers.resolutions.items = lockfile.buffers.resolutions.items.ptr[0..new_len];

        // This function depends on package.dependencies being set, so it is done at the very end.
        if (comptime features.is_main) {
            try lockfile.overrides.parseAppend(pm, lockfile, package, log, source, json, &string_builder);
        }

        string_builder.clamp();
    }

    pub const List = bun.MultiArrayList(Lockfile.Package);

    pub const Meta = extern struct {
        // TODO: when we bump the lockfile version, we should reorder this to:
        // id(32), arch(16), os(16), id(8), man_dir(8), has_install_script(8), integrity(72 align 8)
        // should allow us to remove padding bytes

        // TODO: remove origin. it doesnt do anything and can be inferred from the resolution
        origin: Origin = Origin.npm,
        _padding_origin: u8 = 0,

        arch: Npm.Architecture = .all,
        os: Npm.OperatingSystem = .all,
        _padding_os: u16 = 0,

        id: PackageID = invalid_package_id,

        man_dir: String = .{},
        integrity: Integrity = .{},

        /// Shouldn't be used directly. Use `Meta.hasInstallScript()` and
        /// `Meta.setHasInstallScript()` instead.
        ///
        /// `.old` represents the value of this field before it was used
        /// in the lockfile and should never be saved to a new lockfile.
        /// There is a debug assert for this in `Lockfile.Package.Serializer.save()`.
        has_install_script: enum(u8) {
            old = 0,
            false,
            true,
        } = .false,

        _padding_integrity: [2]u8 = .{0} ** 2,

        /// Does the `cpu` arch and `os` match the requirements listed in the package?
        /// This is completely unrelated to "devDependencies", "peerDependencies", "optionalDependencies" etc
        pub fn isDisabled(this: *const Meta) bool {
            return !this.arch.isMatch() or !this.os.isMatch();
        }

        pub fn hasInstallScript(this: *const Meta) bool {
            return this.has_install_script == .true;
        }

        pub fn setHasInstallScript(this: *Meta, has_script: bool) void {
            this.has_install_script = if (has_script) .true else .false;
        }

        pub fn needsUpdate(this: *const Meta) bool {
            return this.has_install_script == .old;
        }

        pub fn count(this: *const Meta, buf: []const u8, comptime StringBuilderType: type, builder: StringBuilderType) void {
            builder.count(this.man_dir.slice(buf));
        }

        pub fn init() Meta {
            return .{};
        }

        pub fn clone(this: *const Meta, id: PackageID, buf: []const u8, comptime StringBuilderType: type, builder: StringBuilderType) Meta {
            return Meta{
                .id = id,
                .man_dir = builder.append(String, this.man_dir.slice(buf)),
                .integrity = this.integrity,
                .arch = this.arch,
                .os = this.os,
                .origin = this.origin,
                .has_install_script = this.has_install_script,
            };
        }
    };

    pub const Serializer = struct {
        pub const sizes = blk: {
            const fields = std.meta.fields(Lockfile.Package);
            const Data = struct {
                size: usize,
                size_index: usize,
                alignment: usize,
                Type: type,
            };
            var data: [fields.len]Data = undefined;
            for (fields, &data, 0..) |field_info, *elem, i| {
                elem.* = .{
                    .size = @sizeOf(field_info.type),
                    .size_index = i,
                    .Type = field_info.type,
                    .alignment = if (@sizeOf(field_info.type) == 0) 1 else field_info.alignment,
                };
            }
            const SortContext = struct {
                data: []Data,
                pub fn swap(comptime ctx: @This(), comptime lhs: usize, comptime rhs: usize) void {
                    const tmp = ctx.data[lhs];
                    ctx.data[lhs] = ctx.data[rhs];
                    ctx.data[rhs] = tmp;
                }
                pub fn lessThan(comptime ctx: @This(), comptime lhs: usize, comptime rhs: usize) bool {
                    return ctx.data[lhs].alignment > ctx.data[rhs].alignment;
                }
            };
            std.sort.insertionContext(0, fields.len, SortContext{
                .data = &data,
            });
            var sizes_bytes: [fields.len]usize = undefined;
            var field_indexes: [fields.len]usize = undefined;
            var Types: [fields.len]type = undefined;
            for (data, &sizes_bytes, &field_indexes, &Types) |elem, *size, *index, *Type| {
                size.* = elem.size;
                index.* = elem.size_index;
                Type.* = elem.Type;
            }
            break :blk .{
                .bytes = sizes_bytes,
                .fields = field_indexes,
                .Types = Types,
            };
        };

        const FieldsEnum = @typeInfo(Lockfile.Package.List.Field).Enum;

        pub fn byteSize(list: Lockfile.Package.List) usize {
            const sizes_vector: std.meta.Vector(sizes.bytes.len, usize) = sizes.bytes;
            const capacity_vector: @Vector(sizes.bytes.len, usize) = @splat(list.len);
            return @reduce(.Add, capacity_vector * sizes_vector);
        }

        const AlignmentType = sizes.Types[sizes.fields[0]];

        pub fn save(list: Lockfile.Package.List, comptime StreamType: type, stream: StreamType, comptime Writer: type, writer: Writer) !void {
            try writer.writeInt(u64, list.len, .little);
            try writer.writeInt(u64, @alignOf(@TypeOf(list.bytes)), .little);
            try writer.writeInt(u64, sizes.Types.len, .little);
            const begin_at = try stream.getPos();
            try writer.writeInt(u64, 0, .little);
            const end_at = try stream.getPos();
            try writer.writeInt(u64, 0, .little);

            _ = try Aligner.write(@TypeOf(list.bytes), Writer, writer, try stream.getPos());

            const really_begin_at = try stream.getPos();
            var sliced = list.slice();

            inline for (FieldsEnum.fields) |field| {
                const value = sliced.items(@field(Lockfile.Package.List.Field, field.name));
                if (comptime Environment.allow_assert) {
                    debug("save(\"{s}\") = {d} bytes", .{ field.name, std.mem.sliceAsBytes(value).len });
                    if (comptime strings.eqlComptime(field.name, "meta")) {
                        for (value) |meta| {
                            assert(meta.has_install_script != .old);
                        }
                    }
                }
                comptime assertNoUninitializedPadding(@TypeOf(value));
                try writer.writeAll(std.mem.sliceAsBytes(value));
            }

            const really_end_at = try stream.getPos();

            _ = stream.pwrite(std.mem.asBytes(&really_begin_at), begin_at);
            _ = stream.pwrite(std.mem.asBytes(&really_end_at), end_at);
        }

        const PackagesLoadResult = struct {
            list: Lockfile.Package.List,
            needs_update: bool = false,
        };

        pub fn load(
            stream: *Stream,
            end: usize,
            allocator: Allocator,
        ) !PackagesLoadResult {
            var reader = stream.reader();

            const list_len = try reader.readInt(u64, .little);
            if (list_len > std.math.maxInt(u32) - 1)
                return error.@"Lockfile validation failed: list is impossibly long";

            const input_alignment = try reader.readInt(u64, .little);

            var list = Lockfile.Package.List{};
            const Alingee = @TypeOf(list.bytes);
            const expected_alignment = @alignOf(Alingee);
            if (expected_alignment != input_alignment) {
                return error.@"Lockfile validation failed: alignment mismatch";
            }

            const field_count = try reader.readInt(u64, .little);
            switch (field_count) {
                sizes.Types.len => {},
                // "scripts" field is absent before v0.6.8
                // we will back-fill from each package.json
                sizes.Types.len - 1 => {},
                else => {
                    return error.@"Lockfile validation failed: unexpected number of package fields";
                },
            }

            const begin_at = try reader.readInt(u64, .little);
            const end_at = try reader.readInt(u64, .little);
            if (begin_at > end or end_at > end or begin_at > end_at) {
                return error.@"Lockfile validation failed: invalid package list range";
            }
            stream.pos = begin_at;
            try list.ensureTotalCapacity(allocator, list_len);
            list.len = list_len;
            var sliced = list.slice();

            var needs_update = false;
            inline for (FieldsEnum.fields) |field| {
                const value = sliced.items(@field(Lockfile.Package.List.Field, field.name));

                comptime assertNoUninitializedPadding(@TypeOf(value));
                const bytes = std.mem.sliceAsBytes(value);
                const end_pos = stream.pos + bytes.len;
                if (end_pos <= end_at) {
                    @memcpy(bytes, stream.buffer[stream.pos..][0..bytes.len]);
                    stream.pos = end_pos;
                    if (comptime strings.eqlComptime(field.name, "meta")) {
                        // need to check if any values were created from an older version of bun
                        // (currently just `has_install_script`). If any are found, the values need
                        // to be updated before saving the lockfile.
                        for (value) |*meta| {
                            if (meta.needsUpdate()) {
                                needs_update = true;
                                break;
                            }
                        }
                    }
                } else if (comptime strings.eqlComptime(field.name, "scripts")) {
                    @memset(bytes, 0);
                } else {
                    return error.@"Lockfile validation failed: invalid package list range";
                }
            }

            return .{
                .list = list,
                .needs_update = needs_update,
            };
        }
    };
};

pub fn deinit(this: *Lockfile) void {
    this.buffers.deinit(this.allocator);
    this.packages.deinit(this.allocator);
    this.string_pool.deinit();
    this.scripts.deinit(this.allocator);
    if (this.trusted_dependencies) |*trusted_dependencies| {
        trusted_dependencies.deinit(this.allocator);
    }
    this.patched_dependencies.deinit(this.allocator);
    this.workspace_paths.deinit(this.allocator);
    this.workspace_versions.deinit(this.allocator);
    this.overrides.deinit(this.allocator);
}

const Buffers = struct {
    trees: Tree.List = .{},
    hoisted_dependencies: DependencyIDList = .{},
    /// This is the underlying buffer used for the `resolutions` external slices inside of `Package`
    /// Should be the same length as `dependencies`
    resolutions: PackageIDList = .{},
    /// This is the underlying buffer used for the `dependencies` external slices inside of `Package`
    dependencies: DependencyList = .{},
    /// This is the underlying buffer used for any `Semver.ExternalString` instance in the lockfile
    extern_strings: ExternalStringBuffer = .{},
    /// This is where all non-inlinable `Semver.String`s are stored.
    string_bytes: StringBuffer = .{},

    pub fn deinit(this: *Buffers, allocator: Allocator) void {
        this.trees.deinit(allocator);
        this.resolutions.deinit(allocator);
        this.dependencies.deinit(allocator);
        this.extern_strings.deinit(allocator);
        this.string_bytes.deinit(allocator);
    }

    pub fn preallocate(this: *Buffers, that: Buffers, allocator: Allocator) !void {
        try this.trees.ensureTotalCapacity(allocator, that.trees.items.len);
        try this.resolutions.ensureTotalCapacity(allocator, that.resolutions.items.len);
        try this.dependencies.ensureTotalCapacity(allocator, that.dependencies.items.len);
        try this.extern_strings.ensureTotalCapacity(allocator, that.extern_strings.items.len);
        try this.string_bytes.ensureTotalCapacity(allocator, that.string_bytes.items.len);
    }

    const sizes = blk: {
        const fields = std.meta.fields(Lockfile.Buffers);
        const Data = struct {
            size: usize,
            name: []const u8,
            type: type,
            alignment: usize,
        };
        var data: [fields.len]Data = undefined;
        for (fields, &data) |field_info, *elem| {
            elem.* = .{
                .size = @sizeOf(field_info.type),
                .name = field_info.name,
                .alignment = if (@sizeOf(field_info.type) == 0) 1 else field_info.alignment,
                .type = field_info.type.Slice,
            };
        }

        const SortContext = struct {
            data: []Data,
            pub fn swap(comptime ctx: @This(), comptime lhs: usize, comptime rhs: usize) void {
                const tmp = ctx.data[lhs];
                ctx.data[lhs] = ctx.data[rhs];
                ctx.data[rhs] = tmp;
            }
            pub fn lessThan(comptime ctx: @This(), comptime lhs: usize, comptime rhs: usize) bool {
                return ctx.data[lhs].alignment > ctx.data[rhs].alignment;
            }
        };

        std.sort.insertionContext(0, fields.len, SortContext{
            .data = &data,
        });
        var sizes_bytes: [fields.len]usize = undefined;
        var names: [fields.len][]const u8 = undefined;
        var types: [fields.len]type = undefined;
        for (data, &sizes_bytes, &names, &types) |elem, *size, *name, *Type| {
            size.* = elem.size;
            name.* = elem.name;
            Type.* = elem.type;
        }
        break :blk .{
            .bytes = sizes_bytes,
            .names = names,
            .types = types,
        };
    };

    pub fn readArray(stream: *Stream, allocator: Allocator, comptime ArrayList: type) !ArrayList {
        const arraylist: ArrayList = undefined;

        const PointerType = std.meta.Child(@TypeOf(arraylist.items.ptr));

        var reader = stream.reader();
        const start_pos = try reader.readInt(u64, .little);

        // If its 0xDEADBEEF, then that means the value was never written in the lockfile.
        if (start_pos == 0xDEADBEEF) {
            return error.CorruptLockfile;
        }

        // These are absolute numbers, it shouldn't be zero.
        // There's a prefix before any of the arrays, so it can never be zero here.
        if (start_pos == 0) {
            return error.CorruptLockfile;
        }

        // We shouldn't be going backwards.
        if (start_pos < (stream.pos -| @sizeOf(u64))) {
            return error.CorruptLockfile;
        }

        const end_pos = try reader.readInt(u64, .little);

        // If its 0xDEADBEEF, then that means the value was never written in the lockfile.
        // That shouldn't happen.
        if (end_pos == 0xDEADBEEF) {
            return error.CorruptLockfile;
        }

        // These are absolute numbers, it shouldn't be zero.
        if (end_pos == 0) {
            return error.CorruptLockfile;
        }

        // Prevent integer overflow.
        if (start_pos > end_pos) {
            return error.CorruptLockfile;
        }

        // Prevent buffer overflow.
        if (end_pos > stream.buffer.len) {
            return error.CorruptLockfile;
        }

        const byte_len = end_pos - start_pos;
        stream.pos = end_pos;

        if (byte_len == 0) return ArrayList{
            .items = &[_]PointerType{},
            .capacity = 0,
        };

        const misaligned = std.mem.bytesAsSlice(PointerType, stream.buffer[start_pos..end_pos]);

        return ArrayList{
            .items = try allocator.dupe(PointerType, @as([*]const PointerType, @alignCast(misaligned.ptr))[0..misaligned.len]),
            .capacity = misaligned.len,
        };
    }

    pub fn writeArray(comptime StreamType: type, stream: StreamType, comptime Writer: type, writer: Writer, comptime ArrayList: type, array: ArrayList) !void {
        comptime assertNoUninitializedPadding(@TypeOf(array));
        const bytes = std.mem.sliceAsBytes(array);

        const start_pos = try stream.getPos();
        try writer.writeInt(u64, 0xDEADBEEF, .little);
        try writer.writeInt(u64, 0xDEADBEEF, .little);

        const prefix = comptime std.fmt.comptimePrint(
            "\n<{s}> {d} sizeof, {d} alignof\n",
            .{
                @typeName(std.meta.Child(ArrayList)),
                @sizeOf(std.meta.Child(ArrayList)),
                @alignOf(std.meta.Child(ArrayList)),
            },
        );
        try writer.writeAll(prefix);

        if (bytes.len > 0) {
            _ = try Aligner.write(sizes.types[0], Writer, writer, try stream.getPos());

            const real_start_pos = try stream.getPos();
            try writer.writeAll(bytes);
            const real_end_pos = try stream.getPos();
            const positioned = [2]u64{ real_start_pos, real_end_pos };
            var written: usize = 0;
            while (written < 16) {
                written += stream.pwrite(std.mem.asBytes(&positioned)[written..], start_pos + written);
            }
        } else {
            const real_end_pos = try stream.getPos();
            const positioned = [2]u64{ real_end_pos, real_end_pos };
            var written: usize = 0;
            while (written < 16) {
                written += stream.pwrite(std.mem.asBytes(&positioned)[written..], start_pos + written);
            }
        }
    }

    pub fn save(
        lockfile: *Lockfile,
        verbose_log: bool,
        allocator: Allocator,
        comptime StreamType: type,
        stream: StreamType,
        comptime Writer: type,
        writer: Writer,
    ) !void {
        const buffers = lockfile.buffers;
        inline for (sizes.names) |name| {
            if (verbose_log) {
                Output.prettyErrorln("Saving {d} {s}", .{ @field(buffers, name).items.len, name });
            }

            // Dependencies have to be converted to .toExternal first
            // We store pointers in Version.Value, so we can't just write it directly
            if (comptime strings.eqlComptime(name, "dependencies")) {
                const remaining = buffers.dependencies.items;

                if (comptime Environment.allow_assert) {
                    for (remaining) |dep| {
                        switch (dep.version.tag) {
                            .folder => {
                                const folder = lockfile.str(&dep.version.value.folder);
                                if (strings.containsChar(folder, std.fs.path.sep_windows)) {
                                    std.debug.panic("workspace windows separator: {s}\n", .{folder});
                                }
                            },
                            .tarball => {
                                if (dep.version.value.tarball.uri == .local) {
                                    const tarball = lockfile.str(&dep.version.value.tarball.uri.local);
                                    if (strings.containsChar(tarball, std.fs.path.sep_windows)) {
                                        std.debug.panic("tarball windows separator: {s}", .{tarball});
                                    }
                                }
                            },
                            .workspace => {
                                const workspace = lockfile.str(&dep.version.value.workspace);
                                if (strings.containsChar(workspace, std.fs.path.sep_windows)) {
                                    std.debug.panic("workspace windows separator: {s}\n", .{workspace});
                                }
                            },
                            .symlink => {
                                const symlink = lockfile.str(&dep.version.value.symlink);
                                if (strings.containsChar(symlink, std.fs.path.sep_windows)) {
                                    std.debug.panic("symlink windows separator: {s}\n", .{symlink});
                                }
                            },
                            else => {},
                        }
                    }
                }

                // It would be faster to buffer these instead of one big allocation
                var to_clone = try std.ArrayListUnmanaged(Dependency.External).initCapacity(allocator, remaining.len);

                defer to_clone.deinit(allocator);
                for (remaining) |dep| {
                    to_clone.appendAssumeCapacity(Dependency.toExternal(dep));
                }

                try writeArray(StreamType, stream, Writer, writer, []Dependency.External, to_clone.items);
            } else {
                const list = @field(buffers, name);
                const items = list.items;
                const Type = @TypeOf(items);
                if (comptime Type == Tree) {
                    // We duplicate it here so that alignment bytes are zeroed out
                    var clone = try std.ArrayListUnmanaged(Tree.External).initCapacity(allocator, list.items.len);
                    for (list.items) |item| {
                        clone.appendAssumeCapacity(Tree.toExternal(item));
                    }
                    defer clone.deinit(allocator);

                    try writeArray(StreamType, stream, Writer, writer, Tree.External, clone.items);
                } else {
                    // We duplicate it here so that alignment bytes are zeroed out
                    var clone = try std.ArrayListUnmanaged(std.meta.Child(Type)).initCapacity(allocator, list.items.len);
                    clone.appendSliceAssumeCapacity(items);
                    defer clone.deinit(allocator);

                    try writeArray(StreamType, stream, Writer, writer, Type, clone.items);
                }
            }

            if (comptime Environment.isDebug) {
                // Output.prettyErrorln("Field {s}: {d} - {d}", .{ name, pos, try stream.getPos() });
            }
        }
    }

    pub fn legacyPackageToDependencyID(this: Buffers, dependency_visited: ?*Bitset, package_id: PackageID) !DependencyID {
        switch (package_id) {
            0 => return Tree.root_dep_id,
            invalid_package_id => return invalid_package_id,
            else => for (this.resolutions.items, 0..) |pkg_id, dep_id| {
                if (pkg_id == package_id) {
                    if (dependency_visited) |visited| {
                        if (visited.isSet(dep_id)) continue;
                        visited.set(dep_id);
                    }
                    return @as(DependencyID, @truncate(dep_id));
                }
            },
        }
        return error.@"Lockfile is missing resolution data";
    }

    pub fn load(stream: *Stream, allocator: Allocator, log: *logger.Log, pm_: ?*PackageManager) !Buffers {
        var this = Buffers{};
        var external_dependency_list_: std.ArrayListUnmanaged(Dependency.External) = std.ArrayListUnmanaged(Dependency.External){};

        inline for (sizes.names) |name| {
            const Type = @TypeOf(@field(this, name));

            var pos: usize = 0;
            if (comptime Environment.isDebug) {
                pos = try stream.getPos();
            }

            if (comptime Type == @TypeOf(this.dependencies)) {
                external_dependency_list_ = try readArray(stream, allocator, std.ArrayListUnmanaged(Dependency.External));
                if (pm_) |pm| {
                    if (pm.options.log_level.isVerbose()) {
                        Output.prettyErrorln("Loaded {d} {s}", .{ external_dependency_list_.items.len, name });
                    }
                }
            } else if (comptime Type == @TypeOf(this.trees)) {
                var tree_list = try readArray(stream, allocator, std.ArrayListUnmanaged(Tree.External));
                defer tree_list.deinit(allocator);
                this.trees = try Tree.List.initCapacity(allocator, tree_list.items.len);
                this.trees.items.len = tree_list.items.len;

                for (tree_list.items, this.trees.items) |from, *to| {
                    to.* = Tree.toTree(from);
                }
            } else {
                @field(this, name) = try readArray(stream, allocator, Type);
                if (pm_) |pm| {
                    if (pm.options.log_level.isVerbose()) {
                        Output.prettyErrorln("Loaded {d} {s}", .{ @field(this, name).items.len, name });
                    }
                }
            }

            // if (comptime Environment.isDebug) {
            //     Output.prettyErrorln("Field {s}: {d} - {d}", .{ name, pos, try stream.getPos() });
            // }
        }

        const external_dependency_list = external_dependency_list_.items;
        // Dependencies are serialized separately.
        // This is unfortunate. However, not using pointers for Semver Range's make the code a lot more complex.
        this.dependencies = try DependencyList.initCapacity(allocator, external_dependency_list.len);
        const string_buf = this.string_bytes.items;
        const extern_context = Dependency.Context{
            .log = log,
            .allocator = allocator,
            .buffer = string_buf,
            .package_manager = pm_,
        };

        this.dependencies.expandToCapacity();
        this.dependencies.items.len = external_dependency_list.len;

        {
            var external_deps = external_dependency_list.ptr;
            const dependencies = this.dependencies.items;
            if (comptime Environment.allow_assert) assert(external_dependency_list.len == dependencies.len);
            for (dependencies) |*dep| {
                dep.* = Dependency.toDependency(external_deps[0], extern_context);
                external_deps += 1;
            }
        }

        // Legacy tree structure stores package IDs instead of dependency IDs
        if (this.trees.items.len > 0 and this.trees.items[0].dependency_id != Tree.root_dep_id) {
            var visited = try Bitset.initEmpty(allocator, this.dependencies.items.len);
            for (this.trees.items) |*tree| {
                const package_id = tree.dependency_id;
                tree.dependency_id = try this.legacyPackageToDependencyID(&visited, package_id);
            }
            visited.setRangeValue(.{
                .start = 0,
                .end = this.dependencies.items.len,
            }, false);
            for (this.hoisted_dependencies.items) |*package_id| {
                const pid = package_id.*;
                package_id.* = try this.legacyPackageToDependencyID(&visited, pid);
            }
            visited.deinit(allocator);
        }

        return this;
    }
};

pub const Serializer = struct {
    pub const version = "bun-lockfile-format-v0\n";
    const header_bytes: string = "#!/usr/bin/env bun\n" ++ version;

    const has_patched_dependencies_tag: u64 = @bitCast(@as([8]u8, "pAtChEdD".*));
    const has_workspace_package_ids_tag: u64 = @bitCast(@as([8]u8, "wOrKsPaC".*));
    const has_trusted_dependencies_tag: u64 = @bitCast(@as([8]u8, "tRuStEDd".*));
    const has_empty_trusted_dependencies_tag: u64 = @bitCast(@as([8]u8, "eMpTrUsT".*));
    const has_overrides_tag: u64 = @bitCast(@as([8]u8, "oVeRriDs".*));

    pub fn save(this: *Lockfile, verbose_log: bool, bytes: *std.ArrayList(u8), total_size: *usize, end_pos: *usize) !void {

        // we clone packages with the z_allocator to make sure bytes are zeroed.
        // TODO: investigate if we still need this now that we have `padding_checker.zig`
        var old_packages_list = this.packages;
        this.packages = try this.packages.clone(z_allocator);
        old_packages_list.deinit(this.allocator);

        var writer = bytes.writer();
        try writer.writeAll(header_bytes);
        try writer.writeInt(u32, @intFromEnum(this.binary_format_version), .little);

        try writer.writeAll(&this.meta_hash);

        end_pos.* = bytes.items.len;
        try writer.writeInt(u64, 0, .little);

        const StreamType = struct {
            bytes: *std.ArrayList(u8),
            pub inline fn getPos(s: @This()) anyerror!usize {
                return s.bytes.items.len;
            }

            pub fn pwrite(
                s: @This(),
                data: []const u8,
                index: usize,
            ) usize {
                @memcpy(s.bytes.items[index..][0..data.len], data);
                return data.len;
            }
        };
        const stream = StreamType{ .bytes = bytes };

        if (comptime Environment.allow_assert) {
            for (this.packages.items(.resolution)) |res| {
                switch (res.tag) {
                    .folder => {
                        assert(!strings.containsChar(this.str(&res.value.folder), std.fs.path.sep_windows));
                    },
                    .symlink => {
                        assert(!strings.containsChar(this.str(&res.value.symlink), std.fs.path.sep_windows));
                    },
                    .local_tarball => {
                        assert(!strings.containsChar(this.str(&res.value.local_tarball), std.fs.path.sep_windows));
                    },
                    .workspace => {
                        assert(!strings.containsChar(this.str(&res.value.workspace), std.fs.path.sep_windows));
                    },
                    else => {},
                }
            }
        }

        try Lockfile.Package.Serializer.save(this.packages, StreamType, stream, @TypeOf(writer), writer);
        try Lockfile.Buffers.save(this, verbose_log, z_allocator, StreamType, stream, @TypeOf(writer), writer);
        try writer.writeInt(u64, 0, .little);

        // < Bun v1.0.4 stopped right here when reading the lockfile
        // So we add an extra 8 byte tag to say "hey, there's more data here"
        if (this.workspace_versions.count() > 0) {
            try writer.writeAll(std.mem.asBytes(&has_workspace_package_ids_tag));

            // We need to track the "version" field in "package.json" of workspace member packages
            // We do not necessarily have that in the Resolution struct. So we store it here.
            try Lockfile.Buffers.writeArray(
                StreamType,
                stream,
                @TypeOf(writer),
                writer,
                []PackageNameHash,
                this.workspace_versions.keys(),
            );
            try Lockfile.Buffers.writeArray(
                StreamType,
                stream,
                @TypeOf(writer),
                writer,
                []Semver.Version,
                this.workspace_versions.values(),
            );

            try Lockfile.Buffers.writeArray(
                StreamType,
                stream,
                @TypeOf(writer),
                writer,
                []PackageNameHash,
                this.workspace_paths.keys(),
            );
            try Lockfile.Buffers.writeArray(
                StreamType,
                stream,
                @TypeOf(writer),
                writer,
                []String,
                this.workspace_paths.values(),
            );
        }

        if (this.trusted_dependencies) |trusted_dependencies| {
            if (trusted_dependencies.count() > 0) {
                try writer.writeAll(std.mem.asBytes(&has_trusted_dependencies_tag));

                try Lockfile.Buffers.writeArray(
                    StreamType,
                    stream,
                    @TypeOf(writer),
                    writer,
                    []u32,
                    trusted_dependencies.keys(),
                );
            } else {
                try writer.writeAll(std.mem.asBytes(&has_empty_trusted_dependencies_tag));
            }
        }

        if (this.overrides.map.count() > 0) {
            try writer.writeAll(std.mem.asBytes(&has_overrides_tag));

            try Lockfile.Buffers.writeArray(
                StreamType,
                stream,
                @TypeOf(writer),
                writer,
                []PackageNameHash,
                this.overrides.map.keys(),
            );
            var external_overrides = try std.ArrayListUnmanaged(Dependency.External).initCapacity(z_allocator, this.overrides.map.count());
            defer external_overrides.deinit(z_allocator);
            external_overrides.items.len = this.overrides.map.count();
            for (external_overrides.items, this.overrides.map.values()) |*dest, src| {
                dest.* = src.toExternal();
            }

            try Lockfile.Buffers.writeArray(
                StreamType,
                stream,
                @TypeOf(writer),
                writer,
                []Dependency.External,
                external_overrides.items,
            );
        }

        if (this.patched_dependencies.entries.len > 0) {
            for (this.patched_dependencies.values()) |patched_dep| bun.assert(!patched_dep.patchfile_hash_is_null);

            try writer.writeAll(std.mem.asBytes(&has_patched_dependencies_tag));

            try Lockfile.Buffers.writeArray(
                StreamType,
                stream,
                @TypeOf(writer),
                writer,
                []PackageNameAndVersionHash,
                this.patched_dependencies.keys(),
            );

            try Lockfile.Buffers.writeArray(
                StreamType,
                stream,
                @TypeOf(writer),
                writer,
                []PatchedDep,
                this.patched_dependencies.values(),
            );
        }

        total_size.* = try stream.getPos();

        try writer.writeAll(&alignment_bytes_to_repeat_buffer);
    }

    pub const LoadResult = struct {
        packages_need_update: bool = false,
    };

    pub fn load(
        lockfile: *Lockfile,
        stream: *Stream,
        allocator: Allocator,
        log: *logger.Log,
<<<<<<< HEAD
    ) !Serializer.LoadResult {
        var res: Serializer.LoadResult = .{};
=======
        manager: ?*PackageManager,
    ) !SerializerLoadResult {
        var res = SerializerLoadResult{};
>>>>>>> dc01a5d6
        var reader = stream.reader();
        var header_buf_: [header_bytes.len]u8 = undefined;
        const header_buf = header_buf_[0..try reader.readAll(&header_buf_)];

        if (!strings.eqlComptime(header_buf, header_bytes)) {
            return error.InvalidLockfile;
        }

        const format = try reader.readInt(u32, .little);
        if (format != @intFromEnum(Lockfile.BinaryFormatVersion.current)) {
            return error.@"Outdated lockfile version";
        }

        lockfile.binary_format_version = Lockfile.BinaryFormatVersion.current;
        lockfile.allocator = allocator;

        _ = try reader.readAll(&lockfile.meta_hash);

        const total_buffer_size = try reader.readInt(u64, .little);
        if (total_buffer_size > stream.buffer.len) {
            return error.@"Lockfile is missing data";
        }

        const packages_load_result = try Lockfile.Package.Serializer.load(
            stream,
            total_buffer_size,
            allocator,
        );

        lockfile.packages = packages_load_result.list;
        res.packages_need_update = packages_load_result.needs_update;

        lockfile.buffers = try Lockfile.Buffers.load(
            stream,
            allocator,
            log,
            manager,
        );
        if ((try stream.reader().readInt(u64, .little)) != 0) {
            return error.@"Lockfile is malformed (expected 0 at the end)";
        }

        const has_workspace_name_hashes = false;
        // < Bun v1.0.4 stopped right here when reading the lockfile
        // So we add an extra 8 byte tag to say "hey, there's more data here"
        {
            const remaining_in_buffer = total_buffer_size -| stream.pos;

            if (remaining_in_buffer > 8 and total_buffer_size <= stream.buffer.len) {
                const next_num = try reader.readInt(u64, .little);
                if (next_num == has_workspace_package_ids_tag) {
                    {
                        var workspace_package_name_hashes = try Lockfile.Buffers.readArray(
                            stream,
                            allocator,
                            std.ArrayListUnmanaged(PackageNameHash),
                        );
                        defer workspace_package_name_hashes.deinit(allocator);

                        var workspace_versions_list = try Lockfile.Buffers.readArray(
                            stream,
                            allocator,
                            std.ArrayListUnmanaged(Semver.Version),
                        );
                        comptime {
                            if (PackageNameHash != @TypeOf((VersionHashMap.KV{ .key = undefined, .value = undefined }).key)) {
                                @compileError("VersionHashMap must be in sync with serialization");
                            }
                            if (Semver.Version != @TypeOf((VersionHashMap.KV{ .key = undefined, .value = undefined }).value)) {
                                @compileError("VersionHashMap must be in sync with serialization");
                            }
                        }
                        defer workspace_versions_list.deinit(allocator);
                        try lockfile.workspace_versions.ensureTotalCapacity(allocator, workspace_versions_list.items.len);
                        lockfile.workspace_versions.entries.len = workspace_versions_list.items.len;
                        @memcpy(lockfile.workspace_versions.keys(), workspace_package_name_hashes.items);
                        @memcpy(lockfile.workspace_versions.values(), workspace_versions_list.items);
                        try lockfile.workspace_versions.reIndex(allocator);
                    }

                    {
                        var workspace_paths_hashes = try Lockfile.Buffers.readArray(
                            stream,
                            allocator,
                            std.ArrayListUnmanaged(PackageNameHash),
                        );
                        defer workspace_paths_hashes.deinit(allocator);
                        var workspace_paths_strings = try Lockfile.Buffers.readArray(
                            stream,
                            allocator,
                            std.ArrayListUnmanaged(String),
                        );
                        defer workspace_paths_strings.deinit(allocator);

                        try lockfile.workspace_paths.ensureTotalCapacity(allocator, workspace_paths_strings.items.len);

                        lockfile.workspace_paths.entries.len = workspace_paths_strings.items.len;
                        @memcpy(lockfile.workspace_paths.keys(), workspace_paths_hashes.items);
                        @memcpy(lockfile.workspace_paths.values(), workspace_paths_strings.items);
                        try lockfile.workspace_paths.reIndex(allocator);
                    }
                } else {
                    stream.pos -= 8;
                }
            }
        }

        {
            const remaining_in_buffer = total_buffer_size -| stream.pos;

            // >= because `has_empty_trusted_dependencies_tag` is tag only
            if (remaining_in_buffer >= 8 and total_buffer_size <= stream.buffer.len) {
                const next_num = try reader.readInt(u64, .little);
                if (remaining_in_buffer > 8 and next_num == has_trusted_dependencies_tag) {
                    var trusted_dependencies_hashes = try Lockfile.Buffers.readArray(
                        stream,
                        allocator,
                        std.ArrayListUnmanaged(u32),
                    );
                    defer trusted_dependencies_hashes.deinit(allocator);

                    lockfile.trusted_dependencies = .{};
                    try lockfile.trusted_dependencies.?.ensureTotalCapacity(allocator, trusted_dependencies_hashes.items.len);

                    lockfile.trusted_dependencies.?.entries.len = trusted_dependencies_hashes.items.len;
                    @memcpy(lockfile.trusted_dependencies.?.keys(), trusted_dependencies_hashes.items);
                    try lockfile.trusted_dependencies.?.reIndex(allocator);
                } else if (next_num == has_empty_trusted_dependencies_tag) {
                    // trusted dependencies exists in package.json but is an empty array.
                    lockfile.trusted_dependencies = .{};
                } else {
                    stream.pos -= 8;
                }
            }
        }

        {
            const remaining_in_buffer = total_buffer_size -| stream.pos;

            if (remaining_in_buffer > 8 and total_buffer_size <= stream.buffer.len) {
                const next_num = try reader.readInt(u64, .little);
                if (next_num == has_overrides_tag) {
                    var overrides_name_hashes = try Lockfile.Buffers.readArray(
                        stream,
                        allocator,
                        std.ArrayListUnmanaged(PackageNameHash),
                    );
                    defer overrides_name_hashes.deinit(allocator);

                    var map = lockfile.overrides.map;
                    defer lockfile.overrides.map = map;

                    try map.ensureTotalCapacity(allocator, overrides_name_hashes.items.len);
                    const override_versions_external = try Lockfile.Buffers.readArray(
                        stream,
                        allocator,
                        std.ArrayListUnmanaged(Dependency.External),
                    );
                    const context: Dependency.Context = .{
                        .allocator = allocator,
                        .log = log,
                        .buffer = lockfile.buffers.string_bytes.items,
                        .package_manager = manager,
                    };
                    for (overrides_name_hashes.items, override_versions_external.items) |name, value| {
                        map.putAssumeCapacity(name, Dependency.toDependency(value, context));
                    }
                } else {
                    stream.pos -= 8;
                }
            }
        }

        {
            const remaining_in_buffer = total_buffer_size -| stream.pos;

            if (remaining_in_buffer > 8 and total_buffer_size <= stream.buffer.len) {
                const next_num = try reader.readInt(u64, .little);
                if (next_num == has_patched_dependencies_tag) {
                    var patched_dependencies_name_and_version_hashes =
                        try Lockfile.Buffers.readArray(
                        stream,
                        allocator,
                        std.ArrayListUnmanaged(PackageNameAndVersionHash),
                    );
                    defer patched_dependencies_name_and_version_hashes.deinit(allocator);

                    var map = lockfile.patched_dependencies;
                    defer lockfile.patched_dependencies = map;

                    try map.ensureTotalCapacity(allocator, patched_dependencies_name_and_version_hashes.items.len);
                    const patched_dependencies_paths = try Lockfile.Buffers.readArray(
                        stream,
                        allocator,
                        std.ArrayListUnmanaged(PatchedDep),
                    );

                    for (patched_dependencies_name_and_version_hashes.items, patched_dependencies_paths.items) |name_hash, patch_path| {
                        map.putAssumeCapacity(name_hash, patch_path);
                    }
                } else {
                    stream.pos -= 8;
                }
            }
        }

        lockfile.scratch = Lockfile.Scratch.init(allocator);
        lockfile.package_index = PackageIndex.Map.initContext(allocator, .{});
        lockfile.string_pool = StringPool.initContext(allocator, .{});
        try lockfile.package_index.ensureTotalCapacity(@as(u32, @truncate(lockfile.packages.len)));

        if (!has_workspace_name_hashes) {
            const slice = lockfile.packages.slice();
            const name_hashes = slice.items(.name_hash);
            const resolutions = slice.items(.resolution);
            for (name_hashes, resolutions, 0..) |name_hash, resolution, id| {
                try lockfile.getOrPutID(@as(PackageID, @truncate(id)), name_hash);

                // compatibility with < Bun v1.0.4
                switch (resolution.tag) {
                    .workspace => {
                        try lockfile.workspace_paths.put(allocator, name_hash, resolution.value.workspace);
                    },
                    else => {},
                }
            }
        } else {
            const slice = lockfile.packages.slice();
            const name_hashes = slice.items(.name_hash);
            for (name_hashes, 0..) |name_hash, id| {
                try lockfile.getOrPutID(@as(PackageID, @truncate(id)), name_hash);
            }
        }

        if (comptime Environment.allow_assert) assert(stream.pos == total_buffer_size);

        // const end = try reader.readInt(u64, .little);
        return res;
    }
};

pub fn hasMetaHashChanged(this: *Lockfile, print_name_version_string: bool, packages_len: usize) !bool {
    const previous_meta_hash = this.meta_hash;
    this.meta_hash = try this.generateMetaHash(print_name_version_string, packages_len);
    return !strings.eqlLong(&previous_meta_hash, &this.meta_hash, false);
}
pub fn generateMetaHash(this: *Lockfile, print_name_version_string: bool, packages_len: usize) !MetaHash {
    if (packages_len <= 1)
        return zero_hash;

    var string_builder = GlobalStringBuilder{};
    defer string_builder.deinit(this.allocator);
    const names: []const String = this.packages.items(.name)[0..packages_len];
    const resolutions: []const Resolution = this.packages.items(.resolution)[0..packages_len];
    const bytes = this.buffers.string_bytes.items;
    var alphabetized_names = try this.allocator.alloc(PackageID, packages_len -| 1);
    defer this.allocator.free(alphabetized_names);

    const hash_prefix = "\n-- BEGIN SHA512/256(`${alphabetize(name)}@${order(version)}`) --\n";
    const hash_suffix = "-- END HASH--\n";
    string_builder.cap += hash_prefix.len + hash_suffix.len;
    {
        var i: usize = 1;

        while (i + 16 < packages_len) : (i += 16) {
            comptime var j: usize = 0;
            inline while (j < 16) : (j += 1) {
                alphabetized_names[(i + j) - 1] = @as(PackageID, @truncate((i + j)));
                // posix path separators because we only use posix in the lockfile
                string_builder.fmtCount("{s}@{}\n", .{ names[i + j].slice(bytes), resolutions[i + j].fmt(bytes, .posix) });
            }
        }

        while (i < packages_len) : (i += 1) {
            alphabetized_names[i - 1] = @as(PackageID, @truncate(i));
            // posix path separators because we only use posix in the lockfile
            string_builder.fmtCount("{s}@{}\n", .{ names[i].slice(bytes), resolutions[i].fmt(bytes, .posix) });
        }
    }

    const scripts_begin = "\n-- BEGIN SCRIPTS --\n";
    const scripts_end = "\n-- END SCRIPTS --\n";
    var has_scripts = false;

    inline for (comptime std.meta.fieldNames(Lockfile.Scripts)) |field_name| {
        const scripts = @field(this.scripts, field_name);
        for (scripts.items) |script| {
            if (script.script.len > 0) {
                string_builder.fmtCount("{s}: {s}\n", .{ field_name, script.script });
                has_scripts = true;
            }
        }
    }

    if (has_scripts) {
        string_builder.count(scripts_begin);
        string_builder.count(scripts_end);
    }

    std.sort.pdq(
        PackageID,
        alphabetized_names,
        Lockfile.Package.Alphabetizer{
            .names = names,
            .buf = bytes,
            .resolutions = resolutions,
        },
        Lockfile.Package.Alphabetizer.isAlphabetical,
    );

    string_builder.allocate(this.allocator) catch unreachable;
    string_builder.ptr.?[0..hash_prefix.len].* = hash_prefix.*;
    string_builder.len += hash_prefix.len;

    for (alphabetized_names) |i| {
        _ = string_builder.fmt("{s}@{}\n", .{ names[i].slice(bytes), resolutions[i].fmt(bytes, .any) });
    }

    if (has_scripts) {
        _ = string_builder.append(scripts_begin);
        inline for (comptime std.meta.fieldNames(Lockfile.Scripts)) |field_name| {
            const scripts = @field(this.scripts, field_name);
            for (scripts.items) |script| {
                if (script.script.len > 0) {
                    _ = string_builder.fmt("{s}: {s}\n", .{ field_name, script.script });
                }
            }
        }
        _ = string_builder.append(scripts_end);
    }

    string_builder.ptr.?[string_builder.len..string_builder.cap][0..hash_suffix.len].* = hash_suffix.*;
    string_builder.len += hash_suffix.len;

    const alphabetized_name_version_string = string_builder.ptr.?[0..string_builder.len];
    if (print_name_version_string) {
        Output.flush();
        Output.disableBuffering();
        Output.writer().writeAll(alphabetized_name_version_string) catch unreachable;
        Output.enableBuffering();
    }

    var digest = zero_hash;
    Crypto.SHA512_256.hash(alphabetized_name_version_string, &digest);

    return digest;
}

pub fn resolve(this: *Lockfile, package_name: []const u8, version: Dependency.Version) ?PackageID {
    const name_hash = String.Builder.stringHash(package_name);
    const entry = this.package_index.get(name_hash) orelse return null;
    const buf = this.buffers.string_bytes.items;

    switch (version.tag) {
        .npm => switch (entry) {
            .PackageID => |id| {
                const resolutions = this.packages.items(.resolution);

                if (comptime Environment.allow_assert) assert(id < resolutions.len);
                if (version.value.npm.version.satisfies(resolutions[id].value.npm.version, buf, buf)) {
                    return id;
                }
            },
            .PackageIDMultiple => |ids| {
                const resolutions = this.packages.items(.resolution);

                for (ids.items) |id| {
                    if (comptime Environment.allow_assert) assert(id < resolutions.len);
                    if (version.value.npm.version.satisfies(resolutions[id].value.npm.version, buf, buf)) {
                        return id;
                    }
                }
            },
        },
        else => {},
    }

    return null;
}

const max_default_trusted_dependencies = 512;

// TODO
pub const default_trusted_dependencies_list: []const []const u8 = brk: {
    // This file contains a list of dependencies that Bun runs `postinstall` on by default.
    const data = @embedFile("./default-trusted-dependencies.txt");
    @setEvalBranchQuota(999999);
    var buf: [max_default_trusted_dependencies][]const u8 = undefined;
    var i: usize = 0;
    var iter = std.mem.tokenizeAny(u8, data, " \r\n\t");
    while (iter.next()) |package_ptr| {
        const package = package_ptr[0..].*;
        buf[i] = &package;
        i += 1;
    }

    const Sorter = struct {
        pub fn lessThan(_: void, lhs: []const u8, rhs: []const u8) bool {
            return std.mem.order(u8, lhs, rhs) == .lt;
        }
    };

    // alphabetical so we don't need to sort in `bun pm trusted --default`
    std.sort.pdq([]const u8, buf[0..i], {}, Sorter.lessThan);

    var names: [i][]const u8 = undefined;
    @memcpy(names[0..i], buf[0..i]);
    const final = names;
    break :brk &final;
};

/// The default list of trusted dependencies is a static hashmap
const default_trusted_dependencies = brk: {
    const StringHashContext = struct {
        pub fn hash(_: @This(), s: []const u8) u64 {
            @setEvalBranchQuota(999999);
            // truncate to u32 because Lockfile.trustedDependencies uses the same u32 string hash
            return @intCast(@as(u32, @truncate(String.Builder.stringHash(s))));
        }
        pub fn eql(_: @This(), a: []const u8, b: []const u8) bool {
            @setEvalBranchQuota(999999);
            return std.mem.eql(u8, a, b);
        }
    };

    var map: StaticHashMap([]const u8, void, StringHashContext, max_default_trusted_dependencies) = .{};

    for (default_trusted_dependencies_list) |dep| {
        if (map.len == max_default_trusted_dependencies) {
            @compileError("default-trusted-dependencies.txt is too large, please increase 'max_default_trusted_dependencies' in lockfile.zig");
        }

        // just in case there's duplicates from truncating
        if (map.has(dep)) @compileError("Duplicate hash due to u64 -> u32 truncation");

        map.putAssumeCapacity(dep, {});
    }

    const final = map;
    break :brk &final;
};

pub fn hasTrustedDependency(this: *Lockfile, name: []const u8) bool {
    if (this.trusted_dependencies) |trusted_dependencies| {
        const hash = @as(u32, @truncate(String.Builder.stringHash(name)));
        return trusted_dependencies.contains(hash);
    }

    return default_trusted_dependencies.has(name);
}

pub fn jsonStringifyDependency(this: *const Lockfile, w: anytype, dep_id: DependencyID, dep: Dependency, res: PackageID) !void {
    const sb = this.buffers.string_bytes.items;

    try w.beginObject();
    defer w.endObject() catch {};

    try w.objectField("name");
    try w.write(dep.name.slice(sb));

    if (dep.version.tag == .npm and dep.version.value.npm.is_alias) {
        try w.objectField("is_alias");
        try w.write(true);
    }

    try w.objectField("literal");
    try w.write(dep.version.literal.slice(sb));

    try w.objectField(@tagName(dep.version.tag));
    switch (dep.version.tag) {
        .uninitialized => try w.write(null),
        .npm => {
            try w.beginObject();
            defer w.endObject() catch {};

            const info: Dependency.Version.NpmInfo = dep.version.value.npm;

            try w.objectField("name");
            try w.write(info.name.slice(sb));

            try w.objectField("version");
            try w.print("{}", .{info.version.fmt(sb)});
        },
        .dist_tag => {
            try w.beginObject();
            defer w.endObject() catch {};

            const info: Dependency.Version.TagInfo = dep.version.value.dist_tag;

            try w.objectField("name");
            try w.write(info.name.slice(sb));

            try w.objectField("tag");
            try w.write(info.name.slice(sb));
        },
        .tarball => {
            try w.beginObject();
            defer w.endObject() catch {};

            const info: Dependency.Version.TarballInfo = dep.version.value.tarball;
            try w.objectField(@tagName(info.uri));
            try w.write(switch (info.uri) {
                inline else => |s| s.slice(sb),
            });

            try w.objectField("package_name");
            try w.write(info.package_name.slice(sb));
        },
        .folder => {
            try w.write(dep.version.value.folder.slice(sb));
        },
        .symlink => {
            try w.write(dep.version.value.symlink.slice(sb));
        },
        .workspace => {
            try w.write(dep.version.value.workspace.slice(sb));
        },
        .git => {
            try w.beginObject();
            defer w.endObject() catch {};

            const info: Repository = dep.version.value.git;

            try w.objectField("owner");
            try w.write(info.owner.slice(sb));
            try w.objectField("repo");
            try w.write(info.repo.slice(sb));
            try w.objectField("committish");
            try w.write(info.committish.slice(sb));
            try w.objectField("resolved");
            try w.write(info.resolved.slice(sb));
            try w.objectField("package_name");
            try w.write(info.package_name.slice(sb));
        },
        .github => {
            try w.beginObject();
            defer w.endObject() catch {};

            const info: Repository = dep.version.value.github;

            try w.objectField("owner");
            try w.write(info.owner.slice(sb));
            try w.objectField("repo");
            try w.write(info.repo.slice(sb));
            try w.objectField("committish");
            try w.write(info.committish.slice(sb));
            try w.objectField("resolved");
            try w.write(info.resolved.slice(sb));
            try w.objectField("package_name");
            try w.write(info.package_name.slice(sb));
        },
    }

    try w.objectField("package_id");
    try w.write(if (res == invalid_package_id) null else res);

    try w.objectField("behavior");
    {
        try w.beginObject();
        defer w.endObject() catch {};

        const fields = @typeInfo(Behavior).Struct.fields;
        inline for (fields[1 .. fields.len - 1]) |field| {
            if (@field(dep.behavior, field.name)) {
                try w.objectField(field.name);
                try w.write(true);
            }
        }
    }

    try w.objectField("id");
    try w.write(dep_id);
}

pub fn jsonStringify(this: *const Lockfile, w: anytype) !void {
    var buf: [100]u8 = undefined;
    const sb = this.buffers.string_bytes.items;
    try w.beginObject();
    defer w.endObject() catch {};

    try w.objectField("format");
    try w.write(@tagName(this.binary_format_version));
    try w.objectField("meta_hash");
    try w.write(std.fmt.bytesToHex(this.meta_hash, .lower));

    {
        try w.objectField("package_index");
        try w.beginObject();
        defer w.endObject() catch {};

        var iter = this.package_index.iterator();
        while (iter.next()) |it| {
            const entry: PackageIndex.Entry = it.value_ptr.*;
            const first_id = switch (entry) {
                .PackageID => |id| id,
                .PackageIDMultiple => |ids| ids.items[0],
            };
            const name = this.packages.items(.name)[first_id].slice(sb);
            try w.objectField(name);
            switch (entry) {
                .PackageID => |id| try w.write(id),
                .PackageIDMultiple => |ids| {
                    try w.beginArray();
                    for (ids.items) |id| {
                        try w.write(id);
                    }
                    try w.endArray();
                },
            }
        }
    }
    {
        try w.objectField("trees");
        try w.beginArray();
        defer w.endArray() catch {};

        const dependencies = this.buffers.dependencies.items;
        const hoisted_deps = this.buffers.hoisted_dependencies.items;
        const resolutions = this.buffers.resolutions.items;
        var depth_buf: Tree.DepthBuf = undefined;
        var path_buf: bun.PathBuffer = undefined;
        @memcpy(path_buf[0.."node_modules".len], "node_modules");

        for (0..this.buffers.trees.items.len) |tree_id| {
            try w.beginObject();
            defer w.endObject() catch {};

            const tree = this.buffers.trees.items[tree_id];

            try w.objectField("id");
            try w.write(tree_id);

            const relative_path, const depth = Lockfile.Tree.relativePathAndDepth(
                this,
                @intCast(tree_id),
                &path_buf,
                &depth_buf,
                .node_modules,
            );

            try w.objectField("path");
            try w.print("{}", .{bun.fmt.fmtPath(u8, relative_path, .{ .path_sep = .posix })});

            try w.objectField("depth");
            try w.write(depth);

            try w.objectField("dependencies");
            {
                try w.beginObject();
                defer w.endObject() catch {};

                for (tree.dependencies.get(hoisted_deps)) |tree_dep_id| {
                    const dep = dependencies[tree_dep_id];
                    const package_id = resolutions[tree_dep_id];

                    try w.objectField(dep.name.slice(sb));
                    {
                        try w.beginObject();
                        defer w.endObject() catch {};

                        try w.objectField("id");
                        try w.write(tree_dep_id);

                        try w.objectField("package_id");
                        try w.write(package_id);
                    }
                }
            }
        }
    }

    {
        try w.objectField("dependencies");
        try w.beginArray();
        defer w.endArray() catch {};

        const dependencies = this.buffers.dependencies.items;
        const resolutions = this.buffers.resolutions.items;

        for (0..dependencies.len) |dep_id| {
            const dep = dependencies[dep_id];
            const res = resolutions[dep_id];
            try this.jsonStringifyDependency(w, @intCast(dep_id), dep, res);
        }
    }

    {
        try w.objectField("packages");
        try w.beginArray();
        defer w.endArray() catch {};

        for (0..this.packages.len) |i| {
            const pkg: Package = this.packages.get(i);
            try w.beginObject();
            defer w.endObject() catch {};

            try w.objectField("id");
            try w.write(i);

            try w.objectField("name");
            try w.write(pkg.name.slice(sb));

            try w.objectField("name_hash");
            try w.write(pkg.name_hash);

            try w.objectField("resolution");
            {
                const res = pkg.resolution;
                try w.beginObject();
                defer w.endObject() catch {};

                try w.objectField("tag");
                try w.write(@tagName(res.tag));

                try w.objectField("value");
                try w.print("{s}", .{res.fmt(sb, .posix)});

                try w.objectField("resolved");
                try w.print("{}", .{res.fmtURL(sb)});
            }

            try w.objectField("dependencies");
            {
                try w.beginArray();
                defer w.endArray() catch {};

                for (pkg.dependencies.off..pkg.dependencies.off + pkg.dependencies.len) |dep_id| {
                    try w.write(dep_id);
                }
            }

            if (@as(u16, @intFromEnum(pkg.meta.arch)) != Npm.Architecture.all_value) {
                try w.objectField("arch");
                try w.beginArray();
                defer w.endArray() catch {};

                for (Npm.Architecture.NameMap.kvs) |kv| {
                    if (pkg.meta.arch.has(kv.value)) {
                        try w.write(kv.key);
                    }
                }
            }

            if (@as(u16, @intFromEnum(pkg.meta.os)) != Npm.OperatingSystem.all_value) {
                try w.objectField("os");
                try w.beginArray();
                defer w.endArray() catch {};

                for (Npm.OperatingSystem.NameMap.kvs) |kv| {
                    if (pkg.meta.os.has(kv.value)) {
                        try w.write(kv.key);
                    }
                }
            }

            try w.objectField("integrity");
            if (pkg.meta.integrity.tag != .unknown) {
                try w.print("{}", .{pkg.meta.integrity});
            } else {
                try w.write(null);
            }

            try w.objectField("man_dir");
            try w.write(pkg.meta.man_dir.slice(sb));

            try w.objectField("origin");
            try w.write(@tagName(pkg.meta.origin));

            try w.objectField("bin");
            switch (pkg.bin.tag) {
                .none => try w.write(null),
                .file => {
                    try w.beginObject();
                    defer w.endObject() catch {};

                    try w.objectField("file");
                    try w.write(pkg.bin.value.file.slice(sb));
                },
                .named_file => {
                    try w.beginObject();
                    defer w.endObject() catch {};

                    try w.objectField("name");
                    try w.write(pkg.bin.value.named_file[0].slice(sb));

                    try w.objectField("file");
                    try w.write(pkg.bin.value.named_file[1].slice(sb));
                },
                .dir => {
                    try w.objectField("dir");
                    try w.write(pkg.bin.value.dir.slice(sb));
                },
                .map => {
                    try w.beginObject();
                    defer w.endObject() catch {};

                    const data: []const ExternalString = pkg.bin.value.map.get(this.buffers.extern_strings.items);
                    var bin_i: usize = 0;
                    while (bin_i < data.len) : (bin_i += 2) {
                        try w.objectField(data[bin_i].slice(sb));
                        try w.write(data[bin_i + 1].slice(sb));
                    }
                },
            }

            {
                try w.objectField("scripts");
                try w.beginObject();
                defer w.endObject() catch {};

                inline for (comptime std.meta.fieldNames(Lockfile.Scripts)) |field_name| {
                    const script = @field(pkg.scripts, field_name).slice(sb);
                    if (script.len > 0) {
                        try w.objectField(field_name);
                        try w.write(script);
                    }
                }
            }
        }
    }

    try w.objectField("workspace_paths");
    {
        try w.beginObject();
        defer w.endObject() catch {};

        for (this.workspace_paths.keys(), this.workspace_paths.values()) |k, v| {
            try w.objectField(std.fmt.bufPrintIntToSlice(&buf, k, 10, .lower, .{}));
            try w.write(v.slice(sb));
        }
    }
    try w.objectField("workspace_versions");
    {
        try w.beginObject();
        defer w.endObject() catch {};

        for (this.workspace_versions.keys(), this.workspace_versions.values()) |k, v| {
            try w.objectField(std.fmt.bufPrintIntToSlice(&buf, k, 10, .lower, .{}));
            try w.print("{}", .{v.fmt(sb)});
        }
    }
}

const assert = bun.assert;<|MERGE_RESOLUTION|>--- conflicted
+++ resolved
@@ -257,13 +257,8 @@
     pub const Step = enum { open_file, read_file, parse_file, migrating };
 };
 
-<<<<<<< HEAD
 pub fn loadFromCwd(
-=======
-pub fn loadFromDisk(
-    this: *Lockfile,
     manager: ?*PackageManager,
->>>>>>> dc01a5d6
     allocator: Allocator,
     log: *logger.Log,
     // comptime from_stdin: bool,
@@ -273,7 +268,6 @@
 ) LoadResult {
     if (comptime Environment.allow_assert) assert(FileSystem.instance_loaded);
 
-<<<<<<< HEAD
     var format: Format = .text;
     var timer = std.time.Timer.start() catch unreachable;
     const file = File.open("bun.lock", bun.O.RDONLY, 0).unwrap() catch |err1| file: {
@@ -284,26 +278,6 @@
                 .lockfile_path = "bun.lock",
             } };
         }
-=======
-    const buf = (if (filename.len > 0)
-        File.readFrom(std.fs.cwd(), filename, allocator).unwrap()
-    else
-        File.from(std.io.getStdIn()).readToEnd(allocator).unwrap()) catch |err| {
-        return switch (err) {
-            error.EACCESS, error.EPERM, error.ENOENT => {
-                if (comptime attempt_loading_from_other_lockfile) {
-                    if (manager) |pm| {
-                        // Attempt to load from "package-lock.json", "yarn.lock", etc.
-                        return migration.detectAndLoadOtherLockfile(
-                            this,
-                            pm,
-                            allocator,
-                            log,
-                            filename,
-                        );
-                    }
-                }
->>>>>>> dc01a5d6
 
         format = .binary;
         break :file File.open("bun.lockb", bun.O.RDONLY, 0).unwrap() catch |err2| {
@@ -317,12 +291,15 @@
                 };
             }
             if (comptime attempt_migrate) {
-                return migration.detectAndLoadOtherLockfileFromCwd(
-                    allocator,
-                    log,
-                    install_options,
-                    workspace_json_cache,
-                );
+                if (manager) |pm| {
+                    return migration.detectAndLoadOtherLockfileFromCwd(
+                        pm,
+                        allocator,
+                        log,
+                        install_options,
+                        workspace_json_cache,
+                    );
+                }
             }
 
             return .not_found;
@@ -339,9 +316,9 @@
         };
     };
 
-<<<<<<< HEAD
     const loaded = load(
         &logger.Source.initPathString(format.filename(), contents),
+        manager,
         allocator,
         log,
         format,
@@ -356,6 +333,7 @@
 
 pub fn load(
     source: *const logger.Source,
+    pm: ?*PackageManager,
     allocator: Allocator,
     log: *logger.Log,
     format: Format,
@@ -380,13 +358,6 @@
     }
 
     const this = try allocator.create(Lockfile);
-=======
-    return this.loadFromBytes(manager, buf, allocator, log);
-}
-
-pub fn loadFromBytes(this: *Lockfile, pm: ?*PackageManager, buf: []u8, allocator: Allocator, log: *logger.Log) LoadFromDiskResult {
-    var stream = Stream{ .buffer = buf, .pos = 0 };
->>>>>>> dc01a5d6
 
     var stream = Stream{ .buffer = source.contents, .pos = 0 };
 
@@ -398,13 +369,8 @@
     this.overrides = .{};
     this.patched_dependencies = .{};
 
-<<<<<<< HEAD
-    const load_result = Lockfile.Serializer.load(this, &stream, allocator, log) catch |err| {
+    const load_result = Lockfile.Serializer.load(this, &stream, allocator, log, pm) catch |err| {
         return LoadResult{ .err = .{ .step = .parse_file, .err = err, .lockfile_path = "bun.lockb" } };
-=======
-    const load_result = Lockfile.Serializer.load(this, &stream, allocator, log, pm) catch |err| {
-        return LoadFromDiskResult{ .err = .{ .step = .parse_file, .value = err } };
->>>>>>> dc01a5d6
     };
 
     if (Environment.allow_assert) {
@@ -863,6 +829,7 @@
 /// Our in-memory representation is all that's left.
 pub fn maybeCloneFilteringRootPackages(
     old: *Lockfile,
+    manager: *PackageManager,
     features: Features,
     comptime log_level: PackageManager.Options.LogLevel,
 ) !*Lockfile {
@@ -902,7 +869,7 @@
         log.deinit();
     }
 
-    return try old.clean(&log, features.dev_dependencies, null, log_level);
+    return try old.clean(manager, &log, features.dev_dependencies, null, log_level);
 }
 
 fn preprocessUpdateRequests(old: *Lockfile, manager: *PackageManager, updates: []PackageManager.UpdateRequest, exact_versions: bool) !void {
@@ -1037,7 +1004,7 @@
     comptime log_level: PackageManager.Options.LogLevel,
 ) !*Lockfile {
     if (updates.len > 0) {
-        try old.preprocessUpdateRequests(updates, exact_versions);
+        try old.preprocessUpdateRequests(manager, updates, exact_versions);
     }
 
     // preinstall_state is used during installPackages. the indexes(package ids) need
@@ -1051,6 +1018,7 @@
     @memset(preinstall_state.items, .unknown);
 
     const new = try old.clean(
+        manager,
         log,
         manager.options.local_package_features.dev_dependencies,
         .{
@@ -1065,7 +1033,6 @@
     manager.clearCachedItemsDependingOnLockfileBuffer();
 
     if (updates.len > 0) {
-<<<<<<< HEAD
         const string_buf = new.buffers.string_bytes.items;
         const slice = new.packages.slice();
 
@@ -1092,9 +1059,6 @@
                 }
             }
         }
-=======
-        try old.preprocessUpdateRequests(manager, updates, exact_versions);
->>>>>>> dc01a5d6
     }
 
     return new;
@@ -1102,6 +1066,7 @@
 
 pub fn clean(
     old: *Lockfile,
+    manager: *PackageManager,
     log: *logger.Log,
     prefer_dev_dependencies: bool,
     preinstall_state: ?Cloner.PreinstallStatePair,
@@ -1146,6 +1111,7 @@
     var cloner = Cloner{
         .old = old,
         .lockfile = new,
+        .manager = manager,
         .mapping = package_id_mapping,
         .clone_queue = clone_queue_,
         .log = log,
@@ -1291,6 +1257,7 @@
     log: *logger.Log,
     preinstall: ?PreinstallStatePair,
     prefer_dev_dependencies: bool,
+    manager: *PackageManager,
 
     pub const PreinstallStatePair = struct {
         old: []Install.PreinstallState,
@@ -1411,15 +1378,8 @@
 
         _ = try FileSystem.init(null);
 
-<<<<<<< HEAD
-        const load_from_disk = Lockfile.loadFromCwd(allocator, log, false, {}, {});
+        const load_from_disk = Lockfile.loadFromCwd(null, allocator, log, false, {}, {});
         const lockfile = switch (load_from_disk) {
-=======
-        var lockfile = try allocator.create(Lockfile);
-
-        const load_from_disk = lockfile.loadFromDisk(null, allocator, log, lockfile_path, false);
-        switch (load_from_disk) {
->>>>>>> dc01a5d6
             .err => |cause| {
                 switch (cause.step) {
                     .open_file => Output.prettyErrorln("<r><red>error<r> opening lockfile:<r> {s}.", .{
@@ -1692,28 +1652,8 @@
             const resolution: Resolution = packages_slice.items(.resolution)[package_id];
             const name = dependency.name.slice(string_buf);
 
-<<<<<<< HEAD
-            if (this.manager) |manager| {
-                const package_name = packages_slice.items(.name)[package_id].slice(string_buf);
-                if (manager.formatLaterVersionInCache(this.lockfile, package_name, dependency.name_hash, resolution)) |later_version_fmt| {
-                    const fmt = comptime brk: {
-                        if (enable_ansi_colors) {
-                            break :brk Output.prettyFmt("<r><green>+<r> <b>{s}<r><d>@{}<r> <d>(<blue>v{} available<r><d>)<r>\n", enable_ansi_colors);
-                        } else {
-                            break :brk Output.prettyFmt("<r>+ {s}<r><d>@{}<r> <d>(v{} available)<r>\n", enable_ansi_colors);
-                        }
-                    };
-                    try writer.print(
-                        fmt,
-                        .{
-                            name,
-                            resolution.fmt(string_buf, .posix),
-                            later_version_fmt,
-                        },
-                    );
-=======
             const package_name = packages_slice.items(.name)[package_id].slice(string_buf);
-            if (manager.formatLaterVersionInCache(package_name, dependency.name_hash, resolution)) |later_version_fmt| {
+            if (manager.formatLaterVersionInCache(this.lockfile, package_name, dependency.name_hash, resolution)) |later_version_fmt| {
                 const fmt = comptime brk: {
                     if (enable_ansi_colors) {
                         break :brk Output.prettyFmt("<r><green>+<r> <b>{s}<r><d>@{}<r> <d>(<blue>v{} available<r><d>)<r>\n", enable_ansi_colors);
@@ -1729,7 +1669,6 @@
                         later_version_fmt,
                     },
                 );
->>>>>>> dc01a5d6
 
                 return;
             }
@@ -2201,11 +2140,7 @@
     }
 }
 
-<<<<<<< HEAD
-pub fn saveToDisk(this: *Lockfile, format: Format) void {
-=======
-pub fn saveToDisk(this: *Lockfile, filename: stringZ, verbose_log: bool) void {
->>>>>>> dc01a5d6
+pub fn saveToDisk(this: *Lockfile, format: Format, verbose_log: bool) void {
     if (comptime Environment.allow_assert) {
         this.verifyData() catch |err| {
             Output.errGeneric("failed to verify lockfile: {s}", .{@errorName(err)});
@@ -6310,14 +6245,9 @@
         stream: *Stream,
         allocator: Allocator,
         log: *logger.Log,
-<<<<<<< HEAD
+        manager: ?*PackageManager,
     ) !Serializer.LoadResult {
         var res: Serializer.LoadResult = .{};
-=======
-        manager: ?*PackageManager,
-    ) !SerializerLoadResult {
-        var res = SerializerLoadResult{};
->>>>>>> dc01a5d6
         var reader = stream.reader();
         var header_buf_: [header_bytes.len]u8 = undefined;
         const header_buf = header_buf_[0..try reader.readAll(&header_buf_)];
