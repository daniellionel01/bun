--- conflicted
+++ resolved
@@ -2493,14 +2493,9 @@
     pub fn inject(state: *TCC.TCCState) void {
         _ = TCC.tcc_add_symbol(state, "memset", &memset);
         _ = TCC.tcc_add_symbol(state, "memcpy", &memcpy);
-<<<<<<< HEAD
-        _ = TCC.tcc_add_symbol(state, "NapiHandleScope__push", &bun.JSC.napi.NapiHandleScope.NapiHandleScope__push);
-        _ = TCC.tcc_add_symbol(state, "NapiHandleScope__pop", &bun.JSC.napi.NapiHandleScope.NapiHandleScope__pop);
-        _ = TCC.tcc_add_symbol(state, "__builtin_debugtrap", &breakpoint);
-=======
         _ = TCC.tcc_add_symbol(state, "NapiHandleScope__open", &bun.JSC.napi.NapiHandleScope.NapiHandleScope__open);
         _ = TCC.tcc_add_symbol(state, "NapiHandleScope__close", &bun.JSC.napi.NapiHandleScope.NapiHandleScope__close);
->>>>>>> 65a68030
+        _ = TCC.tcc_add_symbol(state, "__builtin_debugtrap", &breakpoint);
 
         _ = TCC.tcc_add_symbol(
             state,
