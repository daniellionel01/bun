--- conflicted
+++ resolved
@@ -714,13 +714,7 @@
             this.resolved_source = ResolvedSource{
                 .allocator = null,
                 .source_code = source_code,
-<<<<<<< HEAD
-                .specifier = duped,
-                .source_url = duped.createIfDifferent(path.text),
                 .is_commonjs_module = is_commonjs_module,
-=======
-                .is_commonjs_module = parse_result.ast.has_commonjs_export_names or parse_result.ast.exports_kind == .cjs,
->>>>>>> 8f821b79
                 .hash = 0,
                 .module_info = if (module_info) |mi| mi.asDeserialized() else null,
             };
@@ -2266,11 +2260,8 @@
                     .specifier = input_specifier,
                     .source_url = input_specifier.createIfDifferent(path.text),
                     .hash = 0,
-<<<<<<< HEAD
                     .module_info = null,
-=======
                     .tag = .export_default_object,
->>>>>>> 8f821b79
                 };
             },
         }
