const std = @import("std");
const JSC = bun.JSC;
const strings = bun.strings;
const bun = @import("root").bun;
const Lock = @import("../lock.zig").Lock;
const JSValue = JSC.JSValue;
const ZigString = JSC.ZigString;
const TODO_EXCEPTION: JSC.C.ExceptionRef = null;

const Channel = @import("../sync.zig").Channel;

const log = bun.Output.scoped(.napi, false);

const Async = bun.Async;

/// This is `struct napi_env__` from napi.h
pub const NapiEnv = opaque {
    pub fn toJS(self: *NapiEnv) *JSC.JSGlobalObject {
        return NapiEnv__globalObject(self);
    }

    extern fn napi_set_last_error(env: napi_env, status: NapiStatus) napi_status;

    /// Convert err to an extern napi_status, and store the error code in env so that it can be
    /// accessed by napi_get_last_error_info
    pub fn setLastError(self: ?*NapiEnv, err: NapiStatus) napi_status {
        return napi_set_last_error(self, err);
    }

    /// Convenience wrapper for setLastError(.ok)
    pub fn ok(self: *NapiEnv) napi_status {
        return self.setLastError(.ok);
    }

    /// These wrappers exist for convenience and so we can set a breakpoint in lldb
    pub fn invalidArg(self: *NapiEnv) napi_status {
        @setCold(true);
        if (comptime bun.Environment.allow_assert) {
            log("invalid arg", .{});
        }
        return self.setLastError(.invalid_arg);
    }

    pub fn genericFailure(self: *NapiEnv) napi_status {
        @setCold(true);
        if (comptime bun.Environment.allow_assert) {
            log("generic failure", .{});
        }
        return self.setLastError(.generic_failure);
    }

    /// Assert that we're not currently performing garbage collection
    pub fn checkGC(self: *NapiEnv) void {
        napi_internal_check_gc(self);
    }

    /// Return the Node-API version number declared by the module we are running code from
    pub fn getVersion(self: *NapiEnv) u32 {
        return napi_internal_get_version(self);
    }

    extern fn NapiEnv__globalObject(*NapiEnv) *JSC.JSGlobalObject;
    extern fn napi_internal_get_version(*NapiEnv) u32;
};

fn envIsNull() napi_status {
    // in this case we don't actually have an environment to set the last error on, so it doesn't
    // make sense to call napi_set_last_error
    @setCold(true);
    return @intFromEnum(NapiStatus.invalid_arg);
}

/// This is nullable because native modules may pass null pointers for the NAPI environment, which
/// is an error that our NAPI functions need to handle (by returning napi_invalid_arg). To specify
/// a Zig API that uses a never-null napi_env, use `*NapiEnv`.
pub const napi_env = ?*NapiEnv;

/// Contents are not used by any Zig code
pub const Ref = opaque {};

pub const napi_ref = *Ref;

pub const NapiHandleScope = opaque {
    pub extern fn NapiHandleScope__open(env: *NapiEnv, escapable: bool) ?*NapiHandleScope;
    pub extern fn NapiHandleScope__close(env: *NapiEnv, current: ?*NapiHandleScope) void;
    extern fn NapiHandleScope__append(env: *NapiEnv, value: JSC.JSValueReprInt) void;
    extern fn NapiHandleScope__escape(handleScope: *NapiHandleScope, value: JSC.JSValueReprInt) bool;

    /// Create a new handle scope in the given environment, or return null if creating one now is
    /// unsafe (i.e. inside a finalizer)
    pub fn open(env: *NapiEnv, escapable: bool) ?*NapiHandleScope {
        return NapiHandleScope__open(env, escapable);
    }

    /// Closes the given handle scope, releasing all values inside it, if it is safe to do so.
    /// Asserts that self is the current handle scope in env.
    pub fn close(self: ?*NapiHandleScope, env: *NapiEnv) void {
        NapiHandleScope__close(env, self);
    }

    /// Place a value in the handle scope. Must be done while returning any JS value into NAPI
    /// callbacks, as the value must remain alive as long as the handle scope is active, even if the
    /// native module doesn't keep it visible on the stack.
    pub fn append(env: *NapiEnv, value: JSC.JSValue) void {
        NapiHandleScope__append(env, @intFromEnum(value));
    }

    /// Move a value from the current handle scope (which must be escapable) to the reserved escape
    /// slot in the parent handle scope, allowing that value to outlive the current handle scope.
    /// Returns an error if escape() has already been called on this handle scope.
    pub fn escape(self: *NapiHandleScope, value: JSC.JSValue) error{EscapeCalledTwice}!void {
        if (!NapiHandleScope__escape(self, @intFromEnum(value))) {
            return error.EscapeCalledTwice;
        }
    }
};

pub const napi_handle_scope = ?*NapiHandleScope;
pub const napi_escapable_handle_scope = ?*NapiHandleScope;
pub const napi_callback_info = *JSC.CallFrame;
pub const napi_deferred = *JSC.JSPromise.Strong;

/// To ensure napi_values are not collected prematurely after being returned into a native module,
/// you must use these functions rather than convert between napi_value and JSC.JSValue directly
pub const napi_value = enum(JSC.JSValueReprInt) {
    _,

    pub fn set(
        self: *napi_value,
        env: *NapiEnv,
        val: JSC.JSValue,
    ) void {
        NapiHandleScope.append(env, val);
        self.* = @enumFromInt(@intFromEnum(val));
    }

    pub fn get(self: *const napi_value) JSC.JSValue {
        return @enumFromInt(@intFromEnum(self.*));
    }

    pub fn create(env: *NapiEnv, val: JSC.JSValue) napi_value {
        NapiHandleScope.append(env, val);
        return @enumFromInt(@intFromEnum(val));
    }
};

pub const struct_napi_escapable_handle_scope__ = opaque {};

const char16_t = u16;
pub const napi_default: c_int = 0;
pub const napi_writable: c_int = 1;
pub const napi_enumerable: c_int = 2;
pub const napi_configurable: c_int = 4;
pub const napi_static: c_int = 1024;
pub const napi_default_method: c_int = 5;
pub const napi_default_jsproperty: c_int = 7;
pub const napi_property_attributes = c_uint;
pub const napi_valuetype = enum(c_uint) {
    undefined = 0,
    null = 1,
    boolean = 2,
    number = 3,
    string = 4,
    symbol = 5,
    object = 6,
    function = 7,
    external = 8,
    bigint = 9,
};
pub const napi_typedarray_type = enum(c_uint) {
    int8_array = 0,
    uint8_array = 1,
    uint8_clamped_array = 2,
    int16_array = 3,
    uint16_array = 4,
    int32_array = 5,
    uint32_array = 6,
    float32_array = 7,
    float64_array = 8,
    bigint64_array = 9,
    biguint64_array = 10,

    pub fn fromJSType(this: JSC.JSValue.JSType) ?napi_typedarray_type {
        return switch (this) {
            .Int8Array => napi_typedarray_type.int8_array,
            .Uint8Array => napi_typedarray_type.uint8_array,
            .Uint8ClampedArray => napi_typedarray_type.uint8_clamped_array,
            .Int16Array => napi_typedarray_type.int16_array,
            .Uint16Array => napi_typedarray_type.uint16_array,
            .Int32Array => napi_typedarray_type.int32_array,
            .Uint32Array => napi_typedarray_type.uint32_array,
            .Float32Array => napi_typedarray_type.float32_array,
            .Float64Array => napi_typedarray_type.float64_array,
            .BigInt64Array => napi_typedarray_type.bigint64_array,
            .BigUint64Array => napi_typedarray_type.biguint64_array,
            else => null,
        };
    }

    pub fn toJSType(this: napi_typedarray_type) JSC.JSValue.JSType {
        return switch (this) {
            .int8_array => .Int8Array,
            .uint8_array => .Uint8Array,
            .uint8_clamped_array => .Uint8ClampedArray,
            .int16_array => .Int16Array,
            .uint16_array => .Uint16Array,
            .int32_array => .Int32Array,
            .uint32_array => .Uint32Array,
            .float32_array => .Float32Array,
            .float64_array => .Float64Array,
            .bigint64_array => .BigInt64Array,
            .biguint64_array => .BigUint64Array,
        };
    }

    pub fn toC(this: napi_typedarray_type) JSC.C.JSTypedArrayType {
        return this.toJSType().toC();
    }
};

pub const NapiStatus = enum(c_uint) {
    ok = 0,
    invalid_arg = 1,
    object_expected = 2,
    string_expected = 3,
    name_expected = 4,
    function_expected = 5,
    number_expected = 6,
    boolean_expected = 7,
    array_expected = 8,
    generic_failure = 9,
    pending_exception = 10,
    cancelled = 11,
    escape_called_twice = 12,
    handle_scope_mismatch = 13,
    callback_scope_mismatch = 14,
    queue_full = 15,
    closing = 16,
    bigint_expected = 17,
    date_expected = 18,
    arraybuffer_expected = 19,
    detachable_arraybuffer_expected = 20,
    would_deadlock = 21,
};

/// This is not an `enum` so that the enum values cannot be trivially returned from NAPI functions,
/// as that would skip storing the last error code. You should wrap return values in a call to
/// napi_env.setLastError.
pub const napi_status = c_uint;

pub const napi_callback = ?*const fn (napi_env, napi_callback_info) callconv(.C) napi_value;

/// expects `napi_env`, `callback_data`, `context`
pub const napi_finalize = ?*const fn (napi_env, ?*anyopaque, ?*anyopaque) callconv(.C) void;
pub const napi_property_descriptor = extern struct {
    utf8name: [*c]const u8,
    name: napi_value,
    method: napi_callback,
    getter: napi_callback,
    setter: napi_callback,
    value: napi_value,
    attributes: napi_property_attributes,
    data: ?*anyopaque,
};
pub const napi_extended_error_info = extern struct {
    error_message: [*c]const u8,
    engine_reserved: ?*anyopaque,
    engine_error_code: u32,
    error_code: napi_status,
};
pub const napi_key_include_prototypes: c_int = 0;
pub const napi_key_own_only: c_int = 1;
pub const napi_key_collection_mode = c_uint;
pub const napi_key_all_properties: c_int = 0;
pub const napi_key_writable: c_int = 1;
pub const napi_key_enumerable: c_int = 2;
pub const napi_key_configurable: c_int = 4;
pub const napi_key_skip_strings: c_int = 8;
pub const napi_key_skip_symbols: c_int = 16;
pub const napi_key_filter = c_uint;
pub const napi_key_keep_numbers: c_int = 0;
pub const napi_key_numbers_to_strings: c_int = 1;
pub const napi_key_conversion = c_uint;
pub const napi_type_tag = extern struct {
    lower: u64,
    upper: u64,
};
pub extern fn napi_get_last_error_info(env: napi_env, result: [*c][*c]const napi_extended_error_info) napi_status;
pub export fn napi_get_undefined(env_: napi_env, result_: ?*napi_value) napi_status {
    log("napi_get_undefined", .{});
    const env = env_ orelse {
        return envIsNull();
    };
    env.checkGC();
    const result = result_ orelse {
        return env.invalidArg();
    };
    result.set(env, JSValue.jsUndefined());
    return env.ok();
}
pub export fn napi_get_null(env_: napi_env, result_: ?*napi_value) napi_status {
    log("napi_get_null", .{});
    const env = env_ orelse {
        return envIsNull();
    };
    env.checkGC();
    const result = result_ orelse {
        return env.invalidArg();
    };
    result.set(env, JSValue.jsNull());
    return env.ok();
}
pub extern fn napi_get_global(env: napi_env, result: *napi_value) napi_status;
pub export fn napi_get_boolean(env_: napi_env, value: bool, result_: ?*napi_value) napi_status {
    log("napi_get_boolean", .{});
    const env = env_ orelse {
        return envIsNull();
    };
    env.checkGC();
    const result = result_ orelse {
        return env.invalidArg();
    };
    result.set(env, JSValue.jsBoolean(value));
    return env.ok();
}
pub export fn napi_create_array(env_: napi_env, result_: ?*napi_value) napi_status {
    log("napi_create_array", .{});
    const env = env_ orelse {
        return envIsNull();
    };
    env.checkGC();
    const result = result_ orelse {
        return env.invalidArg();
    };
    result.set(env, JSValue.createEmptyArray(env.toJS(), 0));
    return env.ok();
}
pub export fn napi_create_array_with_length(env_: napi_env, length: usize, result_: ?*napi_value) napi_status {
    log("napi_create_array_with_length", .{});
    const env = env_ orelse {
        return envIsNull();
    };
    env.checkGC();
    const result = result_ orelse {
        return env.invalidArg();
    };

    // JSC createEmptyArray takes u32
    // Node and V8 convert out-of-bounds array sizes to 0
    const len = std.math.cast(u32, length) orelse 0;

    const array = JSC.JSValue.createEmptyArray(env.toJS(), len);
    array.ensureStillAlive();
    result.set(env, array);
    return env.ok();
}
pub extern fn napi_create_double(_: napi_env, value: f64, result: *napi_value) napi_status;
pub export fn napi_create_int32(env_: napi_env, value: i32, result_: ?*napi_value) napi_status {
    log("napi_create_int32", .{});
    const env = env_ orelse {
        return envIsNull();
    };
    env.checkGC();
    const result = result_ orelse {
        return env.invalidArg();
    };
    result.set(env, JSValue.jsNumber(value));
    return env.ok();
}
pub export fn napi_create_uint32(env_: napi_env, value: u32, result_: ?*napi_value) napi_status {
    log("napi_create_uint32", .{});
    const env = env_ orelse {
        return envIsNull();
    };
    env.checkGC();
    const result = result_ orelse {
        return env.invalidArg();
    };
    result.set(env, JSValue.jsNumber(value));
    return env.ok();
}
pub export fn napi_create_int64(env_: napi_env, value: i64, result_: ?*napi_value) napi_status {
    log("napi_create_int64", .{});
    const env = env_ orelse {
        return envIsNull();
    };
    env.checkGC();
    const result = result_ orelse {
        return env.invalidArg();
    };
    result.set(env, JSValue.jsNumber(value));
    return env.ok();
}
pub export fn napi_create_string_latin1(env_: napi_env, str: ?[*]const u8, length: usize, result_: ?*napi_value) napi_status {
    const env = env_ orelse {
        return envIsNull();
    };
    const result: *napi_value = result_ orelse {
        return env.invalidArg();
    };

    const slice: []const u8 = brk: {
        if (str) |ptr| {
            if (NAPI_AUTO_LENGTH == length) {
                break :brk bun.sliceTo(@as([*:0]const u8, @ptrCast(ptr)), 0);
            } else if (length > std.math.maxInt(u32)) {
                return env.invalidArg();
            } else {
                break :brk ptr[0..length];
            }
        }

        if (length == 0) {
            break :brk &.{};
        } else {
            return env.invalidArg();
        }
    };

    log("napi_create_string_latin1: {s}", .{slice});

    if (slice.len == 0) {
        result.set(env, bun.String.empty.toJS(env.toJS()));
        return env.ok();
    }

    var string, const bytes = bun.String.createUninitialized(.latin1, slice.len);
    defer string.deref();

    @memcpy(bytes, slice);

    result.set(env, string.toJS(env.toJS()));
    return env.ok();
}
pub export fn napi_create_string_utf8(env_: napi_env, str: ?[*]const u8, length: usize, result_: ?*napi_value) napi_status {
    const env = env_ orelse {
        return envIsNull();
    };
    const result: *napi_value = result_ orelse {
        return env.invalidArg();
    };

    const slice: []const u8 = brk: {
        if (str) |ptr| {
            if (NAPI_AUTO_LENGTH == length) {
                break :brk bun.sliceTo(@as([*:0]const u8, @ptrCast(str)), 0);
            } else if (length > std.math.maxInt(u32)) {
                return env.invalidArg();
            } else {
                break :brk ptr[0..length];
            }
        }

        if (length == 0) {
            break :brk &.{};
        } else {
            return env.invalidArg();
        }
    };

    log("napi_create_string_utf8: {s}", .{slice});

    var string = bun.String.createUTF8(slice);
    if (string.tag == .Dead) {
        return env.genericFailure();
    }

    defer string.deref();
    result.set(env, string.toJS(env.toJS()));
    return env.ok();
}
pub export fn napi_create_string_utf16(env_: napi_env, str: ?[*]const char16_t, length: usize, result_: ?*napi_value) napi_status {
    const env = env_ orelse {
        return envIsNull();
    };
    const result: *napi_value = result_ orelse {
        return env.invalidArg();
    };

    const slice: []const u16 = brk: {
        if (str) |ptr| {
            if (NAPI_AUTO_LENGTH == length) {
                break :brk bun.sliceTo(@as([*:0]const u16, @ptrCast(str)), 0);
            } else if (length > std.math.maxInt(u32)) {
                return env.invalidArg();
            } else {
                break :brk ptr[0..length];
            }
        }

        if (length == 0) {
            break :brk &.{};
        } else {
            return env.invalidArg();
        }
    };

    if (comptime bun.Environment.allow_assert)
        log("napi_create_string_utf16: {d} {any}", .{ slice.len, bun.fmt.FormatUTF16{ .buf = slice[0..@min(slice.len, 512)] } });

    if (slice.len == 0) {
        result.set(env, bun.String.empty.toJS(env.toJS()));
        return env.ok();
    }

    var string, const chars = bun.String.createUninitialized(.utf16, slice.len);
    defer string.deref();

    @memcpy(chars, slice);

    result.set(env, string.toJS(env.toJS()));
    return env.ok();
}

pub extern fn napi_create_symbol(env: napi_env, description: napi_value, result: *napi_value) napi_status;
pub extern fn napi_create_error(env: napi_env, code: napi_value, msg: napi_value, result: *napi_value) napi_status;
pub extern fn napi_create_type_error(env: napi_env, code: napi_value, msg: napi_value, result: *napi_value) napi_status;
pub extern fn napi_create_range_error(env: napi_env, code: napi_value, msg: napi_value, result: *napi_value) napi_status;
pub extern fn napi_typeof(env: napi_env, value: napi_value, result: *napi_valuetype) napi_status;
pub extern fn napi_get_value_double(env: napi_env, value: napi_value, result: *f64) napi_status;
pub extern fn napi_get_value_int32(_: napi_env, value_: napi_value, result: ?*i32) napi_status;
pub extern fn napi_get_value_uint32(_: napi_env, value_: napi_value, result_: ?*u32) napi_status;
pub extern fn napi_get_value_int64(_: napi_env, value_: napi_value, result_: ?*i64) napi_status;
pub extern fn napi_get_value_bool(_: napi_env, value_: napi_value, result_: ?*bool) napi_status;

pub extern fn napi_get_value_string_latin1(env: napi_env, value_: napi_value, buf_ptr_: ?[*:0]c_char, bufsize: usize, result_ptr: ?*usize) napi_status;

/// Copies a JavaScript string into a UTF-8 string buffer. The result is the
/// number of bytes (excluding the null terminator) copied into buf.
/// A sufficient buffer size should be greater than the length of string,
/// reserving space for null terminator.
/// If bufsize is insufficient, the string will be truncated and null terminated.
/// If buf is NULL, this method returns the length of the string (in bytes)
/// via the result parameter.
/// The result argument is optional unless buf is NULL.
pub extern fn napi_get_value_string_utf8(env: napi_env, value: napi_value, buf_ptr: [*c]u8, bufsize: usize, result_ptr: ?*usize) napi_status;
pub extern fn napi_get_value_string_utf16(env: napi_env, value_: napi_value, buf_ptr: ?[*]char16_t, bufsize: usize, result_ptr: ?*usize) napi_status;
pub extern fn napi_coerce_to_bool(env: napi_env, value_: napi_value, result_: ?*napi_value) napi_status;
pub extern fn napi_coerce_to_number(env: napi_env, value_: napi_value, result_: ?*napi_value) napi_status;
pub extern fn napi_coerce_to_object(env: napi_env, value_: napi_value, result_: ?*napi_value) napi_status;
pub export fn napi_get_prototype(env_: napi_env, object_: napi_value, result_: ?*napi_value) napi_status {
    log("napi_get_prototype", .{});
    const env = env_ orelse {
        return envIsNull();
    };
    const result = result_ orelse {
        return env.invalidArg();
    };
    const object = object_.get();
    if (object.isEmpty()) {
        return env.invalidArg();
    }
    if (!object.isObject()) {
        return env.setLastError(.object_expected);
    }

    result.set(env, JSValue.c(JSC.C.JSObjectGetPrototype(env.toJS().ref(), object.asObjectRef())));
    return env.ok();
}
// TODO: bind JSC::ownKeys
// pub export fn napi_get_property_names(env: napi_env, object: napi_value, result: *napi_value) napi_status {
// log("napi_get_property_names     ", .{});
// if (!object.isObject()) {
//         return .object_expected;
//     }

//     result.* =
// }
<<<<<<< HEAD
pub extern fn napi_set_element(env_: napi_env, object_: napi_value, index: c_uint, value_: napi_value) napi_status;
pub extern fn napi_has_element(env_: napi_env, object_: napi_value, index: c_uint, result_: ?*bool) napi_status;
=======
pub export fn napi_set_element(env: napi_env, object_: napi_value, index: c_uint, value_: napi_value) napi_status {
    log("napi_set_element", .{});
    const object = object_.get();
    const value = value_.get();
    if (!object.jsType().isIndexable()) {
        return .array_expected;
    }
    if (value == .zero)
        return invalidArg();
    JSC.C.JSObjectSetPropertyAtIndex(env.ref(), object.asObjectRef(), index, value.asObjectRef(), TODO_EXCEPTION);
    return .ok;
}
pub export fn napi_has_element(env: napi_env, object_: napi_value, index: c_uint, result_: ?*bool) napi_status {
    log("napi_has_element", .{});
    const result = result_ orelse {
        return invalidArg();
    };
    const object = object_.get();

    if (!object.jsType().isIndexable()) {
        return .array_expected;
    }

    result.* = object.getLength(env) > index;
    return .ok;
}
>>>>>>> 9b0cdf01
pub extern fn napi_get_element(env: napi_env, object: napi_value, index: u32, result: *napi_value) napi_status;
pub extern fn napi_delete_element(env: napi_env, object: napi_value, index: u32, result: *napi_value) napi_status;
pub extern fn napi_define_properties(env: napi_env, object: napi_value, property_count: usize, properties: [*c]const napi_property_descriptor) napi_status;
pub export fn napi_is_array(env_: napi_env, value_: napi_value, result_: ?*bool) napi_status {
    log("napi_is_array", .{});
    const env = env_ orelse {
        return envIsNull();
    };
    env.checkGC();
    const result = result_ orelse {
        return env.invalidArg();
    };
    const value = value_.get();
    result.* = value.jsType().isArray();
    return env.ok();
}
pub export fn napi_get_array_length(env_: napi_env, value_: napi_value, result_: [*c]u32) napi_status {
    log("napi_get_array_length", .{});
    const env = env_ orelse {
        return envIsNull();
    };
    const result = result_ orelse {
        return env.invalidArg();
    };
    const value = value_.get();

    if (!value.jsType().isArray()) {
        return env.setLastError(.array_expected);
    }

    result.* = @as(u32, @truncate(value.getLength(env.toJS())));
    return env.ok();
}
pub export fn napi_strict_equals(env_: napi_env, lhs_: napi_value, rhs_: napi_value, result_: ?*bool) napi_status {
    log("napi_strict_equals", .{});
    const env = env_ orelse {
        return envIsNull();
    };
    const result = result_ orelse {
        return env.invalidArg();
    };
    const lhs, const rhs = .{ lhs_.get(), rhs_.get() };
    // there is some nuance with NaN here i'm not sure about
    result.* = lhs.isSameValue(rhs, env.toJS());
    return env.ok();
}
pub extern fn napi_call_function(env: napi_env, recv: napi_value, func: napi_value, argc: usize, argv: [*c]const napi_value, result: *napi_value) napi_status;
pub extern fn napi_new_instance(env: napi_env, constructor: napi_value, argc: usize, argv: [*c]const napi_value, result_: ?*napi_value) napi_status;
pub extern fn napi_instanceof(env_: napi_env, object_: napi_value, constructor_: napi_value, result_: ?*bool) napi_status;
pub extern fn napi_get_cb_info(env: napi_env, cbinfo: napi_callback_info, argc: [*c]usize, argv: *napi_value, this_arg: *napi_value, data: [*]*anyopaque) napi_status;
pub extern fn napi_get_new_target(env: napi_env, cbinfo: napi_callback_info, result: *napi_value) napi_status;
pub extern fn napi_define_class(
    env: napi_env,
    utf8name: [*c]const u8,
    length: usize,
    constructor: napi_callback,
    data: ?*anyopaque,
    property_count: usize,
    properties: [*c]const napi_property_descriptor,
    result: *napi_value,
) napi_status;
pub extern fn napi_wrap(env: napi_env, js_object: napi_value, native_object: ?*anyopaque, finalize_cb: napi_finalize, finalize_hint: ?*anyopaque, result: *napi_ref) napi_status;
pub extern fn napi_unwrap(env: napi_env, js_object: napi_value, result: [*]*anyopaque) napi_status;
pub extern fn napi_remove_wrap(env: napi_env, js_object: napi_value, result: [*]*anyopaque) napi_status;
pub extern fn napi_create_object(env: napi_env, result: *napi_value) napi_status;
pub extern fn napi_create_external(env: napi_env, data: ?*anyopaque, finalize_cb: napi_finalize, finalize_hint: ?*anyopaque, result: *napi_value) napi_status;
pub extern fn napi_get_value_external(env: napi_env, value: napi_value, result: [*]*anyopaque) napi_status;
pub extern fn napi_create_reference(env: napi_env, value: napi_value, initial_refcount: u32, result: *napi_ref) napi_status;
pub extern fn napi_delete_reference(env: napi_env, ref: napi_ref) napi_status;
pub extern fn napi_reference_ref(env: napi_env, ref: napi_ref, result: [*c]u32) napi_status;
pub extern fn napi_reference_unref(env: napi_env, ref: napi_ref, result: [*c]u32) napi_status;
pub extern fn napi_get_reference_value(env: napi_env, ref: napi_ref, result: *napi_value) napi_status;

pub export fn napi_open_handle_scope(env_: napi_env, result_: ?*napi_handle_scope) napi_status {
    log("napi_open_handle_scope", .{});
    const env = env_ orelse {
        return envIsNull();
    };
    env.checkGC();
    const result = result_ orelse {
        return env.invalidArg();
    };
    result.* = NapiHandleScope.open(env, false);
    return env.ok();
}

pub export fn napi_close_handle_scope(env_: napi_env, handle_scope: napi_handle_scope) napi_status {
    log("napi_close_handle_scope", .{});
    const env = env_ orelse {
        return envIsNull();
    };
    env.checkGC();
    if (handle_scope) |scope| {
        scope.close(env);
    }

    return env.ok();
}

// we don't support async contexts
pub export fn napi_async_init(env_: napi_env, _: napi_value, _: napi_value, async_ctx: **anyopaque) napi_status {
    log("napi_async_init", .{});
    const env = env_ orelse {
        return envIsNull();
    };
    async_ctx.* = env;
    return env.ok();
}

// we don't support async contexts
pub export fn napi_async_destroy(env_: napi_env, _: *anyopaque) napi_status {
    log("napi_async_destroy", .{});
    const env = env_ orelse {
        return envIsNull();
    };
    return env.ok();
}

// this is just a regular function call
pub export fn napi_make_callback(env_: napi_env, _: *anyopaque, recv_: napi_value, func_: napi_value, arg_count: usize, args: ?[*]const napi_value, maybe_result: ?*napi_value) napi_status {
    log("napi_make_callback", .{});
    const env = env_ orelse {
        return envIsNull();
    };
    const recv, const func = .{ recv_.get(), func_.get() };
    if (func.isEmptyOrUndefinedOrNull() or !func.isCallable(env.toJS().vm())) {
        return env.setLastError(.function_expected);
    }

    const res = func.call(
        env.toJS(),
        if (recv != .zero)
            recv
        else
            .undefined,
        if (arg_count > 0 and args != null)
            @as([*]const JSC.JSValue, @ptrCast(args.?))[0..arg_count]
        else
            &.{},
    ) catch |err| // TODO: handle errors correctly
        env.toJS().takeException(err);

    if (maybe_result) |result| {
        result.set(env, res);
    }

    // TODO: this is likely incorrect
    if (res.isAnyError()) {
        return env.setLastError(.pending_exception);
    }

    return env.ok();
}

// Sometimes shared libraries reference symbols which are not used
// We don't want to fail to load the library because of that
// so we instead return an error and warn the user
fn notImplementedYet(comptime name: []const u8) void {
    bun.onceUnsafe(
        struct {
            pub fn warn() void {
                if (JSC.VirtualMachine.get().log.level.atLeast(.warn)) {
                    bun.Output.prettyErrorln("<r><yellow>warning<r><d>:<r> Node-API function <b>\"{s}\"<r> is not implemented yet.\n Track the status of Node-API in Bun: https://github.com/oven-sh/bun/issues/158", .{name});
                    bun.Output.flush();
                }
            }
        }.warn,
        void,
    );
}

pub export fn napi_open_escapable_handle_scope(env_: napi_env, result_: ?*napi_escapable_handle_scope) napi_status {
    log("napi_open_escapable_handle_scope", .{});
    const env = env_ orelse {
        return envIsNull();
    };
    env.checkGC();
    const result = result_ orelse {
        return env.invalidArg();
    };
    result.* = NapiHandleScope.open(env, true);
    return env.ok();
}
pub export fn napi_close_escapable_handle_scope(env_: napi_env, scope: napi_escapable_handle_scope) napi_status {
    log("napi_close_escapable_handle_scope", .{});
    const env = env_ orelse {
        return envIsNull();
    };
    env.checkGC();
    if (scope) |s| {
        s.close(env);
    }
    return env.ok();
}
pub export fn napi_escape_handle(env_: napi_env, scope_: napi_escapable_handle_scope, escapee: napi_value, result_: ?*napi_value) napi_status {
    log("napi_escape_handle", .{});
    const env = env_ orelse {
        return envIsNull();
    };
    env.checkGC();
    const result = result_ orelse {
        return env.invalidArg();
    };
    const scope = scope_ orelse {
        return env.invalidArg();
    };
    scope.escape(escapee.get()) catch return env.setLastError(.escape_called_twice);
    result.* = escapee;
    return env.ok();
}
pub extern fn napi_type_tag_object(env: napi_env, _: napi_value, _: [*c]const napi_type_tag) napi_status;
pub extern fn napi_check_object_type_tag(env: napi_env, _: napi_value, _: [*c]const napi_type_tag, _: *bool) napi_status;

// do nothing for both of these
pub export fn napi_open_callback_scope(env_: napi_env, _: napi_value, _: *anyopaque, _: *anyopaque) napi_status {
    log("napi_open_callback_scope", .{});
    const env = env_ orelse {
        return envIsNull();
    };
    return env.ok();
}
pub export fn napi_close_callback_scope(env_: napi_env, _: *anyopaque) napi_status {
    log("napi_close_callback_scope", .{});
    const env = env_ orelse {
        return envIsNull();
    };
    return env.ok();
}
pub extern fn napi_throw(env: napi_env, @"error": napi_value) napi_status;
pub extern fn napi_throw_error(env: napi_env, code: [*c]const u8, msg: [*c]const u8) napi_status;
pub extern fn napi_throw_type_error(env: napi_env, code: [*c]const u8, msg: [*c]const u8) napi_status;
pub extern fn napi_throw_range_error(env: napi_env, code: [*c]const u8, msg: [*c]const u8) napi_status;
pub export fn napi_is_error(env_: napi_env, value_: napi_value, result: *bool) napi_status {
    log("napi_is_error", .{});
    const env = env_ orelse {
        return envIsNull();
    };
    env.checkGC();
    const value = value_.get();
    result.* = value.isAnyError();
    return env.ok();
}
pub extern fn napi_is_exception_pending(env: napi_env, result: *bool) napi_status;
pub extern fn napi_get_and_clear_last_exception(env: napi_env, result: *napi_value) napi_status;
pub export fn napi_is_arraybuffer(env_: napi_env, value_: napi_value, result_: ?*bool) napi_status {
    log("napi_is_arraybuffer", .{});
    const env = env_ orelse {
        return envIsNull();
    };
    env.checkGC();
    const result = result_ orelse {
        return env.invalidArg();
    };
    const value = value_.get();
    result.* = !value.isNumber() and value.jsTypeLoose() == .ArrayBuffer;
    return env.ok();
}
pub extern fn napi_create_arraybuffer(env: napi_env, byte_length: usize, data: [*]const u8, result: *napi_value) napi_status;

pub extern fn napi_create_external_arraybuffer(env: napi_env, external_data: ?*anyopaque, byte_length: usize, finalize_cb: napi_finalize, finalize_hint: ?*anyopaque, result: *napi_value) napi_status;

pub export fn napi_get_arraybuffer_info(env_: napi_env, arraybuffer_: napi_value, data: ?*[*]u8, byte_length: ?*usize) napi_status {
    log("napi_get_arraybuffer_info", .{});
    const env = env_ orelse {
        return envIsNull();
    };
    env.checkGC();
    const arraybuffer = arraybuffer_.get();
    const array_buffer = arraybuffer.asArrayBuffer(env.toJS()) orelse return env.setLastError(.arraybuffer_expected);
    const slice = array_buffer.slice();
    if (data) |dat|
        dat.* = slice.ptr;
    if (byte_length) |len|
        len.* = slice.len;
    return env.ok();
}
pub export fn napi_is_typedarray(env_: napi_env, value_: napi_value, result_: ?*bool) napi_status {
    log("napi_is_typedarray", .{});
    const env = env_ orelse {
        return envIsNull();
    };
    env.checkGC();
    const value = value_.get();
    const result = result_ orelse return env.invalidArg();
    result.* = value.jsTypeLoose().isTypedArray();
    return env.ok();
}
pub export fn napi_get_typedarray_info(
    env_: napi_env,
    typedarray_: napi_value,
    maybe_type: ?*napi_typedarray_type,
    maybe_length: ?*usize,
    maybe_data: ?*[*]u8,
    maybe_arraybuffer: ?*napi_value,
    maybe_byte_offset: ?*usize,
) napi_status {
    log("napi_get_typedarray_info", .{});
    const env = env_ orelse {
        return envIsNull();
    };
    env.checkGC();
    const typedarray = typedarray_.get();
    if (typedarray.isEmptyOrUndefinedOrNull())
        return env.invalidArg();
    defer typedarray.ensureStillAlive();

    const array_buffer = typedarray.asArrayBuffer(env.toJS()) orelse return env.invalidArg();
    if (maybe_type) |@"type"|
        @"type".* = napi_typedarray_type.fromJSType(array_buffer.typed_array_type) orelse return env.invalidArg();

    // TODO: handle detached
    if (maybe_data) |data|
        data.* = array_buffer.ptr;

    if (maybe_length) |length|
        length.* = array_buffer.len;

    if (maybe_arraybuffer) |arraybuffer|
        arraybuffer.set(env, JSValue.c(JSC.C.JSObjectGetTypedArrayBuffer(env.toJS().ref(), typedarray.asObjectRef(), null)));

    if (maybe_byte_offset) |byte_offset|
        byte_offset.* = array_buffer.offset;
    return env.ok();
}
pub extern fn napi_create_dataview(env: napi_env, length: usize, arraybuffer: napi_value, byte_offset: usize, result: *napi_value) napi_status;
pub export fn napi_is_dataview(env_: napi_env, value_: napi_value, result_: ?*bool) napi_status {
    log("napi_is_dataview", .{});
    const env = env_ orelse {
        return envIsNull();
    };
    const result = result_ orelse {
        return env.invalidArg();
    };
    const value = value_.get();
    result.* = !value.isEmptyOrUndefinedOrNull() and value.jsTypeLoose() == .DataView;
    return env.ok();
}
pub export fn napi_get_dataview_info(
    env_: napi_env,
    dataview_: napi_value,
    maybe_bytelength: ?*usize,
    maybe_data: ?*[*]u8,
    maybe_arraybuffer: ?*napi_value,
    maybe_byte_offset: ?*usize,
) napi_status {
    log("napi_get_dataview_info", .{});
    const env = env_ orelse {
        return envIsNull();
    };
    env.checkGC();
    const dataview = dataview_.get();
    const array_buffer = dataview.asArrayBuffer(env.toJS()) orelse return env.setLastError(.object_expected);
    if (maybe_bytelength) |bytelength|
        bytelength.* = array_buffer.byte_len;

    if (maybe_data) |data|
        data.* = array_buffer.ptr;

    if (maybe_arraybuffer) |arraybuffer|
        arraybuffer.set(env, JSValue.c(JSC.C.JSObjectGetTypedArrayBuffer(env.toJS().ref(), dataview.asObjectRef(), null)));

    if (maybe_byte_offset) |byte_offset|
        byte_offset.* = array_buffer.offset;

    return env.ok();
}
pub export fn napi_get_version(env_: napi_env, result_: ?*u32) napi_status {
    log("napi_get_version", .{});
    const env = env_ orelse {
        return envIsNull();
    };
    const result = result_ orelse {
        return env.invalidArg();
    };
    // The result is supposed to be the highest NAPI version Bun supports, rather than the version reported by a NAPI module.
    result.* = 9;
    return env.ok();
}
pub export fn napi_create_promise(env_: napi_env, deferred_: ?*napi_deferred, promise_: ?*napi_value) napi_status {
    log("napi_create_promise", .{});
    const env = env_ orelse {
        return envIsNull();
    };
    const deferred = deferred_ orelse {
        return env.invalidArg();
    };
    const promise = promise_ orelse {
        return env.invalidArg();
    };
    deferred.* = bun.default_allocator.create(JSC.JSPromise.Strong) catch @panic("failed to allocate napi_deferred");
    deferred.*.* = JSC.JSPromise.Strong.init(env.toJS());
    promise.set(env, deferred.*.get().asValue(env.toJS()));
    return env.ok();
}
pub export fn napi_resolve_deferred(env_: napi_env, deferred: napi_deferred, resolution_: napi_value) napi_status {
    log("napi_resolve_deferred", .{});
    const env = env_ orelse {
        return envIsNull();
    };
    const resolution = resolution_.get();
    var prom = deferred.get();
    prom.resolve(env.toJS(), resolution);
    deferred.deinit();
    bun.default_allocator.destroy(deferred);
    return env.ok();
}
pub export fn napi_reject_deferred(env_: napi_env, deferred: napi_deferred, rejection_: napi_value) napi_status {
    log("napi_reject_deferred", .{});
    const env = env_ orelse {
        return envIsNull();
    };
    const rejection = rejection_.get();
    var prom = deferred.get();
    prom.reject(env.toJS(), rejection);
    deferred.deinit();
    bun.default_allocator.destroy(deferred);
    return env.ok();
}
pub export fn napi_is_promise(env_: napi_env, value_: napi_value, is_promise_: ?*bool) napi_status {
    log("napi_is_promise", .{});
    const env = env_ orelse {
        return envIsNull();
    };
    env.checkGC();
    const value = value_.get();
    const is_promise = is_promise_ orelse {
        return env.invalidArg();
    };

<<<<<<< HEAD
    if (value.isEmpty()) {
        return env.invalidArg();
=======
    if (value == .zero) {
        return invalidArg();
>>>>>>> 9b0cdf01
    }

    is_promise.* = value.asAnyPromise() != null;
    return env.ok();
}
pub extern fn napi_run_script(env: napi_env, script: napi_value, result: *napi_value) napi_status;
pub extern fn napi_adjust_external_memory(env: napi_env, change_in_bytes: i64, adjusted_value: [*c]i64) napi_status;
pub export fn napi_create_date(env_: napi_env, time: f64, result_: ?*napi_value) napi_status {
    log("napi_create_date", .{});
    const env = env_ orelse {
        return envIsNull();
    };
    const result = result_ orelse {
        return env.invalidArg();
    };
    var args = [_]JSC.C.JSValueRef{JSC.JSValue.jsNumber(time).asObjectRef()};
    result.set(env, JSValue.c(JSC.C.JSObjectMakeDate(env.toJS().ref(), 1, &args, TODO_EXCEPTION)));
    return env.ok();
}
pub export fn napi_is_date(env_: napi_env, value_: napi_value, is_date_: ?*bool) napi_status {
    log("napi_is_date", .{});
    const env = env_ orelse {
        return envIsNull();
    };
    env.checkGC();
    const is_date = is_date_ orelse {
        return env.invalidArg();
    };
    const value = value_.get();
    is_date.* = value.jsTypeLoose() == .JSDate;
    return env.ok();
}
pub extern fn napi_get_date_value(env: napi_env, value: napi_value, result: *f64) napi_status;
pub extern fn napi_add_finalizer(env: napi_env, js_object: napi_value, native_object: ?*anyopaque, finalize_cb: napi_finalize, finalize_hint: ?*anyopaque, result: napi_ref) napi_status;
pub export fn napi_create_bigint_int64(env_: napi_env, value: i64, result_: ?*napi_value) napi_status {
    log("napi_create_bigint_int64", .{});
    const env = env_ orelse {
        return envIsNull();
    };
    env.checkGC();
    const result = result_ orelse {
        return env.invalidArg();
    };
    result.set(env, JSC.JSValue.fromInt64NoTruncate(env.toJS(), value));
    return env.ok();
}
pub export fn napi_create_bigint_uint64(env_: napi_env, value: u64, result_: ?*napi_value) napi_status {
    log("napi_create_bigint_uint64", .{});
    const env = env_ orelse {
        return envIsNull();
    };
    env.checkGC();
    const result = result_ orelse {
        return env.invalidArg();
    };
    result.set(env, JSC.JSValue.fromUInt64NoTruncate(env.toJS(), value));
    return env.ok();
}
pub extern fn napi_create_bigint_words(env: napi_env, sign_bit: c_int, word_count: usize, words: [*c]const u64, result: *napi_value) napi_status;
pub extern fn napi_get_value_bigint_int64(_: napi_env, value_: napi_value, result_: ?*i64, _: *bool) napi_status;
pub extern fn napi_get_value_bigint_uint64(_: napi_env, value_: napi_value, result_: ?*u64, _: *bool) napi_status;

pub extern fn napi_get_value_bigint_words(env: napi_env, value: napi_value, sign_bit: [*c]c_int, word_count: [*c]usize, words: [*c]u64) napi_status;
pub extern fn napi_get_all_property_names(env: napi_env, object: napi_value, key_mode: napi_key_collection_mode, key_filter: napi_key_filter, key_conversion: napi_key_conversion, result: *napi_value) napi_status;
pub extern fn napi_set_instance_data(env: napi_env, data: ?*anyopaque, finalize_cb: napi_finalize, finalize_hint: ?*anyopaque) napi_status;
pub extern fn napi_get_instance_data(env: napi_env, data: [*]*anyopaque) napi_status;
pub extern fn napi_detach_arraybuffer(env: napi_env, arraybuffer: napi_value) napi_status;
pub extern fn napi_is_detached_arraybuffer(env: napi_env, value: napi_value, result: *bool) napi_status;

pub const struct_napi_async_work__ = opaque {};
const WorkPool = @import("../work_pool.zig").WorkPool;
const WorkPoolTask = @import("../work_pool.zig").Task;

/// must be globally allocated
pub const napi_async_work = struct {
    task: WorkPoolTask = .{ .callback = &runFromThreadPool },
    concurrent_task: JSC.ConcurrentTask = .{},
    completion_task: ?*anyopaque = null,
    event_loop: *JSC.EventLoop,
    global: *JSC.JSGlobalObject,
    env: *NapiEnv,
    execute: napi_async_execute_callback = null,
    complete: napi_async_complete_callback = null,
    data: ?*anyopaque = null,
    status: std.atomic.Value(u32) = std.atomic.Value(u32).init(0),
    can_deinit: bool = false,
    wait_for_deinit: bool = false,
    scheduled: bool = false,
    ref: Async.KeepAlive = .{},
    pub const Status = enum(u32) {
        pending = 0,
        started = 1,
        completed = 2,
        cancelled = 3,
    };

    pub fn create(env: *NapiEnv, execute: napi_async_execute_callback, complete: napi_async_complete_callback, data: ?*anyopaque) !*napi_async_work {
        const work = try bun.default_allocator.create(napi_async_work);
        const global = env.toJS();
        work.* = .{
            .global = global,
            .env = env,
            .execute = execute,
            .event_loop = global.bunVM().eventLoop(),
            .complete = complete,
            .data = data,
        };
        return work;
    }

    pub fn runFromThreadPool(task: *WorkPoolTask) void {
        var this: *napi_async_work = @fieldParentPtr("task", task);

        this.run();
    }
    pub fn run(this: *napi_async_work) void {
        if (this.status.cmpxchgStrong(@intFromEnum(Status.pending), @intFromEnum(Status.started), .seq_cst, .seq_cst)) |state| {
            if (state == @intFromEnum(Status.cancelled)) {
                if (this.wait_for_deinit) {
                    // this might cause a segfault due to Task using a linked list!
                    bun.default_allocator.destroy(this);
                }
            }
            return;
        }
        this.execute.?(this.env, this.data);
        this.status.store(@intFromEnum(Status.completed), .seq_cst);

        this.event_loop.enqueueTaskConcurrent(this.concurrent_task.from(this, .manual_deinit));
    }

    pub fn schedule(this: *napi_async_work) void {
        if (this.scheduled) return;
        this.scheduled = true;
        this.ref.ref(this.global.bunVM());
        WorkPool.schedule(&this.task);
    }

    pub fn cancel(this: *napi_async_work) bool {
        this.ref.unref(this.global.bunVM());
        return this.status.cmpxchgStrong(@intFromEnum(Status.cancelled), @intFromEnum(Status.pending), .seq_cst, .seq_cst) != null;
    }

    pub fn deinit(this: *napi_async_work) void {
        this.ref.unref(this.global.bunVM());

        if (this.can_deinit) {
            bun.default_allocator.destroy(this);
            return;
        }
        this.wait_for_deinit = true;
    }

    fn runFromJSWithError(this: *napi_async_work) bun.JSError!void {
        const handle_scope = NapiHandleScope.open(this.env, false);
        defer if (handle_scope) |scope| scope.close(this.env);
        this.complete.?(
            this.env,
            @intFromEnum(if (this.status.load(.seq_cst) == @intFromEnum(Status.cancelled))
                NapiStatus.cancelled
            else
                NapiStatus.ok),
            this.data,
        );
        if (this.global.hasException()) {
            return error.JSError;
        }
    }

    pub fn runFromJS(this: *napi_async_work) void {
        this.runFromJSWithError() catch |e| {
            this.global.reportActiveExceptionAsUnhandled(e);
        };
    }
};
pub const napi_threadsafe_function = *ThreadSafeFunction;
pub const napi_threadsafe_function_release_mode = enum(c_uint) {
    release = 0,
    abort = 1,
};
pub const napi_tsfn_nonblocking = 0;
pub const napi_tsfn_blocking = 1;
pub const napi_threadsafe_function_call_mode = c_uint;
pub const napi_async_execute_callback = ?*const fn (napi_env, ?*anyopaque) callconv(.C) void;
pub const napi_async_complete_callback = ?*const fn (napi_env, napi_status, ?*anyopaque) callconv(.C) void;
pub const napi_threadsafe_function_call_js = *const fn (napi_env, napi_value, ?*anyopaque, ?*anyopaque) callconv(.C) void;
pub const napi_node_version = extern struct {
    major: u32,
    minor: u32,
    patch: u32,
    release: [*:0]const u8,

    const parsed_nodejs_version = std.SemanticVersion.parse(bun.Environment.reported_nodejs_version) catch @panic("Invalid reported Node.js version");

    pub const global: napi_node_version = .{
        .major = parsed_nodejs_version.major,
        .minor = parsed_nodejs_version.minor,
        .patch = parsed_nodejs_version.patch,
        .release = "node",
    };
};
pub const struct_napi_async_cleanup_hook_handle__ = opaque {};
pub const napi_async_cleanup_hook_handle = ?*struct_napi_async_cleanup_hook_handle__;
pub const napi_async_cleanup_hook = *const fn (napi_async_cleanup_hook_handle, ?*anyopaque) callconv(.C) void;

pub const napi_addon_register_func = *const fn (napi_env, napi_value) callconv(.C) napi_value;
pub const struct_napi_module = extern struct {
    nm_version: c_int,
    nm_flags: c_uint,
    nm_filename: [*c]const u8,
    nm_register_func: napi_addon_register_func,
    nm_modname: [*c]const u8,
    nm_priv: ?*anyopaque,
    reserved: [4]?*anyopaque,
};
pub const napi_module = struct_napi_module;
fn napiSpan(ptr: anytype, len: usize) []const u8 {
    if (ptr == null)
        return &[_]u8{};

    if (len == NAPI_AUTO_LENGTH) {
        return bun.sliceTo(ptr.?, 0);
    }

    return ptr.?[0..len];
}
pub export fn napi_fatal_error(location_ptr: ?[*:0]const u8, location_len: usize, message_ptr: ?[*:0]const u8, message_len_: usize) noreturn {
    log("napi_fatal_error", .{});
    var message = napiSpan(message_ptr, message_len_);
    if (message.len == 0) {
        message = "fatal error";
    }

    const location = napiSpan(location_ptr, location_len);
    if (location.len > 0) {
        bun.Output.panic("NAPI FATAL ERROR: {s} {s}", .{ location, message });
    }

    bun.Output.panic("napi: {s}", .{message});
}
pub export fn napi_create_buffer(env_: napi_env, length: usize, data: ?**anyopaque, result: *napi_value) napi_status {
    log("napi_create_buffer: {d}", .{length});
    const env = env_ orelse {
        return envIsNull();
    };
    var buffer = JSC.JSValue.createBufferFromLength(env.toJS(), length);
    if (length > 0) {
        if (data) |ptr| {
            ptr.* = buffer.asArrayBuffer(env.toJS()).?.ptr;
        }
    }
    result.set(env, buffer);
    return env.ok();
}
pub extern fn napi_create_external_buffer(env: napi_env, length: usize, data: ?*anyopaque, finalize_cb: napi_finalize, finalize_hint: ?*anyopaque, result: *napi_value) napi_status;
pub export fn napi_create_buffer_copy(env_: napi_env, length: usize, data: [*]u8, result_data: ?*?*anyopaque, result_: ?*napi_value) napi_status {
    log("napi_create_buffer_copy: {d}", .{length});
    const env = env_ orelse {
        return envIsNull();
    };
    const result = result_ orelse {
        return env.invalidArg();
    };
    var buffer = JSC.JSValue.createBufferFromLength(env.toJS(), length);
    if (buffer.asArrayBuffer(env.toJS())) |array_buf| {
        if (length > 0) {
            @memcpy(array_buf.slice()[0..length], data[0..length]);
        }
        if (result_data) |ptr| {
            ptr.* = if (length > 0) array_buf.ptr else null;
        }
    }

    result.set(env, buffer);

    return env.ok();
}
pub export fn napi_is_buffer(env_: napi_env, value_: napi_value, result_: ?*bool) napi_status {
    log("napi_is_buffer", .{});
    const env = env_ orelse {
        return envIsNull();
    };
    const result = result_ orelse {
        return env.invalidArg();
    };
    const value = value_.get();
    result.* = value.isBuffer(env.toJS());
    return env.ok();
}
pub export fn napi_get_buffer_info(env_: napi_env, value_: napi_value, data: ?*[*]u8, length: ?*usize) napi_status {
    log("napi_get_buffer_info", .{});
    const env = env_ orelse {
        return envIsNull();
    };
    const value = value_.get();
    const array_buf = value.asArrayBuffer(env.toJS()) orelse {
        return env.setLastError(.invalid_arg);
    };

    if (data) |dat|
        dat.* = array_buf.ptr;

    if (length) |len|
        len.* = array_buf.byte_len;

    return env.ok();
}

extern fn node_api_create_syntax_error(napi_env, napi_value, napi_value, *napi_value) napi_status;
extern fn node_api_symbol_for(napi_env, [*]const c_char, usize, *napi_value) napi_status;
extern fn node_api_throw_syntax_error(napi_env, [*]const c_char, [*]const c_char) napi_status;
extern fn node_api_create_external_string_latin1(napi_env, [*:0]u8, usize, napi_finalize, ?*anyopaque, *JSValue, *bool) napi_status;
extern fn node_api_create_external_string_utf16(napi_env, [*:0]u16, usize, napi_finalize, ?*anyopaque, *JSValue, *bool) napi_status;

pub export fn napi_create_async_work(
    env_: napi_env,
    _: napi_value,
    _: [*:0]const u8,
    execute: napi_async_execute_callback,
    complete: napi_async_complete_callback,
    data: ?*anyopaque,
    result_: ?**napi_async_work,
) napi_status {
    log("napi_create_async_work", .{});
    const env = env_ orelse {
        return envIsNull();
    };
    const result = result_ orelse {
        return env.invalidArg();
    };
    result.* = napi_async_work.create(env, execute, complete, data) catch {
        return env.genericFailure();
    };
    return env.ok();
}
pub export fn napi_delete_async_work(env_: napi_env, work_: ?*napi_async_work) napi_status {
    log("napi_delete_async_work", .{});
    const env = env_ orelse {
        return envIsNull();
    };
    const work = work_ orelse {
        return env.invalidArg();
    };
    bun.assert(env.toJS() == work.global);
    work.deinit();
    return env.ok();
}
pub export fn napi_queue_async_work(env_: napi_env, work_: ?*napi_async_work) napi_status {
    log("napi_queue_async_work", .{});
    const env = env_ orelse {
        return envIsNull();
    };
    const work = work_ orelse {
        return env.invalidArg();
    };
    bun.assert(env.toJS() == work.global);
    work.schedule();
    return env.ok();
}
pub export fn napi_cancel_async_work(env_: napi_env, work_: ?*napi_async_work) napi_status {
    log("napi_cancel_async_work", .{});
    const env = env_ orelse {
        return envIsNull();
    };
    const work = work_ orelse {
        return env.invalidArg();
    };
    bun.assert(env.toJS() == work.global);
    if (work.cancel()) {
        return env.ok();
    }

    return env.genericFailure();
}
pub export fn napi_get_node_version(env_: napi_env, version_: ?**const napi_node_version) napi_status {
    log("napi_get_node_version", .{});
    const env = env_ orelse {
        return envIsNull();
    };
    const version = version_ orelse {
        return env.invalidArg();
    };
    version.* = &napi_node_version.global;
    return env.ok();
}
const napi_event_loop = if (bun.Environment.isWindows) *bun.windows.libuv.Loop else *JSC.EventLoop;
pub export fn napi_get_uv_event_loop(env_: napi_env, loop_: ?*napi_event_loop) napi_status {
    log("napi_get_uv_event_loop", .{});
    const env = env_ orelse {
        return envIsNull();
    };
    const loop = loop_ orelse {
        return env.invalidArg();
    };
    if (bun.Environment.isWindows) {
        // alignment error is incorrect.
        // TODO(@190n) investigate
        @setRuntimeSafety(false);
        loop.* = JSC.VirtualMachine.get().uvLoop();
    } else {
        // there is no uv event loop on posix, we use our event loop handle.
        loop.* = env.toJS().bunVM().eventLoop();
    }
    return env.ok();
}
pub extern fn napi_fatal_exception(env: napi_env, err: napi_value) napi_status;

// We use a linked list here because we assume removing these is relatively rare
// and array reallocations are relatively expensive.
pub export fn napi_add_env_cleanup_hook(env_: napi_env, fun: ?*const fn (?*anyopaque) callconv(.C) void, arg: ?*anyopaque) napi_status {
    log("napi_add_env_cleanup_hook", .{});
    const env = env_ orelse {
        return envIsNull();
    };
    if (fun == null)
        return env.ok();

    env.toJS().bunVM().rareData().pushCleanupHook(env.toJS(), arg, fun.?);
    return env.ok();
}

extern fn napi_internal_cleanup_env_cpp(env: napi_env) callconv(.C) void;
extern fn napi_internal_check_gc(env: napi_env) callconv(.C) void;

pub export fn napi_internal_register_cleanup_zig(env_: napi_env) void {
    const env = env_.?;
    env.toJS().bunVM().rareData().pushCleanupHook(env.toJS(), env, struct {
        fn callback(data: ?*anyopaque) callconv(.C) void {
            napi_internal_cleanup_env_cpp(@ptrCast(data));
        }
    }.callback);
}

pub export fn napi_remove_env_cleanup_hook(env_: napi_env, fun: ?*const fn (?*anyopaque) callconv(.C) void, arg: ?*anyopaque) napi_status {
    log("napi_remove_env_cleanup_hook", .{});
    const env = env_ orelse {
        return envIsNull();
    };

    // Avoid looking up env.bunVM().
    if (bun.Global.isExiting()) {
        return env.ok();
    }

    const vm = JSC.VirtualMachine.get();

    if (vm.rare_data == null or fun == null or vm.isShuttingDown())
        return env.ok();

    var rare_data = vm.rare_data.?;
    const cmp = JSC.RareData.CleanupHook.init(env.toJS(), arg, fun.?);
    for (rare_data.cleanup_hooks.items, 0..) |*hook, i| {
        if (hook.eql(cmp)) {
            _ = rare_data.cleanup_hooks.orderedRemove(i);
            break;
        }
    }

    return env.ok();
}

extern fn napi_internal_remove_finalizer(env: napi_env, fun: napi_finalize, hint: ?*anyopaque, data: ?*anyopaque) callconv(.C) void;

pub const Finalizer = struct {
    env: napi_env,
    fun: napi_finalize,
    data: ?*anyopaque = null,
    hint: ?*anyopaque = null,

    pub const Queue = std.fifo.LinearFifo(Finalizer, .Dynamic);

    pub fn drain(this: *Finalizer.Queue) void {
        while (this.readItem()) |finalizer| {
            const env = finalizer.env.?;
            const handle_scope = NapiHandleScope.open(env, false);
            defer if (handle_scope) |scope| scope.close(env);
            if (finalizer.fun) |fun| {
                fun(env, finalizer.data, finalizer.hint);
            }
            napi_internal_remove_finalizer(env, finalizer.fun, finalizer.hint, finalizer.data);
            if (env.toJS().tryTakeException()) |exception| {
                _ = env.toJS().bunVM().uncaughtException(env.toJS(), exception, false);
            }
        }
    }

    /// For Node-API modules not built with NAPI_EXPERIMENTAL, finalizers should be deferred to the
    /// immediate task queue instead of run immediately. This lets finalizers perform allocations,
    /// which they couldn't if they ran immediately while the garbage collector is still running.
    pub export fn napi_internal_enqueue_finalizer(env: napi_env, fun: napi_finalize, data: ?*anyopaque, hint: ?*anyopaque) callconv(.C) void {
        const vm = JSC.VirtualMachine.get();
        vm.eventLoop().napi_finalizer_queue.writeItem(.{ .env = env, .fun = fun, .data = data, .hint = hint }) catch bun.outOfMemory();
    }
};

// TODO: generate comptime version of this instead of runtime checking
pub const ThreadSafeFunction = struct {
    pub const Callback = union(enum) {
        js: JSValue,
        c: struct {
            js: JSValue,
            napi_threadsafe_function_call_js: napi_threadsafe_function_call_js,
        },
    };
    /// thread-safe functions can be "referenced" and "unreferenced". A
    /// "referenced" thread-safe function will cause the event loop on the thread
    /// on which it is created to remain alive until the thread-safe function is
    /// destroyed. In contrast, an "unreferenced" thread-safe function will not
    /// prevent the event loop from exiting. The APIs napi_ref_threadsafe_function
    /// and napi_unref_threadsafe_function exist for this purpose.
    ///
    /// Neither does napi_unref_threadsafe_function mark the thread-safe
    /// functions as able to be destroyed nor does napi_ref_threadsafe_function
    /// prevent it from being destroyed.
    poll_ref: Async.KeepAlive,

    thread_count: usize = 0,
    owning_thread_lock: Lock = .{},
    event_loop: *JSC.EventLoop,
    tracker: JSC.AsyncTaskTracker,

    env: *NapiEnv,

    finalizer: Finalizer = Finalizer{ .env = null, .fun = null, .data = null },
    channel: Queue,

    ctx: ?*anyopaque = null,

    callback: Callback = undefined,

    const ThreadSafeFunctionTask = JSC.AnyTask.New(@This(), call);
    pub const Queue = union(enum) {
        sized: Channel(?*anyopaque, .Slice),
        unsized: Channel(?*anyopaque, .Dynamic),

        pub fn isClosed(this: *const @This()) bool {
            return @atomicLoad(
                bool,
                switch (this.*) {
                    .sized => &this.sized.is_closed,
                    .unsized => &this.unsized.is_closed,
                },
                .seq_cst,
            );
        }

        pub fn close(this: *@This()) void {
            switch (this.*) {
                .sized => this.sized.close(),
                .unsized => this.unsized.close(),
            }
        }

        pub fn init(size: usize, allocator: std.mem.Allocator) @This() {
            switch (size) {
                0 => {
                    return .{
                        .unsized = Channel(?*anyopaque, .Dynamic).init(allocator),
                    };
                },
                else => {
                    const slice = allocator.alloc(?*anyopaque, size) catch unreachable;
                    return .{
                        .sized = Channel(?*anyopaque, .Slice).init(slice),
                    };
                },
            }
        }

        pub fn writeItem(this: *@This(), value: ?*anyopaque) !void {
            switch (this.*) {
                .sized => try this.sized.writeItem(value),
                .unsized => try this.unsized.writeItem(value),
            }
        }

        pub fn readItem(this: *@This()) !?*anyopaque {
            return switch (this.*) {
                .sized => try this.sized.readItem(),
                .unsized => try this.unsized.readItem(),
            };
        }

        pub fn tryWriteItem(this: *@This(), value: ?*anyopaque) !bool {
            return switch (this.*) {
                .sized => try this.sized.tryWriteItem(value),
                .unsized => try this.unsized.tryWriteItem(value),
            };
        }

        pub fn tryReadItem(this: *@This()) !??*anyopaque {
            return switch (this.*) {
                .sized => try this.sized.tryReadItem(),
                .unsized => try this.unsized.tryReadItem(),
            };
        }
    };

    pub fn call(this: *ThreadSafeFunction) void {
        const task = this.channel.tryReadItem() catch null orelse return;
        const env = this.env;
        const globalObject = env.toJS();

        this.tracker.willDispatch(globalObject);
        defer this.tracker.didDispatch(globalObject);

        switch (this.callback) {
            .js => |js_function| {
                if (js_function.isEmptyOrUndefinedOrNull()) {
                    return;
                }

                _ = js_function.call(globalObject, .undefined, &.{}) catch |err|
                    globalObject.reportActiveExceptionAsUnhandled(err);
            },
            .c => |cb| {
                if (comptime bun.Environment.isDebug) {
                    const str = cb.js.toBunString(globalObject);
                    defer str.deref();
                    log("call() {}", .{str});
                }

                const handle_scope = NapiHandleScope.open(env, false);
                defer if (handle_scope) |scope| scope.close(env);
                cb.napi_threadsafe_function_call_js(env, napi_value.create(env, cb.js), this.ctx, task);
            },
        }
    }

    pub fn enqueue(this: *ThreadSafeFunction, ctx: ?*anyopaque, block: bool) !void {
        if (block) {
            try this.channel.writeItem(ctx);
        } else {
            if (!try this.channel.tryWriteItem(ctx)) {
                return error.WouldBlock;
            }
        }

        this.event_loop.enqueueTaskConcurrent(JSC.ConcurrentTask.createFrom(this));
    }

    pub fn finalize(opaq: *anyopaque) void {
        var this = bun.cast(*ThreadSafeFunction, opaq);
        this.unref();

        if (this.finalizer.fun) |fun| {
            Finalizer.napi_internal_enqueue_finalizer(this.env, fun, this.finalizer.data, this.ctx);
        }

        if (this.callback == .js) {
            if (!this.callback.js.isEmptyOrUndefinedOrNull()) {
                this.callback.js.unprotect();
            }
        } else if (this.callback == .c) {
            if (!this.callback.c.js.isEmptyOrUndefinedOrNull()) {
                this.callback.c.js.unprotect();
            }
        }
        bun.default_allocator.destroy(this);
    }

    pub fn ref(this: *ThreadSafeFunction) void {
        this.poll_ref.refConcurrentlyFromEventLoop(this.event_loop);
    }

    pub fn unref(this: *ThreadSafeFunction) void {
        this.poll_ref.unrefConcurrentlyFromEventLoop(this.event_loop);
    }

    pub fn acquire(this: *ThreadSafeFunction) !void {
        this.owning_thread_lock.lock();
        defer this.owning_thread_lock.unlock();
        if (this.channel.isClosed())
            return error.Closed;
        this.thread_count += 1;
    }

    pub fn release(this: *ThreadSafeFunction, mode: napi_threadsafe_function_release_mode) NapiStatus {
        this.owning_thread_lock.lock();
        defer this.owning_thread_lock.unlock();

        if (this.thread_count == 0) {
            return .invalid_arg;
        }

        this.thread_count -= 1;

        if (this.channel.isClosed()) {
            return .ok;
        }

        if (mode == .abort) {
            this.channel.close();
        }

        if (mode == .abort or this.thread_count == 0) {
            this.event_loop.enqueueTaskConcurrent(JSC.ConcurrentTask.fromCallback(this, finalize));
        }

        return .ok;
    }
};

pub export fn napi_create_threadsafe_function(
    env_: napi_env,
    func_: napi_value,
    _: napi_value,
    _: napi_value,
    max_queue_size: usize,
    initial_thread_count: usize,
    thread_finalize_data: ?*anyopaque,
    thread_finalize_cb: napi_finalize,
    context: ?*anyopaque,
    call_js_cb: ?napi_threadsafe_function_call_js,
    result_: ?*napi_threadsafe_function,
) napi_status {
    log("napi_create_threadsafe_function", .{});
    const env = env_ orelse {
        return envIsNull();
    };
    const result = result_ orelse {
        return env.invalidArg();
    };
    const func = func_.get();

    if (call_js_cb == null and (func.isEmptyOrUndefinedOrNull() or !func.isCallable(env.toJS().vm()))) {
        return env.setLastError(.function_expected);
    }

    if (!func.isEmptyOrUndefinedOrNull()) {
        func.protect();
    }

    const vm = env.toJS().bunVM();
    var function = bun.default_allocator.create(ThreadSafeFunction) catch return env.genericFailure();
    function.* = .{
        .event_loop = vm.eventLoop(),
        .env = env,
        .callback = if (call_js_cb) |c| .{
            .c = .{
                .napi_threadsafe_function_call_js = c,
                .js = if (func == .zero) .undefined else func.withAsyncContextIfNeeded(env.toJS()),
            },
        } else .{
            .js = if (func == .zero) .undefined else func.withAsyncContextIfNeeded(env.toJS()),
        },
        .ctx = context,
        .channel = ThreadSafeFunction.Queue.init(max_queue_size, bun.default_allocator),
        .thread_count = initial_thread_count,
        .poll_ref = Async.KeepAlive.init(),
        .tracker = JSC.AsyncTaskTracker.init(vm),
    };

    function.finalizer = .{ .env = env, .data = thread_finalize_data, .fun = thread_finalize_cb };
    // nodejs by default keeps the event loop alive until the thread-safe function is unref'd
    function.ref();
    function.tracker.didSchedule(vm.global);

    result.* = function;
    return env.ok();
}
pub export fn napi_get_threadsafe_function_context(func: napi_threadsafe_function, result: *?*anyopaque) napi_status {
    log("napi_get_threadsafe_function_context", .{});
    result.* = func.ctx;
    return @intFromEnum(NapiStatus.ok);
}
pub export fn napi_call_threadsafe_function(func: napi_threadsafe_function, data: ?*anyopaque, is_blocking: napi_threadsafe_function_call_mode) napi_status {
    log("napi_call_threadsafe_function", .{});
    func.enqueue(data, is_blocking == napi_tsfn_blocking) catch |err| return @intFromEnum(switch (err) {
        error.WouldBlock => NapiStatus.queue_full,
        else => NapiStatus.closing,
    });
    return @intFromEnum(NapiStatus.ok);
}
pub export fn napi_acquire_threadsafe_function(func: napi_threadsafe_function) napi_status {
    log("napi_acquire_threadsafe_function", .{});
    func.acquire() catch return @intFromEnum(NapiStatus.closing);
    return @intFromEnum(NapiStatus.ok);
}
pub export fn napi_release_threadsafe_function(func: napi_threadsafe_function, mode: napi_threadsafe_function_release_mode) napi_status {
    log("napi_release_threadsafe_function", .{});
    return @intFromEnum(func.release(mode));
}
pub export fn napi_unref_threadsafe_function(env_: napi_env, func: napi_threadsafe_function) napi_status {
    log("napi_unref_threadsafe_function", .{});
    const env = env_ orelse {
        return envIsNull();
    };
    bun.assert(func.event_loop.global == env.toJS());
    func.unref();
    return env.ok();
}
pub export fn napi_ref_threadsafe_function(env_: napi_env, func: napi_threadsafe_function) napi_status {
    log("napi_ref_threadsafe_function", .{});
    const env = env_ orelse {
        return envIsNull();
    };
    bun.assert(func.event_loop.global == env.toJS());
    func.ref();
    return env.ok();
}

pub export fn napi_add_async_cleanup_hook(env_: napi_env, _: napi_async_cleanup_hook, _: ?*anyopaque, _: [*c]napi_async_cleanup_hook_handle) napi_status {
    log("napi_add_async_cleanup_hook", .{});
    const env = env_ orelse {
        return envIsNull();
    };
    // TODO:
    return env.ok();
}
pub export fn napi_remove_async_cleanup_hook(_: napi_async_cleanup_hook_handle) napi_status {
    log("napi_remove_async_cleanup_hook", .{});
    // TODO:
    return @intFromEnum(NapiStatus.ok);
}

pub const NAPI_VERSION_EXPERIMENTAL = @import("std").zig.c_translation.promoteIntLiteral(c_int, 2147483647, .decimal);
pub const NAPI_VERSION = @as(c_int, 8);
pub const NAPI_AUTO_LENGTH = std.math.maxInt(usize);
pub const SRC_NODE_API_TYPES_H_ = "";
pub const NAPI_MODULE_VERSION = @as(c_int, 1);

/// v8:: C++ symbols defined in v8.cpp
///
/// Do not call these at runtime, as they do not contain type and callconv info. They are simply
/// used for DCE suppression and asserting that the symbols exist at link-time.
///
// TODO: write a script to generate this struct. ideally it wouldn't even need to be committed to source.
const V8API = if (!bun.Environment.isWindows) struct {
    pub extern fn _ZN2v87Isolate10GetCurrentEv() *anyopaque;
    pub extern fn _ZN2v87Isolate13TryGetCurrentEv() *anyopaque;
    pub extern fn _ZN2v87Isolate17GetCurrentContextEv() *anyopaque;
    pub extern fn _ZN4node25AddEnvironmentCleanupHookEPN2v87IsolateEPFvPvES3_() *anyopaque;
    pub extern fn _ZN4node28RemoveEnvironmentCleanupHookEPN2v87IsolateEPFvPvES3_() *anyopaque;
    pub extern fn _ZN2v86Number3NewEPNS_7IsolateEd() *anyopaque;
    pub extern fn _ZNK2v86Number5ValueEv() *anyopaque;
    pub extern fn _ZN2v86String11NewFromUtf8EPNS_7IsolateEPKcNS_13NewStringTypeEi() *anyopaque;
    pub extern fn _ZNK2v86String9WriteUtf8EPNS_7IsolateEPciPii() *anyopaque;
    pub extern fn _ZN2v812api_internal12ToLocalEmptyEv() *anyopaque;
    pub extern fn _ZNK2v86String6LengthEv() *anyopaque;
    pub extern fn _ZN2v88External3NewEPNS_7IsolateEPv() *anyopaque;
    pub extern fn _ZNK2v88External5ValueEv() *anyopaque;
    pub extern fn _ZN2v86Object3NewEPNS_7IsolateE() *anyopaque;
    pub extern fn _ZN2v86Object3SetENS_5LocalINS_7ContextEEENS1_INS_5ValueEEES5_() *anyopaque;
    pub extern fn _ZN2v86Object16SetInternalFieldEiNS_5LocalINS_4DataEEE() *anyopaque;
    pub extern fn _ZN2v86Object20SlowGetInternalFieldEi() *anyopaque;
    pub extern fn _ZN2v811HandleScope12CreateHandleEPNS_8internal7IsolateEm() *anyopaque;
    pub extern fn _ZN2v811HandleScopeC1EPNS_7IsolateE() *anyopaque;
    pub extern fn _ZN2v811HandleScopeD1Ev() *anyopaque;
    pub extern fn _ZN2v811HandleScopeD2Ev() *anyopaque;
    pub extern fn _ZN2v816FunctionTemplate11GetFunctionENS_5LocalINS_7ContextEEE() *anyopaque;
    pub extern fn _ZN2v816FunctionTemplate3NewEPNS_7IsolateEPFvRKNS_20FunctionCallbackInfoINS_5ValueEEEENS_5LocalIS4_EENSA_INS_9SignatureEEEiNS_19ConstructorBehaviorENS_14SideEffectTypeEPKNS_9CFunctionEttt() *anyopaque;
    pub extern fn _ZN2v814ObjectTemplate11NewInstanceENS_5LocalINS_7ContextEEE() *anyopaque;
    pub extern fn _ZN2v814ObjectTemplate21SetInternalFieldCountEi() *anyopaque;
    pub extern fn _ZNK2v814ObjectTemplate18InternalFieldCountEv() *anyopaque;
    pub extern fn _ZN2v814ObjectTemplate3NewEPNS_7IsolateENS_5LocalINS_16FunctionTemplateEEE() *anyopaque;
    pub extern fn _ZN2v824EscapableHandleScopeBase10EscapeSlotEPm() *anyopaque;
    pub extern fn _ZN2v824EscapableHandleScopeBaseC2EPNS_7IsolateE() *anyopaque;
    pub extern fn _ZN2v88internal35IsolateFromNeverReadOnlySpaceObjectEm() *anyopaque;
    pub extern fn _ZN2v85Array3NewEPNS_7IsolateEPNS_5LocalINS_5ValueEEEm() *anyopaque;
    pub extern fn _ZN2v88Function7SetNameENS_5LocalINS_6StringEEE() *anyopaque;
    pub extern fn _ZNK2v85Value9IsBooleanEv() *anyopaque;
    pub extern fn _ZNK2v87Boolean5ValueEv() *anyopaque;
    pub extern fn _ZNK2v85Value10FullIsTrueEv() *anyopaque;
    pub extern fn _ZNK2v85Value11FullIsFalseEv() *anyopaque;
    pub extern fn _ZN2v820EscapableHandleScopeC1EPNS_7IsolateE() *anyopaque;
    pub extern fn _ZN2v820EscapableHandleScopeC2EPNS_7IsolateE() *anyopaque;
    pub extern fn _ZN2v820EscapableHandleScopeD1Ev() *anyopaque;
    pub extern fn _ZN2v820EscapableHandleScopeD2Ev() *anyopaque;
    pub extern fn _ZNK2v85Value8IsObjectEv() *anyopaque;
    pub extern fn _ZNK2v85Value8IsNumberEv() *anyopaque;
    pub extern fn _ZNK2v85Value8IsUint32Ev() *anyopaque;
    pub extern fn _ZNK2v85Value11Uint32ValueENS_5LocalINS_7ContextEEE() *anyopaque;
    pub extern fn _ZNK2v85Value11IsUndefinedEv() *anyopaque;
    pub extern fn _ZNK2v85Value6IsNullEv() *anyopaque;
    pub extern fn _ZNK2v85Value17IsNullOrUndefinedEv() *anyopaque;
    pub extern fn _ZNK2v85Value6IsTrueEv() *anyopaque;
    pub extern fn _ZNK2v85Value7IsFalseEv() *anyopaque;
    pub extern fn _ZNK2v85Value8IsStringEv() *anyopaque;
    pub extern fn _ZN2v87Boolean3NewEPNS_7IsolateEb() *anyopaque;
    pub extern fn _ZN2v86Object16GetInternalFieldEi() *anyopaque;
    pub extern fn _ZN2v87Context10GetIsolateEv() *anyopaque;
    pub extern fn _ZN2v86String14NewFromOneByteEPNS_7IsolateEPKhNS_13NewStringTypeEi() *anyopaque;
    pub extern fn _ZNK2v86String10Utf8LengthEPNS_7IsolateE() *anyopaque;
    pub extern fn _ZNK2v86String10IsExternalEv() *anyopaque;
    pub extern fn _ZNK2v86String17IsExternalOneByteEv() *anyopaque;
    pub extern fn _ZNK2v86String17IsExternalTwoByteEv() *anyopaque;
    pub extern fn _ZNK2v86String9IsOneByteEv() *anyopaque;
    pub extern fn _ZNK2v86String19ContainsOnlyOneByteEv() *anyopaque;
    pub extern fn _ZN2v812api_internal18GlobalizeReferenceEPNS_8internal7IsolateEm() *anyopaque;
    pub extern fn _ZN2v812api_internal13DisposeGlobalEPm() *anyopaque;
    pub extern fn _ZNK2v88Function7GetNameEv() *anyopaque;
    pub extern fn _ZNK2v85Value10IsFunctionEv() *anyopaque;
    pub extern fn uv_os_getpid() *anyopaque;
    pub extern fn uv_os_getppid() *anyopaque;
} else struct {
    // MSVC name mangling is different than it is on unix.
    // To make this easier to deal with, I have provided a script to generate the list of functions.
    //
    // dumpbin .\build\CMakeFiles\bun-debug.dir\src\bun.js\bindings\v8\*.cpp.obj /symbols | where-object { $_.Contains(' node::') -or $_.Contains(' v8::') } | foreach-object { (($_ -split "\|")[1] -split " ")[1] } | ForEach-Object { "extern fn @`"${_}`"() *anyopaque;" }
    //
    // Bug @paperdave if you get stuck here
    pub extern fn @"?TryGetCurrent@Isolate@v8@@SAPEAV12@XZ"() *anyopaque;
    pub extern fn @"?GetCurrent@Isolate@v8@@SAPEAV12@XZ"() *anyopaque;
    pub extern fn @"?GetCurrentContext@Isolate@v8@@QEAA?AV?$Local@VContext@v8@@@2@XZ"() *anyopaque;
    pub extern fn @"?AddEnvironmentCleanupHook@node@@YAXPEAVIsolate@v8@@P6AXPEAX@Z1@Z"() *anyopaque;
    pub extern fn @"?RemoveEnvironmentCleanupHook@node@@YAXPEAVIsolate@v8@@P6AXPEAX@Z1@Z"() *anyopaque;
    pub extern fn @"?New@Number@v8@@SA?AV?$Local@VNumber@v8@@@2@PEAVIsolate@2@N@Z"() *anyopaque;
    pub extern fn @"?Value@Number@v8@@QEBANXZ"() *anyopaque;
    pub extern fn @"?NewFromUtf8@String@v8@@SA?AV?$MaybeLocal@VString@v8@@@2@PEAVIsolate@2@PEBDW4NewStringType@2@H@Z"() *anyopaque;
    pub extern fn @"?WriteUtf8@String@v8@@QEBAHPEAVIsolate@2@PEADHPEAHH@Z"() *anyopaque;
    pub extern fn @"?ToLocalEmpty@api_internal@v8@@YAXXZ"() *anyopaque;
    pub extern fn @"?Length@String@v8@@QEBAHXZ"() *anyopaque;
    pub extern fn @"?New@External@v8@@SA?AV?$Local@VExternal@v8@@@2@PEAVIsolate@2@PEAX@Z"() *anyopaque;
    pub extern fn @"?Value@External@v8@@QEBAPEAXXZ"() *anyopaque;
    pub extern fn @"?New@Object@v8@@SA?AV?$Local@VObject@v8@@@2@PEAVIsolate@2@@Z"() *anyopaque;
    pub extern fn @"?Set@Object@v8@@QEAA?AV?$Maybe@_N@2@V?$Local@VContext@v8@@@2@V?$Local@VValue@v8@@@2@1@Z"() *anyopaque;
    pub extern fn @"?SetInternalField@Object@v8@@QEAAXHV?$Local@VData@v8@@@2@@Z"() *anyopaque;
    pub extern fn @"?SlowGetInternalField@Object@v8@@AEAA?AV?$Local@VData@v8@@@2@H@Z"() *anyopaque;
    pub extern fn @"?CreateHandle@HandleScope@v8@@KAPEA_KPEAVIsolate@internal@2@_K@Z"() *anyopaque;
    pub extern fn @"??0HandleScope@v8@@QEAA@PEAVIsolate@1@@Z"() *anyopaque;
    pub extern fn @"??1HandleScope@v8@@QEAA@XZ"() *anyopaque;
    pub extern fn @"?GetFunction@FunctionTemplate@v8@@QEAA?AV?$MaybeLocal@VFunction@v8@@@2@V?$Local@VContext@v8@@@2@@Z"() *anyopaque;
    pub extern fn @"?New@FunctionTemplate@v8@@SA?AV?$Local@VFunctionTemplate@v8@@@2@PEAVIsolate@2@P6AXAEBV?$FunctionCallbackInfo@VValue@v8@@@2@@ZV?$Local@VValue@v8@@@2@V?$Local@VSignature@v8@@@2@HW4ConstructorBehavior@2@W4SideEffectType@2@PEBVCFunction@2@GGG@Z"() *anyopaque;
    pub extern fn @"?NewInstance@ObjectTemplate@v8@@QEAA?AV?$MaybeLocal@VObject@v8@@@2@V?$Local@VContext@v8@@@2@@Z"() *anyopaque;
    pub extern fn @"?SetInternalFieldCount@ObjectTemplate@v8@@QEAAXH@Z"() *anyopaque;
    pub extern fn @"?InternalFieldCount@ObjectTemplate@v8@@QEBAHXZ"() *anyopaque;
    pub extern fn @"?New@ObjectTemplate@v8@@SA?AV?$Local@VObjectTemplate@v8@@@2@PEAVIsolate@2@V?$Local@VFunctionTemplate@v8@@@2@@Z"() *anyopaque;
    pub extern fn @"?EscapeSlot@EscapableHandleScopeBase@v8@@IEAAPEA_KPEA_K@Z"() *anyopaque;
    pub extern fn @"??0EscapableHandleScopeBase@v8@@QEAA@PEAVIsolate@1@@Z"() *anyopaque;
    pub extern fn @"?IsolateFromNeverReadOnlySpaceObject@internal@v8@@YAPEAVIsolate@12@_K@Z"() *anyopaque;
    pub extern fn @"?New@Array@v8@@SA?AV?$Local@VArray@v8@@@2@PEAVIsolate@2@PEAV?$Local@VValue@v8@@@2@_K@Z"() *anyopaque;
    pub extern fn @"?SetName@Function@v8@@QEAAXV?$Local@VString@v8@@@2@@Z"() *anyopaque;
    pub extern fn @"?IsBoolean@Value@v8@@QEBA_NXZ"() *anyopaque;
    pub extern fn @"?Value@Boolean@v8@@QEBA_NXZ"() *anyopaque;
    pub extern fn @"?FullIsTrue@Value@v8@@AEBA_NXZ"() *anyopaque;
    pub extern fn @"?FullIsFalse@Value@v8@@AEBA_NXZ"() *anyopaque;
    pub extern fn @"??1EscapableHandleScope@v8@@QEAA@XZ"() *anyopaque;
    pub extern fn @"??0EscapableHandleScope@v8@@QEAA@PEAVIsolate@1@@Z"() *anyopaque;
    pub extern fn @"?IsObject@Value@v8@@QEBA_NXZ"() *anyopaque;
    pub extern fn @"?IsNumber@Value@v8@@QEBA_NXZ"() *anyopaque;
    pub extern fn @"?IsUint32@Value@v8@@QEBA_NXZ"() *anyopaque;
    pub extern fn @"?Uint32Value@Value@v8@@QEBA?AV?$Maybe@I@2@V?$Local@VContext@v8@@@2@@Z"() *anyopaque;
    pub extern fn @"?IsUndefined@Value@v8@@QEBA_NXZ"() *anyopaque;
    pub extern fn @"?IsNull@Value@v8@@QEBA_NXZ"() *anyopaque;
    pub extern fn @"?IsNullOrUndefined@Value@v8@@QEBA_NXZ"() *anyopaque;
    pub extern fn @"?IsTrue@Value@v8@@QEBA_NXZ"() *anyopaque;
    pub extern fn @"?IsFalse@Value@v8@@QEBA_NXZ"() *anyopaque;
    pub extern fn @"?IsString@Value@v8@@QEBA_NXZ"() *anyopaque;
    pub extern fn @"?New@Boolean@v8@@SA?AV?$Local@VBoolean@v8@@@2@PEAVIsolate@2@_N@Z"() *anyopaque;
    pub extern fn @"?GetInternalField@Object@v8@@QEAA?AV?$Local@VData@v8@@@2@H@Z"() *anyopaque;
    pub extern fn @"?GetIsolate@Context@v8@@QEAAPEAVIsolate@2@XZ"() *anyopaque;
    pub extern fn @"?NewFromOneByte@String@v8@@SA?AV?$MaybeLocal@VString@v8@@@2@PEAVIsolate@2@PEBEW4NewStringType@2@H@Z"() *anyopaque;
    pub extern fn @"?IsExternal@String@v8@@QEBA_NXZ"() *anyopaque;
    pub extern fn @"?IsExternalOneByte@String@v8@@QEBA_NXZ"() *anyopaque;
    pub extern fn @"?IsExternalTwoByte@String@v8@@QEBA_NXZ"() *anyopaque;
    pub extern fn @"?IsOneByte@String@v8@@QEBA_NXZ"() *anyopaque;
    pub extern fn @"?Utf8Length@String@v8@@QEBAHPEAVIsolate@2@@Z"() *anyopaque;
    pub extern fn @"?ContainsOnlyOneByte@String@v8@@QEBA_NXZ"() *anyopaque;
    pub extern fn @"?GlobalizeReference@api_internal@v8@@YAPEA_KPEAVIsolate@internal@2@_K@Z"() *anyopaque;
    pub extern fn @"?DisposeGlobal@api_internal@v8@@YAXPEA_K@Z"() *anyopaque;
    pub extern fn @"?GetName@Function@v8@@QEBA?AV?$Local@VValue@v8@@@2@XZ"() *anyopaque;
    pub extern fn @"?IsFunction@Value@v8@@QEBA_NXZ"() *anyopaque;
};

pub fn fixDeadCodeElimination() void {
    JSC.markBinding(@src());

    inline for (comptime std.meta.declarations(@This())) |decl| {
        if (std.mem.startsWith(u8, decl.name, "node_api_") or std.mem.startsWith(u8, decl.name, "napi_")) {
            std.mem.doNotOptimizeAway(&@field(@This(), decl.name));
        }
    }

    inline for (comptime std.meta.declarations(V8API)) |decl| {
        std.mem.doNotOptimizeAway(&@field(V8API, decl.name));
    }

    std.mem.doNotOptimizeAway(&@import("../bun.js/node/buffer.zig").BufferVectorized.fill);
}<|MERGE_RESOLUTION|>--- conflicted
+++ resolved
@@ -566,37 +566,8 @@
 
 //     result.* =
 // }
-<<<<<<< HEAD
 pub extern fn napi_set_element(env_: napi_env, object_: napi_value, index: c_uint, value_: napi_value) napi_status;
 pub extern fn napi_has_element(env_: napi_env, object_: napi_value, index: c_uint, result_: ?*bool) napi_status;
-=======
-pub export fn napi_set_element(env: napi_env, object_: napi_value, index: c_uint, value_: napi_value) napi_status {
-    log("napi_set_element", .{});
-    const object = object_.get();
-    const value = value_.get();
-    if (!object.jsType().isIndexable()) {
-        return .array_expected;
-    }
-    if (value == .zero)
-        return invalidArg();
-    JSC.C.JSObjectSetPropertyAtIndex(env.ref(), object.asObjectRef(), index, value.asObjectRef(), TODO_EXCEPTION);
-    return .ok;
-}
-pub export fn napi_has_element(env: napi_env, object_: napi_value, index: c_uint, result_: ?*bool) napi_status {
-    log("napi_has_element", .{});
-    const result = result_ orelse {
-        return invalidArg();
-    };
-    const object = object_.get();
-
-    if (!object.jsType().isIndexable()) {
-        return .array_expected;
-    }
-
-    result.* = object.getLength(env) > index;
-    return .ok;
-}
->>>>>>> 9b0cdf01
 pub extern fn napi_get_element(env: napi_env, object: napi_value, index: u32, result: *napi_value) napi_status;
 pub extern fn napi_delete_element(env: napi_env, object: napi_value, index: u32, result: *napi_value) napi_status;
 pub extern fn napi_define_properties(env: napi_env, object: napi_value, property_count: usize, properties: [*c]const napi_property_descriptor) napi_status;
@@ -1026,13 +997,8 @@
         return env.invalidArg();
     };
 
-<<<<<<< HEAD
-    if (value.isEmpty()) {
-        return env.invalidArg();
-=======
     if (value == .zero) {
-        return invalidArg();
->>>>>>> 9b0cdf01
+        return env.invalidArg();
     }
 
     is_promise.* = value.asAnyPromise() != null;
