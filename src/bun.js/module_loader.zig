const std = @import("std");
const is_bindgen: bool = std.meta.globalOption("bindgen", bool) orelse false;
const StaticExport = @import("./bindings/static_export.zig");
const bun = @import("root").bun;
const string = bun.string;
const Output = bun.Output;
const Global = bun.Global;
const Environment = bun.Environment;
const strings = bun.strings;
const MutableString = bun.MutableString;
const stringZ = bun.stringZ;
const default_allocator = bun.default_allocator;
const StoredFileDescriptorType = bun.StoredFileDescriptorType;
const Arena = @import("../allocators/mimalloc_arena.zig").Arena;
const C = bun.C;

const Allocator = std.mem.Allocator;
const IdentityContext = @import("../identity_context.zig").IdentityContext;
const Fs = @import("../fs.zig");
const Resolver = @import("../resolver/resolver.zig");
const ast = @import("../import_record.zig");
const MacroEntryPoint = bun.transpiler.MacroEntryPoint;
const ParseResult = bun.transpiler.ParseResult;
const logger = bun.logger;
const Api = @import("../api/schema.zig").Api;
const options = @import("../options.zig");
const Transpiler = bun.Transpiler;
const PluginRunner = bun.transpiler.PluginRunner;
const ServerEntryPoint = bun.transpiler.ServerEntryPoint;
const js_printer = bun.js_printer;
const js_parser = bun.js_parser;
const js_ast = bun.JSAst;
const NodeFallbackModules = @import("../node_fallbacks.zig");
const ImportKind = ast.ImportKind;
const Analytics = @import("../analytics/analytics_thread.zig");
const ZigString = bun.JSC.ZigString;
const Runtime = @import("../runtime.zig");
const Router = @import("./api/filesystem_router.zig");
const ImportRecord = ast.ImportRecord;
const DotEnv = @import("../env_loader.zig");
const PackageJSON = @import("../resolver/package_json.zig").PackageJSON;
const MacroRemap = @import("../resolver/package_json.zig").MacroMap;
const WebCore = bun.JSC.WebCore;
const Request = WebCore.Request;
const Response = WebCore.Response;
const Headers = WebCore.Headers;
const Fetch = WebCore.Fetch;
const FetchEvent = WebCore.FetchEvent;
const js = bun.JSC.C;
const JSC = bun.JSC;
const JSError = @import("./base.zig").JSError;
const d = @import("./base.zig").d;
const MarkedArrayBuffer = @import("./base.zig").MarkedArrayBuffer;
const getAllocator = @import("./base.zig").getAllocator;
const JSValue = bun.JSC.JSValue;
const NewClass = @import("./base.zig").NewClass;

const JSGlobalObject = bun.JSC.JSGlobalObject;
const ExceptionValueRef = bun.JSC.ExceptionValueRef;
const JSPrivateDataPtr = bun.JSC.JSPrivateDataPtr;
const ConsoleObject = bun.JSC.ConsoleObject;
const Node = bun.JSC.Node;
const ZigException = bun.JSC.ZigException;
const ZigStackTrace = bun.JSC.ZigStackTrace;
const ErrorableResolvedSource = bun.JSC.ErrorableResolvedSource;
const ResolvedSource = bun.JSC.ResolvedSource;
const JSPromise = bun.JSC.JSPromise;
const JSInternalPromise = bun.JSC.JSInternalPromise;
const JSModuleLoader = bun.JSC.JSModuleLoader;
const JSPromiseRejectionOperation = bun.JSC.JSPromiseRejectionOperation;
const ErrorableZigString = bun.JSC.ErrorableZigString;
const ZigGlobalObject = bun.JSC.ZigGlobalObject;
const VM = bun.JSC.VM;
const JSFunction = bun.JSC.JSFunction;
const Config = @import("./config.zig");
const URL = @import("../url.zig").URL;
const Bun = JSC.API.Bun;
const EventLoop = JSC.EventLoop;
const PendingResolution = @import("../resolver/resolver.zig").PendingResolution;
const ThreadSafeFunction = JSC.napi.ThreadSafeFunction;
const PackageManager = @import("../install/install.zig").PackageManager;
const Install = @import("../install/install.zig");
const VirtualMachine = JSC.VirtualMachine;
const Dependency = @import("../install/dependency.zig");
const Async = bun.Async;
const String = bun.String;

const debug = Output.scoped(.ModuleLoader, true);
const panic = std.debug.panic;

inline fn jsSyntheticModule(comptime name: ResolvedSource.Tag, specifier: String) ResolvedSource {
    return ResolvedSource{
        .allocator = null,
        .source_code = bun.String.empty,
        .specifier = specifier,
        .source_url = bun.String.static(@tagName(name)),
        .hash = 0,
        .tag = name,
        .source_code_needs_deref = false,
    };
}

/// Dumps the module source to a file in /tmp/bun-debug-src/{filepath}
///
/// This can technically fail if concurrent access across processes happens, or permission issues.
/// Errors here should always be ignored.
fn dumpSource(vm: *VirtualMachine, specifier: string, printer: anytype) void {
    dumpSourceString(vm, specifier, printer.ctx.getWritten());
}

fn dumpSourceString(vm: *VirtualMachine, specifier: string, written: []const u8) void {
    dumpSourceStringFailiable(vm, specifier, written) catch |e| {
        Output.debugWarn("Failed to dump source string: {}", .{e});
    };
}

fn dumpSourceStringFailiable(vm: *VirtualMachine, specifier: string, written: []const u8) !void {
    if (!Environment.isDebug) return;
    if (bun.getRuntimeFeatureFlag("BUN_DEBUG_NO_DUMP")) return;

    const BunDebugHolder = struct {
        pub var dir: ?std.fs.Dir = null;
        pub var lock: bun.Mutex = .{};
    };

    BunDebugHolder.lock.lock();
    defer BunDebugHolder.lock.unlock();

    const dir = BunDebugHolder.dir orelse dir: {
        const base_name = switch (Environment.os) {
            else => "/tmp/bun-debug-src/",
            .windows => brk: {
                const temp = bun.fs.FileSystem.RealFS.platformTempDir();
                var win_temp_buffer: bun.PathBuffer = undefined;
                @memcpy(win_temp_buffer[0..temp.len], temp);
                const suffix = "\\bun-debug-src";
                @memcpy(win_temp_buffer[temp.len .. temp.len + suffix.len], suffix);
                win_temp_buffer[temp.len + suffix.len] = 0;
                break :brk win_temp_buffer[0 .. temp.len + suffix.len :0];
            },
        };
        const dir = try std.fs.cwd().makeOpenPath(base_name, .{});
        BunDebugHolder.dir = dir;
        break :dir dir;
    };

    if (std.fs.path.dirname(specifier)) |dir_path| {
        const root_len = switch (Environment.os) {
            else => "/".len,
            .windows => bun.path.windowsFilesystemRoot(dir_path).len,
        };
        var parent = try dir.makeOpenPath(dir_path[root_len..], .{});
        defer parent.close();
        parent.writeFile(.{
            .sub_path = std.fs.path.basename(specifier),
            .data = written,
        }) catch |e| {
            Output.debugWarn("Failed to dump source string: writeFile {}", .{e});
            return;
        };
        if (vm.source_mappings.get(specifier)) |mappings| {
            defer mappings.deref();
            const map_path = std.mem.concat(bun.default_allocator, u8, &.{ std.fs.path.basename(specifier), ".map" }) catch bun.outOfMemory();
            defer bun.default_allocator.free(map_path);
            const file = try parent.createFile(map_path, .{});
            defer file.close();

            const source_file = parent.readFileAlloc(
                bun.default_allocator,
                specifier,
                std.math.maxInt(u64),
            ) catch "";

            var bufw = std.io.bufferedWriter(file.writer());
            const w = bufw.writer();
            try w.print(
                \\{{
                \\  "version": 3,
                \\  "file": {},
                \\  "sourceRoot": "",
                \\  "sources": [{}],
                \\  "sourcesContent": [{}],
                \\  "names": [],
                \\  "mappings": "{}"
                \\}}
            , .{
                bun.fmt.formatJSONStringUTF8(std.fs.path.basename(specifier), .{}),
                bun.fmt.formatJSONStringUTF8(specifier, .{}),
                bun.fmt.formatJSONStringUTF8(source_file, .{}),
                mappings.formatVLQs(),
            });
            try bufw.flush();
        }
    } else {
        dir.writeFile(.{
            .sub_path = std.fs.path.basename(specifier),
            .data = written,
        }) catch return;
    }
}

fn setBreakPointOnFirstLine() bool {
    const s = struct {
        var set_break_point: bool = true;
    };
    const ret = s.set_break_point;
    s.set_break_point = false;
    return ret;
}

pub const RuntimeTranspilerStore = struct {
    generation_number: std.atomic.Value(u32) = std.atomic.Value(u32).init(0),
    store: TranspilerJob.Store,
    enabled: bool = true,
    queue: Queue = Queue{},

    pub const Queue = bun.UnboundedQueue(TranspilerJob, .next);

    pub fn init() RuntimeTranspilerStore {
        return RuntimeTranspilerStore{
            .store = TranspilerJob.Store.init(bun.typedAllocator(TranspilerJob)),
        };
    }

    // Thsi is run at the top of the event loop on the JS thread.
    pub fn drain(this: *RuntimeTranspilerStore) void {
        var batch = this.queue.popBatch();
        var iter = batch.iterator();
        if (iter.next()) |job| {
            // we run just one job first to see if there are more
            job.runFromJSThread();
        } else {
            return;
        }
        var vm: *JSC.VirtualMachine = @fieldParentPtr("transpiler_store", this);
        const event_loop = vm.eventLoop();
        const global = vm.global;
        const jsc_vm = vm.jsc;
        while (iter.next()) |job| {
            // if there are more, we need to drain the microtasks from the previous run
            event_loop.drainMicrotasksWithGlobal(global, jsc_vm);
            job.runFromJSThread();
        }

        // immediately after this is called, the microtasks will be drained again.
    }

    pub fn transpile(
        this: *RuntimeTranspilerStore,
        vm: *JSC.VirtualMachine,
        globalObject: *JSC.JSGlobalObject,
        input_specifier: bun.String,
        path: Fs.Path,
        referrer: bun.String,
    ) *anyopaque {
        var job: *TranspilerJob = this.store.get();
        const owned_path = Fs.Path.init(bun.default_allocator.dupe(u8, path.text) catch unreachable);
        const promise = JSC.JSInternalPromise.create(globalObject);
        job.* = TranspilerJob{
            .non_threadsafe_input_specifier = input_specifier,
            .path = owned_path,
            .globalThis = globalObject,
            .non_threadsafe_referrer = referrer,
            .vm = vm,
            .log = logger.Log.init(bun.default_allocator),
            .loader = vm.transpiler.options.loader(owned_path.name.ext),
            .promise = JSC.Strong.create(JSC.JSValue.fromCell(promise), globalObject),
            .poll_ref = .{},
            .fetcher = TranspilerJob.Fetcher{
                .file = {},
            },
        };
        if (comptime Environment.allow_assert)
            debug("transpile({s}, {s}, async)", .{ path.text, @tagName(job.loader) });
        job.schedule();
        return promise;
    }

    pub const TranspilerJob = struct {
        path: Fs.Path,
        non_threadsafe_input_specifier: String,
        non_threadsafe_referrer: String,
        loader: options.Loader,
        promise: JSC.Strong = .{},
        vm: *JSC.VirtualMachine,
        globalThis: *JSC.JSGlobalObject,
        fetcher: Fetcher,
        poll_ref: Async.KeepAlive = .{},
        generation_number: u32 = 0,
        log: logger.Log,
        parse_error: ?anyerror = null,
        resolved_source: ResolvedSource = ResolvedSource{},
        work_task: JSC.WorkPoolTask = .{ .callback = runFromWorkerThread },
        next: ?*TranspilerJob = null,

        pub const Store = bun.HiveArray(TranspilerJob, if (bun.heap_breakdown.enabled) 0 else 64).Fallback;

        pub const Fetcher = union(enum) {
            virtual_module: bun.String,
            file: void,

            pub fn deinit(this: *@This()) void {
                if (this.* == .virtual_module) {
                    this.virtual_module.deref();
                }
            }
        };

        pub fn deinit(this: *TranspilerJob) void {
            bun.default_allocator.free(this.path.text);

            this.poll_ref.disable();
            this.fetcher.deinit();
            this.loader = options.Loader.file;
            this.non_threadsafe_input_specifier.deref();
            this.non_threadsafe_referrer.deref();
            this.path = Fs.Path.empty;
            this.log.deinit();
            this.promise.deinit();
            this.globalThis = undefined;
        }

        threadlocal var ast_memory_store: ?*js_ast.ASTMemoryAllocator = null;
        threadlocal var source_code_printer: ?*js_printer.BufferPrinter = null;

        pub fn dispatchToMainThread(this: *TranspilerJob) void {
            this.vm.transpiler_store.queue.push(this);
            this.vm.eventLoop().enqueueTaskConcurrent(JSC.ConcurrentTask.createFrom(&this.vm.transpiler_store));
        }

        pub fn runFromJSThread(this: *TranspilerJob) void {
            var vm = this.vm;
            const promise = this.promise.swap();
            const globalThis = this.globalThis;
            this.poll_ref.unref(vm);

            const referrer = this.non_threadsafe_referrer;
            this.non_threadsafe_referrer = String.empty;
            var log = this.log;
            this.log = logger.Log.init(bun.default_allocator);
            var resolved_source = this.resolved_source;
            const specifier = brk: {
                if (this.parse_error != null) {
                    break :brk bun.String.createUTF8(this.path.text);
                }

                const out = this.non_threadsafe_input_specifier;
                this.non_threadsafe_input_specifier = String.empty;

                bun.debugAssert(resolved_source.source_url.isEmpty());
                bun.debugAssert(resolved_source.specifier.isEmpty());
                resolved_source.source_url = out.createIfDifferent(this.path.text);
                resolved_source.specifier = out.dupeRef();
                break :brk out;
            };

            resolved_source.tag = brk: {
                if (resolved_source.is_commonjs_module) {
                    const actual_package_json: *PackageJSON = brk2: {
                        // this should already be cached virtually always so it's fine to do this
                        const dir_info = (vm.transpiler.resolver.readDirInfo(this.path.name.dir) catch null) orelse
                            break :brk .javascript;

                        break :brk2 dir_info.package_json orelse dir_info.enclosing_package_json;
                    } orelse break :brk .javascript;

                    if (actual_package_json.module_type == .esm) {
                        break :brk ResolvedSource.Tag.package_json_type_module;
                    }
                }

                break :brk ResolvedSource.Tag.javascript;
            };

            const parse_error = this.parse_error;
            this.promise.deinit();
            this.deinit();

            _ = vm.transpiler_store.store.put(this);

            ModuleLoader.AsyncModule.fulfill(globalThis, promise, resolved_source, parse_error, specifier, referrer, &log);
        }

        pub fn schedule(this: *TranspilerJob) void {
            this.poll_ref.ref(this.vm);
            JSC.WorkPool.schedule(&this.work_task);
        }

        pub fn runFromWorkerThread(work_task: *JSC.WorkPoolTask) void {
            @as(*TranspilerJob, @fieldParentPtr("work_task", work_task)).run();
        }

        pub fn run(this: *TranspilerJob) void {
            var arena = bun.ArenaAllocator.init(bun.default_allocator);
            defer arena.deinit();
            const allocator = arena.allocator();

            defer this.dispatchToMainThread();
            if (this.generation_number != this.vm.transpiler_store.generation_number.load(.monotonic)) {
                this.parse_error = error.TranspilerJobGenerationMismatch;
                return;
            }

            if (ast_memory_store == null) {
                ast_memory_store = bun.default_allocator.create(js_ast.ASTMemoryAllocator) catch bun.outOfMemory();
                ast_memory_store.?.* = js_ast.ASTMemoryAllocator{
                    .allocator = allocator,
                    .previous = null,
                };
            }

            ast_memory_store.?.allocator = allocator;
            ast_memory_store.?.reset();
            ast_memory_store.?.push();

            const path = this.path;
            const specifier = this.path.text;
            const loader = this.loader;
            this.log = logger.Log.init(bun.default_allocator);

            var cache = JSC.RuntimeTranspilerCache{
                .output_code_allocator = allocator,
                .sourcemap_allocator = bun.default_allocator,
            };

            var vm = this.vm;
            var transpiler: bun.Transpiler = undefined;
            transpiler = vm.transpiler;
            transpiler.setAllocator(allocator);
            transpiler.setLog(&this.log);
            transpiler.resolver.opts = transpiler.options;
            transpiler.macro_context = null;
            transpiler.linker.resolver = &transpiler.resolver;

            var fd: ?StoredFileDescriptorType = null;
            var package_json: ?*PackageJSON = null;
            const hash = bun.Watcher.getHash(path.text);

            switch (vm.bun_watcher) {
                .hot, .watch => {
                    if (vm.bun_watcher.indexOf(hash)) |index| {
                        const _fd = vm.bun_watcher.watchlist().items(.fd)[index];
                        fd = if (!_fd.isStdio()) _fd else null;
                        package_json = vm.bun_watcher.watchlist().items(.package_json)[index];
                    }
                },
                else => {},
            }

            // this should be a cheap lookup because 24 bytes == 8 * 3 so it's read 3 machine words
            const is_node_override = strings.hasPrefixComptime(specifier, NodeFallbackModules.import_path);

            const macro_remappings = if (vm.macro_mode or !vm.has_any_macro_remappings or is_node_override)
                MacroRemap{}
            else
                transpiler.options.macro_remap;

            var fallback_source: logger.Source = undefined;

            // Usually, we want to close the input file automatically.
            //
            // If we're re-using the file descriptor from the fs watcher
            // Do not close it because that will break the kqueue-based watcher
            //
            var should_close_input_file_fd = fd == null;

            var input_file_fd: StoredFileDescriptorType = .zero;

            const is_main = vm.main.len == path.text.len and
                vm.main_hash == hash and
                strings.eqlLong(vm.main, path.text, false);

            var parse_options = Transpiler.ParseOptions{
                .allocator = allocator,
                .path = path,
                .loader = loader,
                .dirname_fd = .zero,
                .file_descriptor = fd,
                .file_fd_ptr = &input_file_fd,
                .file_hash = hash,
                .macro_remappings = macro_remappings,
                .jsx = transpiler.options.jsx,
                .emit_decorator_metadata = transpiler.options.emit_decorator_metadata,
                .virtual_source = null,
                .dont_bundle_twice = true,
                .allow_commonjs = true,
                .inject_jest_globals = transpiler.options.rewrite_jest_for_tests and is_main,
                .set_breakpoint_on_first_line = vm.debugger != null and
                    vm.debugger.?.set_breakpoint_on_first_line and
                    is_main and
                    setBreakPointOnFirstLine(),
                .runtime_transpiler_cache = if (!JSC.RuntimeTranspilerCache.is_disabled) &cache else null,
                .remove_cjs_module_wrapper = is_main and vm.module_loader.eval_source != null,
                .allow_bytecode_cache = true,
            };

            defer {
                if (should_close_input_file_fd and input_file_fd != .zero) {
                    _ = bun.sys.close(input_file_fd);
                    input_file_fd = .zero;
                }
            }

            if (is_node_override) {
                if (NodeFallbackModules.contentsFromPath(specifier)) |code| {
                    const fallback_path = Fs.Path.initWithNamespace(specifier, "node");
                    fallback_source = logger.Source{ .path = fallback_path, .contents = code };
                    parse_options.virtual_source = &fallback_source;
                }
            }

            var parse_result: bun.transpiler.ParseResult = transpiler.parseMaybeReturnFileOnlyAllowSharedBuffer(
                parse_options,
                null,
                false,
                false,
            ) orelse {
                if (vm.isWatcherEnabled()) {
                    if (input_file_fd != .zero) {
                        if (!is_node_override and std.fs.path.isAbsolute(path.text) and !strings.contains(path.text, "node_modules")) {
                            should_close_input_file_fd = false;
                            _ = vm.bun_watcher.addFile(
                                input_file_fd,
                                path.text,
                                hash,
                                loader,
                                .zero,
                                package_json,
                                true,
                            );
                        }
                    }
                }

                this.parse_error = error.ParseError;
                return;
            };

            if (vm.isWatcherEnabled()) {
                if (input_file_fd != .zero) {
                    if (!is_node_override and
                        std.fs.path.isAbsolute(path.text) and !strings.contains(path.text, "node_modules"))
                    {
                        should_close_input_file_fd = false;
                        _ = vm.bun_watcher.addFile(
                            input_file_fd,
                            path.text,
                            hash,
                            loader,
                            .zero,
                            package_json,
                            true,
                        );
                    }
                }
            }

            if (cache.entry) |*entry| {
                vm.source_mappings.putMappings(parse_result.source, .{
                    .list = .{ .items = @constCast(entry.sourcemap), .capacity = entry.sourcemap.len },
                    .allocator = bun.default_allocator,
                }) catch {};

                if (comptime Environment.dump_source) {
                    dumpSourceString(vm, specifier, entry.output_code.byteSlice());
                }

                this.resolved_source = ResolvedSource{
                    .allocator = null,
                    .source_code = switch (entry.output_code) {
                        .string => entry.output_code.string,
                        .utf8 => brk: {
                            const result = bun.String.createUTF8(entry.output_code.utf8);
                            cache.output_code_allocator.free(entry.output_code.utf8);
                            entry.output_code.utf8 = "";
                            break :brk result;
                        },
                    },
                    .hash = 0,
                    .is_commonjs_module = entry.metadata.module_type == .cjs,
                };

                return;
            }

            if (parse_result.already_bundled != .none) {
                const bytecode_slice = parse_result.already_bundled.bytecodeSlice();
                this.resolved_source = ResolvedSource{
                    .allocator = null,
<<<<<<< HEAD
                    .source_code = bun.String.createLatin1OrUTF8(parse_result.source.contents),
                    .specifier = duped,
                    .source_url = duped.createIfDifferent(path.text),
=======
                    .source_code = bun.String.createLatin1(parse_result.source.contents),
>>>>>>> ce532901
                    .already_bundled = true,
                    .hash = 0,
                    .bytecode_cache = if (bytecode_slice.len > 0) bytecode_slice.ptr else null,
                    .bytecode_cache_size = bytecode_slice.len,
                    .is_commonjs_module = parse_result.already_bundled.isCommonJS(),
                };
                this.resolved_source.source_code.ensureHash();
                return;
            }

            for (parse_result.ast.import_records.slice()) |*import_record_| {
                var import_record: *bun.ImportRecord = import_record_;

                if (JSC.HardcodedModule.Aliases.get(import_record.path.text, transpiler.options.target)) |replacement| {
                    import_record.path.text = replacement.path;
                    import_record.tag = replacement.tag;
                    import_record.is_external_without_side_effects = true;
                    continue;
                }

                if (transpiler.options.rewrite_jest_for_tests) {
                    if (strings.eqlComptime(
                        import_record.path.text,
                        "@jest/globals",
                    ) or strings.eqlComptime(
                        import_record.path.text,
                        "vitest",
                    )) {
                        import_record.path.namespace = "bun";
                        import_record.tag = .bun_test;
                        import_record.path.text = "test";
                        import_record.is_external_without_side_effects = true;
                        continue;
                    }
                }

                if (strings.hasPrefixComptime(import_record.path.text, "bun:")) {
                    import_record.path = Fs.Path.init(import_record.path.text["bun:".len..]);
                    import_record.path.namespace = "bun";
                    import_record.is_external_without_side_effects = true;

                    if (strings.eqlComptime(import_record.path.text, "test")) {
                        import_record.tag = .bun_test;
                    }
                }
            }

            if (source_code_printer == null) {
                const writer = try js_printer.BufferWriter.init(bun.default_allocator);
                source_code_printer = bun.default_allocator.create(js_printer.BufferPrinter) catch unreachable;
                source_code_printer.?.* = js_printer.BufferPrinter.init(writer);
                source_code_printer.?.ctx.append_null_byte = false;
            }

            var printer = source_code_printer.?.*;
            printer.ctx.reset();

            {
                var mapper = vm.sourceMapHandler(&printer);
                defer source_code_printer.?.* = printer;
                _ = transpiler.printWithSourceMap(
                    parse_result,
                    @TypeOf(&printer),
                    &printer,
                    .esm_ascii,
                    mapper.get(),
                ) catch |err| {
                    this.parse_error = err;
                    return;
                };
            }

            if (comptime Environment.dump_source) {
                dumpSource(this.vm, specifier, &printer);
            }

            const source_code = brk: {
                const written = printer.ctx.getWritten();

                const result = cache.output_code orelse bun.String.createLatin1OrUTF8(written);

                if (written.len > 1024 * 1024 * 2 or vm.smol) {
                    printer.ctx.buffer.deinit();
                    source_code_printer.?.* = printer;
                }

                // In a benchmarking loading @babel/standalone 100 times:
                //
                // After ensureHash:
                // 354.00 ms    4.2%    354.00 ms           WTF::StringImpl::hashSlowCase() const
                //
                // Before ensureHash:
                // 506.00 ms    6.1%    506.00 ms           WTF::StringImpl::hashSlowCase() const
                //
                result.ensureHash();

                break :brk result;
            };
            this.resolved_source = ResolvedSource{
                .allocator = null,
                .source_code = source_code,
                .is_commonjs_module = parse_result.ast.has_commonjs_export_names or parse_result.ast.exports_kind == .cjs,
                .hash = 0,
            };
        }
    };
};

pub const ModuleLoader = struct {
    transpile_source_code_arena: ?*bun.ArenaAllocator = null,
    eval_source: ?*logger.Source = null,

    pub var is_allowed_to_use_internal_testing_apis = false;

    /// This must be called after calling transpileSourceCode
    pub fn resetArena(this: *ModuleLoader, jsc_vm: *VirtualMachine) void {
        bun.assert(&jsc_vm.module_loader == this);
        if (this.transpile_source_code_arena) |arena| {
            if (jsc_vm.smol) {
                _ = arena.reset(.free_all);
            } else {
                _ = arena.reset(.{ .retain_with_limit = 8 * 1024 * 1024 });
            }
        }
    }

    pub fn resolveEmbeddedFile(vm: *JSC.VirtualMachine, input_path: []const u8, extname: []const u8) ?[]const u8 {
        if (input_path.len == 0) return null;
        var graph = vm.standalone_module_graph orelse return null;
        const file = graph.find(input_path) orelse return null;

        if (comptime Environment.isLinux) {
            // TODO: use /proc/fd/12346 instead! Avoid the copy!
        }

        // atomically write to a tmpfile and then move it to the final destination
        var tmpname_buf: bun.PathBuffer = undefined;
        const tmpfilename = bun.sliceTo(bun.fs.FileSystem.instance.tmpname(extname, &tmpname_buf, bun.hash(file.name)) catch return null, 0);

        const tmpdir = bun.fs.FileSystem.instance.tmpdir() catch return null;

        // First we open the tmpfile, to avoid any other work in the event of failure.
        const tmpfile = bun.Tmpfile.create(bun.toFD(tmpdir.fd), tmpfilename).unwrap() catch return null;
        defer {
            _ = bun.sys.close(tmpfile.fd);
        }

        switch (JSC.Node.NodeFS.writeFileWithPathBuffer(
            &tmpname_buf, // not used

            .{
                .data = .{
                    .encoded_slice = JSC.ZigString.Slice.fromUTF8NeverFree(file.contents),
                },
                .dirfd = bun.toFD(tmpdir.fd),
                .file = .{
                    .fd = tmpfile.fd,
                },
                .encoding = .buffer,
            },
        )) {
            .err => {
                return null;
            },
            else => {},
        }
        return bun.path.joinAbs(bun.fs.FileSystem.instance.fs.tmpdirPath(), .auto, tmpfilename);
    }

    pub const AsyncModule = struct {

        // This is all the state used by the printer to print the module
        parse_result: ParseResult,
        promise: JSC.Strong = .{},
        path: Fs.Path,
        specifier: string = "",
        referrer: string = "",
        string_buf: []u8 = &[_]u8{},
        fd: ?StoredFileDescriptorType = null,
        package_json: ?*PackageJSON = null,
        loader: Api.Loader,
        hash: u32 = std.math.maxInt(u32),
        globalThis: *JSC.JSGlobalObject = undefined,
        arena: *bun.ArenaAllocator,

        // This is the specific state for making it async
        poll_ref: Async.KeepAlive = .{},
        any_task: JSC.AnyTask = undefined,

        pub const Id = u32;

        const PackageDownloadError = struct {
            name: []const u8,
            resolution: Install.Resolution,
            err: anyerror,
            url: []const u8,
        };

        const PackageResolveError = struct {
            name: []const u8,
            err: anyerror,
            url: []const u8,
            version: Dependency.Version,
        };

        pub const Queue = struct {
            map: Map = .{},
            scheduled: u32 = 0,
            concurrent_task_count: std.atomic.Value(u32) = std.atomic.Value(u32).init(0),

            const DeferredDependencyError = struct {
                dependency: Dependency,
                root_dependency_id: Install.DependencyID,
                err: anyerror,
            };

            pub const Map = std.ArrayListUnmanaged(AsyncModule);

            pub fn enqueue(this: *Queue, globalObject: *JSC.JSGlobalObject, opts: anytype) void {
                debug("enqueue: {s}", .{opts.specifier});
                var module = AsyncModule.init(opts, globalObject) catch unreachable;
                module.poll_ref.ref(this.vm());

                this.map.append(this.vm().allocator, module) catch unreachable;
                this.vm().packageManager().drainDependencyList();
            }

            pub fn onDependencyError(ctx: *anyopaque, dependency: Dependency, root_dependency_id: Install.DependencyID, err: anyerror) void {
                var this = bun.cast(*Queue, ctx);
                debug("onDependencyError: {s}", .{this.vm().packageManager().lockfile.str(&dependency.name)});

                var modules: []AsyncModule = this.map.items;
                var i: usize = 0;
                outer: for (modules) |module_| {
                    var module = module_;
                    const root_dependency_ids = module.parse_result.pending_imports.items(.root_dependency_id);
                    for (root_dependency_ids, 0..) |dep, dep_i| {
                        if (dep != root_dependency_id) continue;
                        module.resolveError(
                            this.vm(),
                            module.parse_result.pending_imports.items(.import_record_id)[dep_i],
                            .{
                                .name = this.vm().packageManager().lockfile.str(&dependency.name),
                                .err = err,
                                .url = "",
                                .version = dependency.version,
                            },
                        ) catch unreachable;
                        continue :outer;
                    }

                    modules[i] = module;
                    i += 1;
                }
                this.map.items.len = i;
            }
            pub fn onWakeHandler(ctx: *anyopaque, _: *PackageManager) void {
                debug("onWake", .{});
                var this = bun.cast(*Queue, ctx);
                this.vm().enqueueTaskConcurrent(JSC.ConcurrentTask.createFrom(this));
            }

            pub fn onPoll(this: *Queue) void {
                debug("onPoll", .{});
                this.runTasks();
                this.pollModules();
            }

            pub fn runTasks(this: *Queue) void {
                var pm = this.vm().packageManager();

                if (Output.enable_ansi_colors_stderr) {
                    pm.startProgressBarIfNone();
                    pm.runTasks(
                        *Queue,
                        this,
                        .{
                            .onExtract = {},
                            .onResolve = onResolve,
                            .onPackageManifestError = onPackageManifestError,
                            .onPackageDownloadError = onPackageDownloadError,
                            .progress_bar = true,
                        },
                        true,
                        PackageManager.Options.LogLevel.default,
                    ) catch unreachable;
                } else {
                    pm.runTasks(
                        *Queue,
                        this,
                        .{
                            .onExtract = {},
                            .onResolve = onResolve,
                            .onPackageManifestError = onPackageManifestError,
                            .onPackageDownloadError = onPackageDownloadError,
                        },
                        true,
                        PackageManager.Options.LogLevel.default_no_progress,
                    ) catch unreachable;
                }
            }

            pub fn onResolve(_: *Queue) void {
                debug("onResolve", .{});
            }

            pub fn onPackageManifestError(
                this: *Queue,
                name: []const u8,
                err: anyerror,
                url: []const u8,
            ) void {
                debug("onPackageManifestError: {s}", .{name});

                var modules: []AsyncModule = this.map.items;
                var i: usize = 0;
                outer: for (modules) |module_| {
                    var module = module_;
                    const tags = module.parse_result.pending_imports.items(.tag);
                    for (tags, 0..) |tag, tag_i| {
                        if (tag == .resolve) {
                            const esms = module.parse_result.pending_imports.items(.esm);
                            const esm = esms[tag_i];
                            const string_bufs = module.parse_result.pending_imports.items(.string_buf);

                            if (!strings.eql(esm.name.slice(string_bufs[tag_i]), name)) continue;

                            const versions = module.parse_result.pending_imports.items(.dependency);

                            module.resolveError(
                                this.vm(),
                                module.parse_result.pending_imports.items(.import_record_id)[tag_i],
                                .{
                                    .name = name,
                                    .err = err,
                                    .url = url,
                                    .version = versions[tag_i],
                                },
                            ) catch unreachable;
                            continue :outer;
                        }
                    }

                    modules[i] = module;
                    i += 1;
                }
                this.map.items.len = i;
            }

            pub fn onPackageDownloadError(
                this: *Queue,
                package_id: Install.PackageID,
                name: []const u8,
                resolution: *const Install.Resolution,
                err: anyerror,
                url: []const u8,
            ) void {
                debug("onPackageDownloadError: {s}", .{name});

                const resolution_ids = this.vm().packageManager().lockfile.buffers.resolutions.items;
                var modules: []AsyncModule = this.map.items;
                var i: usize = 0;
                outer: for (modules) |module_| {
                    var module = module_;
                    const record_ids = module.parse_result.pending_imports.items(.import_record_id);
                    const root_dependency_ids = module.parse_result.pending_imports.items(.root_dependency_id);
                    for (root_dependency_ids, 0..) |dependency_id, import_id| {
                        if (resolution_ids[dependency_id] != package_id) continue;
                        module.downloadError(
                            this.vm(),
                            record_ids[import_id],
                            .{
                                .name = name,
                                .resolution = resolution.*,
                                .err = err,
                                .url = url,
                            },
                        ) catch unreachable;
                        continue :outer;
                    }

                    modules[i] = module;
                    i += 1;
                }
                this.map.items.len = i;
            }

            pub fn pollModules(this: *Queue) void {
                var pm = this.vm().packageManager();
                if (pm.pending_tasks.load(.monotonic) > 0) return;

                var modules: []AsyncModule = this.map.items;
                var i: usize = 0;

                for (modules) |mod| {
                    var module = mod;
                    var tags = module.parse_result.pending_imports.items(.tag);
                    const root_dependency_ids = module.parse_result.pending_imports.items(.root_dependency_id);
                    // var esms = module.parse_result.pending_imports.items(.esm);
                    // var versions = module.parse_result.pending_imports.items(.dependency);
                    var done_count: usize = 0;
                    for (tags, 0..) |tag, tag_i| {
                        const root_id = root_dependency_ids[tag_i];
                        const resolution_ids = pm.lockfile.buffers.resolutions.items;
                        if (root_id >= resolution_ids.len) continue;
                        const package_id = resolution_ids[root_id];

                        switch (tag) {
                            .resolve => {
                                if (package_id == Install.invalid_package_id) {
                                    continue;
                                }

                                // if we get here, the package has already been resolved.
                                tags[tag_i] = .download;
                            },
                            .download => {
                                if (package_id == Install.invalid_package_id) {
                                    unreachable;
                                }
                            },
                            .done => {
                                done_count += 1;
                                continue;
                            },
                        }

                        if (package_id == Install.invalid_package_id) {
                            continue;
                        }

                        const package = pm.lockfile.packages.get(package_id);
                        bun.assert(package.resolution.tag != .root);

                        var name_and_version_hash: ?u64 = null;
                        var patchfile_hash: ?u64 = null;
                        switch (pm.determinePreinstallState(package, pm.lockfile, &name_and_version_hash, &patchfile_hash)) {
                            .done => {
                                // we are only truly done if all the dependencies are done.
                                const current_tasks = pm.total_tasks;
                                // so if enqueuing all the dependencies produces no new tasks, we are done.
                                pm.enqueueDependencyList(package.dependencies);
                                if (current_tasks == pm.total_tasks) {
                                    tags[tag_i] = .done;
                                    done_count += 1;
                                }
                            },
                            .extracting => {
                                // we are extracting the package
                                // we need to wait for the next poll
                                continue;
                            },
                            .extract => {},
                            else => {},
                        }
                    }

                    if (done_count == tags.len) {
                        module.done(this.vm());
                    } else {
                        modules[i] = module;
                        i += 1;
                    }
                }
                this.map.items.len = i;
                if (i == 0) {
                    // ensure we always end the progress bar
                    this.vm().packageManager().endProgressBar();
                }
            }

            pub fn vm(this: *Queue) *VirtualMachine {
                return @alignCast(@fieldParentPtr("modules", this));
            }
        };

        pub fn init(opts: anytype, globalObject: *JSC.JSGlobalObject) !AsyncModule {
            var promise = JSC.Strong{};
            // var stmt_blocks = js_ast.Stmt.Data.toOwnedSlice();
            // var expr_blocks = js_ast.Expr.Data.toOwnedSlice();
            const this_promise = JSValue.createInternalPromise(globalObject);
            promise.set(globalObject, this_promise);

            var buf = bun.StringBuilder{};
            buf.count(opts.referrer);
            buf.count(opts.specifier);
            buf.count(opts.path.text);

            try buf.allocate(bun.default_allocator);
            opts.promise_ptr.?.* = this_promise.asInternalPromise().?;
            const referrer = buf.append(opts.referrer);
            const specifier = buf.append(opts.specifier);
            const path = Fs.Path.init(buf.append(opts.path.text));

            return AsyncModule{
                .parse_result = opts.parse_result,
                .promise = promise,
                .path = path,
                .specifier = specifier,
                .referrer = referrer,
                .fd = opts.fd,
                .package_json = opts.package_json,
                .loader = opts.loader.toAPI(),
                .string_buf = buf.allocatedSlice(),
                // .stmt_blocks = stmt_blocks,
                // .expr_blocks = expr_blocks,
                .globalThis = globalObject,
                .arena = opts.arena,
            };
        }

        pub fn done(this: *AsyncModule, jsc_vm: *JSC.VirtualMachine) void {
            var clone = jsc_vm.allocator.create(AsyncModule) catch unreachable;
            clone.* = this.*;
            jsc_vm.modules.scheduled += 1;
            clone.any_task = JSC.AnyTask.New(AsyncModule, onDone).init(clone);
            jsc_vm.enqueueTask(JSC.Task.init(&clone.any_task));
        }

        pub fn onDone(this: *AsyncModule) void {
            JSC.markBinding(@src());
            var jsc_vm = this.globalThis.bunVM();
            jsc_vm.modules.scheduled -= 1;
            if (jsc_vm.modules.scheduled == 0) {
                jsc_vm.packageManager().endProgressBar();
            }
            var log = logger.Log.init(jsc_vm.allocator);
            defer log.deinit();
            var errorable: ErrorableResolvedSource = undefined;
            this.poll_ref.unref(jsc_vm);
            outer: {
                errorable = ErrorableResolvedSource.ok(this.resumeLoadingModule(&log) catch |err| {
                    JSC.VirtualMachine.processFetchLog(
                        this.globalThis,
                        bun.String.init(this.specifier),
                        bun.String.init(this.referrer),
                        &log,
                        &errorable,
                        err,
                    );
                    break :outer;
                });
            }

            var spec = bun.String.init(ZigString.init(this.specifier).withEncoding());
            var ref = bun.String.init(ZigString.init(this.referrer).withEncoding());
            Bun__onFulfillAsyncModule(
                this.globalThis,
                this.promise.get().?,
                &errorable,
                &spec,
                &ref,
            );
            this.deinit();
            jsc_vm.allocator.destroy(this);
        }

        pub fn fulfill(
            globalThis: *JSC.JSGlobalObject,
            promise: JSC.JSValue,
            resolved_source: ResolvedSource,
            err: ?anyerror,
            specifier_: bun.String,
            referrer_: bun.String,
            log: *logger.Log,
        ) void {
            JSC.markBinding(@src());
            var specifier = specifier_;
            var referrer = referrer_;
            defer {
                specifier.deref();
                referrer.deref();
            }

            var errorable: ErrorableResolvedSource = undefined;
            if (err) |e| {
                JSC.VirtualMachine.processFetchLog(
                    globalThis,
                    specifier,
                    referrer,
                    log,
                    &errorable,
                    e,
                );
            } else {
                errorable = ErrorableResolvedSource.ok(resolved_source);
            }
            log.deinit();

            debug("fulfill: {any}", .{specifier});

            Bun__onFulfillAsyncModule(
                globalThis,
                promise,
                &errorable,
                &specifier,
                &referrer,
            );
        }

        pub fn resolveError(this: *AsyncModule, vm: *JSC.VirtualMachine, import_record_id: u32, result: PackageResolveError) !void {
            const globalThis = this.globalThis;

            const msg: []u8 = try switch (result.err) {
                error.PackageManifestHTTP400 => std.fmt.allocPrint(
                    bun.default_allocator,
                    "HTTP 400 while resolving package '{s}' at '{s}'",
                    .{ result.name, result.url },
                ),
                error.PackageManifestHTTP401 => std.fmt.allocPrint(
                    bun.default_allocator,
                    "HTTP 401 while resolving package '{s}' at '{s}'",
                    .{ result.name, result.url },
                ),
                error.PackageManifestHTTP402 => std.fmt.allocPrint(
                    bun.default_allocator,
                    "HTTP 402 while resolving package '{s}' at '{s}'",
                    .{ result.name, result.url },
                ),
                error.PackageManifestHTTP403 => std.fmt.allocPrint(
                    bun.default_allocator,
                    "HTTP 403 while resolving package '{s}' at '{s}'",
                    .{ result.name, result.url },
                ),
                error.PackageManifestHTTP404 => std.fmt.allocPrint(
                    bun.default_allocator,
                    "Package '{s}' was not found",
                    .{result.name},
                ),
                error.PackageManifestHTTP4xx => std.fmt.allocPrint(
                    bun.default_allocator,
                    "HTTP 4xx while resolving package '{s}' at '{s}'",
                    .{ result.name, result.url },
                ),
                error.PackageManifestHTTP5xx => std.fmt.allocPrint(
                    bun.default_allocator,
                    "HTTP 5xx while resolving package '{s}' at '{s}'",
                    .{ result.name, result.url },
                ),
                error.DistTagNotFound, error.NoMatchingVersion => brk: {
                    const prefix: []const u8 = if (result.err == error.NoMatchingVersion and result.version.tag == .npm and result.version.value.npm.version.isExact())
                        "Version not found"
                    else if (result.version.tag == .npm and !result.version.value.npm.version.isExact())
                        "No matching version found"
                    else
                        "No match found";

                    break :brk std.fmt.allocPrint(
                        bun.default_allocator,
                        "{s} '{s}' for package '{s}' (but package exists)",
                        .{ prefix, vm.packageManager().lockfile.str(&result.version.literal), result.name },
                    );
                },
                else => |err| std.fmt.allocPrint(
                    bun.default_allocator,
                    "{s} resolving package '{s}' at '{s}'",
                    .{ bun.asByteSlice(@errorName(err)), result.name, result.url },
                ),
            };

            const name: []const u8 = switch (result.err) {
                error.NoMatchingVersion => "PackageVersionNotFound",
                error.DistTagNotFound => "PackageTagNotFound",
                error.PackageManifestHTTP403 => "PackageForbidden",
                error.PackageManifestHTTP404 => "PackageNotFound",
                else => "PackageResolveError",
            };

            var error_instance = ZigString.init(msg).withEncoding().toErrorInstance(globalThis);
            if (result.url.len > 0)
                error_instance.put(globalThis, ZigString.static("url"), ZigString.init(result.url).withEncoding().toJS(globalThis));
            error_instance.put(globalThis, ZigString.static("name"), ZigString.init(name).withEncoding().toJS(globalThis));
            error_instance.put(globalThis, ZigString.static("pkg"), ZigString.init(result.name).withEncoding().toJS(globalThis));
            error_instance.put(globalThis, ZigString.static("specifier"), ZigString.init(this.specifier).withEncoding().toJS(globalThis));
            const location = logger.rangeData(&this.parse_result.source, this.parse_result.ast.import_records.at(import_record_id).range, "").location.?;
            error_instance.put(globalThis, ZigString.static("sourceURL"), ZigString.init(this.parse_result.source.path.text).withEncoding().toJS(globalThis));
            error_instance.put(globalThis, ZigString.static("line"), JSValue.jsNumber(location.line));
            if (location.line_text) |line_text| {
                error_instance.put(globalThis, ZigString.static("lineText"), ZigString.init(line_text).withEncoding().toJS(globalThis));
            }
            error_instance.put(globalThis, ZigString.static("column"), JSValue.jsNumber(location.column));
            if (this.referrer.len > 0 and !strings.eqlComptime(this.referrer, "undefined")) {
                error_instance.put(globalThis, ZigString.static("referrer"), ZigString.init(this.referrer).withEncoding().toJS(globalThis));
            }

            const promise_value = this.promise.swap();
            var promise = promise_value.asInternalPromise().?;
            promise_value.ensureStillAlive();
            this.poll_ref.unref(vm);
            this.deinit();
            promise.rejectAsHandled(globalThis, error_instance);
        }
        pub fn downloadError(this: *AsyncModule, vm: *JSC.VirtualMachine, import_record_id: u32, result: PackageDownloadError) !void {
            const globalThis = this.globalThis;

            const msg_args = .{
                result.name,
                result.resolution.fmt(vm.packageManager().lockfile.buffers.string_bytes.items, .any),
            };

            const msg: []u8 = try switch (result.err) {
                error.TarballHTTP400 => std.fmt.allocPrint(
                    bun.default_allocator,
                    "HTTP 400 downloading package '{s}@{any}'",
                    msg_args,
                ),
                error.TarballHTTP401 => std.fmt.allocPrint(
                    bun.default_allocator,
                    "HTTP 401 downloading package '{s}@{any}'",
                    msg_args,
                ),
                error.TarballHTTP402 => std.fmt.allocPrint(
                    bun.default_allocator,
                    "HTTP 402 downloading package '{s}@{any}'",
                    msg_args,
                ),
                error.TarballHTTP403 => std.fmt.allocPrint(
                    bun.default_allocator,
                    "HTTP 403 downloading package '{s}@{any}'",
                    msg_args,
                ),
                error.TarballHTTP404 => std.fmt.allocPrint(
                    bun.default_allocator,
                    "HTTP 404 downloading package '{s}@{any}'",
                    msg_args,
                ),
                error.TarballHTTP4xx => std.fmt.allocPrint(
                    bun.default_allocator,
                    "HTTP 4xx downloading package '{s}@{any}'",
                    msg_args,
                ),
                error.TarballHTTP5xx => std.fmt.allocPrint(
                    bun.default_allocator,
                    "HTTP 5xx downloading package '{s}@{any}'",
                    msg_args,
                ),
                error.TarballFailedToExtract => std.fmt.allocPrint(
                    bun.default_allocator,
                    "Failed to extract tarball for package '{s}@{any}'",
                    msg_args,
                ),
                else => |err| std.fmt.allocPrint(
                    bun.default_allocator,
                    "{s} downloading package '{s}@{any}'",
                    .{
                        bun.asByteSlice(@errorName(err)),
                        result.name,
                        result.resolution.fmt(vm.packageManager().lockfile.buffers.string_bytes.items, .any),
                    },
                ),
            };

            const name: []const u8 = switch (result.err) {
                error.TarballFailedToExtract => "PackageExtractionError",
                error.TarballHTTP403 => "TarballForbiddenError",
                error.TarballHTTP404 => "TarballNotFoundError",
                else => "TarballDownloadError",
            };

            var error_instance = ZigString.init(msg).withEncoding().toErrorInstance(globalThis);
            if (result.url.len > 0)
                error_instance.put(globalThis, ZigString.static("url"), ZigString.init(result.url).withEncoding().toJS(globalThis));
            error_instance.put(globalThis, ZigString.static("name"), ZigString.init(name).withEncoding().toJS(globalThis));
            error_instance.put(globalThis, ZigString.static("pkg"), ZigString.init(result.name).withEncoding().toJS(globalThis));
            if (this.specifier.len > 0 and !strings.eqlComptime(this.specifier, "undefined")) {
                error_instance.put(globalThis, ZigString.static("referrer"), ZigString.init(this.specifier).withEncoding().toJS(globalThis));
            }

            const location = logger.rangeData(&this.parse_result.source, this.parse_result.ast.import_records.at(import_record_id).range, "").location.?;
            error_instance.put(globalThis, ZigString.static("specifier"), ZigString.init(
                this.parse_result.ast.import_records.at(import_record_id).path.text,
            ).withEncoding().toJS(globalThis));
            error_instance.put(globalThis, ZigString.static("sourceURL"), ZigString.init(this.parse_result.source.path.text).withEncoding().toJS(globalThis));
            error_instance.put(globalThis, ZigString.static("line"), JSValue.jsNumber(location.line));
            if (location.line_text) |line_text| {
                error_instance.put(globalThis, ZigString.static("lineText"), ZigString.init(line_text).withEncoding().toJS(globalThis));
            }
            error_instance.put(globalThis, ZigString.static("column"), JSValue.jsNumber(location.column));

            const promise_value = this.promise.swap();
            var promise = promise_value.asInternalPromise().?;
            promise_value.ensureStillAlive();
            this.poll_ref.unref(vm);
            this.deinit();
            promise.rejectAsHandled(globalThis, error_instance);
        }

        pub fn resumeLoadingModule(this: *AsyncModule, log: *logger.Log) !ResolvedSource {
            debug("resumeLoadingModule: {s}", .{this.specifier});
            var parse_result = this.parse_result;
            const path = this.path;
            var jsc_vm = JSC.VirtualMachine.get();
            const specifier = this.specifier;
            const old_log = jsc_vm.log;

            jsc_vm.transpiler.linker.log = log;
            jsc_vm.transpiler.log = log;
            jsc_vm.transpiler.resolver.log = log;
            jsc_vm.packageManager().log = log;
            defer {
                jsc_vm.transpiler.linker.log = old_log;
                jsc_vm.transpiler.log = old_log;
                jsc_vm.transpiler.resolver.log = old_log;
                jsc_vm.packageManager().log = old_log;
            }

            // We _must_ link because:
            // - node_modules bundle won't be properly
            try jsc_vm.transpiler.linker.link(
                path,
                &parse_result,
                jsc_vm.origin,
                .absolute_path,
                false,
                true,
            );
            this.parse_result = parse_result;

            var printer = VirtualMachine.source_code_printer.?.*;
            printer.ctx.reset();

            {
                var mapper = jsc_vm.sourceMapHandler(&printer);
                defer VirtualMachine.source_code_printer.?.* = printer;
                _ = try jsc_vm.transpiler.printWithSourceMap(
                    parse_result,
                    @TypeOf(&printer),
                    &printer,
                    .esm_ascii,
                    mapper.get(),
                );
            }

            if (comptime Environment.dump_source) {
                dumpSource(jsc_vm, specifier, &printer);
            }

            if (jsc_vm.isWatcherEnabled()) {
                var resolved_source = jsc_vm.refCountedResolvedSource(printer.ctx.written, bun.String.init(specifier), path.text, null, false);

                if (parse_result.input_fd) |fd_| {
                    if (std.fs.path.isAbsolute(path.text) and !strings.contains(path.text, "node_modules")) {
                        _ = jsc_vm.bun_watcher.addFile(
                            fd_,
                            path.text,
                            this.hash,
                            options.Loader.fromAPI(this.loader),
                            .zero,
                            this.package_json,
                            true,
                        );
                    }
                }

                resolved_source.is_commonjs_module = parse_result.ast.has_commonjs_export_names or parse_result.ast.exports_kind == .cjs;

                return resolved_source;
            }

            return ResolvedSource{
                .allocator = null,
                .source_code = bun.String.createLatin1OrUTF8(printer.ctx.getWritten()),
                .specifier = String.init(specifier),
                .source_url = String.init(path.text),
                .is_commonjs_module = parse_result.ast.has_commonjs_export_names or parse_result.ast.exports_kind == .cjs,

                .hash = 0,
            };
        }

        pub fn deinit(this: *AsyncModule) void {
            this.promise.deinit();
            this.parse_result.deinit();
            this.arena.deinit();
            this.globalThis.bunVM().allocator.destroy(this.arena);
            // bun.default_allocator.free(this.stmt_blocks);
            // bun.default_allocator.free(this.expr_blocks);

            bun.default_allocator.free(this.string_buf);
        }

        extern "C" fn Bun__onFulfillAsyncModule(
            globalObject: *JSC.JSGlobalObject,
            promiseValue: JSC.JSValue,
            res: *JSC.ErrorableResolvedSource,
            specifier: *bun.String,
            referrer: *bun.String,
        ) void;
    };

    pub export fn Bun__getDefaultLoader(global: *JSC.JSGlobalObject, str: *const bun.String) Api.Loader {
        var jsc_vm = global.bunVM();
        const filename = str.toUTF8(jsc_vm.allocator);
        defer filename.deinit();
        const loader = jsc_vm.transpiler.options.loader(Fs.PathName.init(filename.slice()).ext).toAPI();
        if (loader == .file) {
            return Api.Loader.js;
        }

        return loader;
    }

    pub fn transpileSourceCode(
        jsc_vm: *VirtualMachine,
        specifier: string,
        referrer: string,
        input_specifier: String,
        path: Fs.Path,
        loader: options.Loader,
        log: *logger.Log,
        virtual_source: ?*const logger.Source,
        promise_ptr: ?*?*JSC.JSInternalPromise,
        source_code_printer: *js_printer.BufferPrinter,
        globalObject: ?*JSC.JSGlobalObject,
        comptime flags: FetchFlags,
    ) !ResolvedSource {
        const disable_transpilying = comptime flags.disableTranspiling();

        if (comptime disable_transpilying) {
            if (!(loader.isJavaScriptLike() or loader == .toml or loader == .text or loader == .json)) {
                // Don't print "export default <file path>"
                return ResolvedSource{
                    .allocator = null,
                    .source_code = bun.String.empty,
                    .specifier = input_specifier,
                    .source_url = input_specifier.createIfDifferent(path.text),
                    .hash = 0,
                };
            }
        }

        switch (loader) {
            .js, .jsx, .ts, .tsx, .json, .toml, .text => {
                jsc_vm.transpiled_count += 1;
                jsc_vm.transpiler.resetStore();
                const hash = bun.Watcher.getHash(path.text);
                const is_main = jsc_vm.main.len == path.text.len and
                    jsc_vm.main_hash == hash and
                    strings.eqlLong(jsc_vm.main, path.text, false);

                var arena_: ?*bun.ArenaAllocator = brk: {
                    // Attempt to reuse the Arena from the parser when we can
                    // This code is potentially re-entrant, so only one Arena can be reused at a time
                    // That's why we have to check if the Arena is null
                    //
                    // Using an Arena here is a significant memory optimization when loading many files
                    if (jsc_vm.module_loader.transpile_source_code_arena) |shared| {
                        jsc_vm.module_loader.transpile_source_code_arena = null;
                        break :brk shared;
                    }

                    // we must allocate the arena so that the pointer it points to is always valid.
                    const arena = try jsc_vm.allocator.create(bun.ArenaAllocator);
                    arena.* = bun.ArenaAllocator.init(bun.default_allocator);
                    break :brk arena;
                };

                var give_back_arena = true;
                defer {
                    if (give_back_arena) {
                        if (jsc_vm.module_loader.transpile_source_code_arena == null) {
                            // when .print_source is used
                            // caller is responsible for freeing the arena
                            if (flags != .print_source) {
                                if (jsc_vm.smol) {
                                    _ = arena_.?.reset(.free_all);
                                } else {
                                    _ = arena_.?.reset(.{ .retain_with_limit = 8 * 1024 * 1024 });
                                }
                            }

                            jsc_vm.module_loader.transpile_source_code_arena = arena_;
                        } else {
                            arena_.?.deinit();
                            jsc_vm.allocator.destroy(arena_.?);
                        }
                    }
                }

                var arena = arena_.?;
                const allocator = arena.allocator();

                var fd: ?StoredFileDescriptorType = null;
                var package_json: ?*PackageJSON = null;

                if (jsc_vm.bun_watcher.indexOf(hash)) |index| {
                    const maybe_fd = jsc_vm.bun_watcher.watchlist().items(.fd)[index];
                    fd = if (maybe_fd != .zero) maybe_fd else null;
                    package_json = jsc_vm.bun_watcher.watchlist().items(.package_json)[index];
                }

                var cache = JSC.RuntimeTranspilerCache{
                    .output_code_allocator = allocator,
                    .sourcemap_allocator = bun.default_allocator,
                };

                const old = jsc_vm.transpiler.log;
                jsc_vm.transpiler.log = log;
                jsc_vm.transpiler.linker.log = log;
                jsc_vm.transpiler.resolver.log = log;
                if (jsc_vm.transpiler.resolver.package_manager) |pm| {
                    pm.log = log;
                }

                defer {
                    jsc_vm.transpiler.log = old;
                    jsc_vm.transpiler.linker.log = old;
                    jsc_vm.transpiler.resolver.log = old;
                    if (jsc_vm.transpiler.resolver.package_manager) |pm| {
                        pm.log = old;
                    }
                }

                // this should be a cheap lookup because 24 bytes == 8 * 3 so it's read 3 machine words
                const is_node_override = strings.hasPrefixComptime(specifier, NodeFallbackModules.import_path);

                const macro_remappings = if (jsc_vm.macro_mode or !jsc_vm.has_any_macro_remappings or is_node_override)
                    MacroRemap{}
                else
                    jsc_vm.transpiler.options.macro_remap;

                var fallback_source: logger.Source = undefined;

                // Usually, we want to close the input file automatically.
                //
                // If we're re-using the file descriptor from the fs watcher
                // Do not close it because that will break the kqueue-based watcher
                //
                var should_close_input_file_fd = fd == null;

                var input_file_fd: StoredFileDescriptorType = bun.invalid_fd;
                var parse_options = Transpiler.ParseOptions{
                    .allocator = allocator,
                    .path = path,
                    .loader = loader,
                    .dirname_fd = bun.invalid_fd,
                    .file_descriptor = fd,
                    .file_fd_ptr = &input_file_fd,
                    .file_hash = hash,
                    .macro_remappings = macro_remappings,
                    .jsx = jsc_vm.transpiler.options.jsx,
                    .emit_decorator_metadata = jsc_vm.transpiler.options.emit_decorator_metadata,
                    .virtual_source = virtual_source,
                    .dont_bundle_twice = true,
                    .allow_commonjs = true,
                    .inject_jest_globals = jsc_vm.transpiler.options.rewrite_jest_for_tests and is_main,
                    .keep_json_and_toml_as_one_statement = true,
                    .allow_bytecode_cache = true,
                    .set_breakpoint_on_first_line = is_main and
                        jsc_vm.debugger != null and
                        jsc_vm.debugger.?.set_breakpoint_on_first_line and
                        setBreakPointOnFirstLine(),
                    .runtime_transpiler_cache = if (!disable_transpilying and !JSC.RuntimeTranspilerCache.is_disabled) &cache else null,
                    .remove_cjs_module_wrapper = is_main and jsc_vm.module_loader.eval_source != null,
                };
                defer {
                    if (should_close_input_file_fd and input_file_fd != bun.invalid_fd) {
                        _ = bun.sys.close(input_file_fd);
                        input_file_fd = bun.invalid_fd;
                    }
                }

                if (is_node_override) {
                    if (NodeFallbackModules.contentsFromPath(specifier)) |code| {
                        const fallback_path = Fs.Path.initWithNamespace(specifier, "node");
                        fallback_source = logger.Source{ .path = fallback_path, .contents = code };
                        parse_options.virtual_source = &fallback_source;
                    }
                }

                var parse_result: ParseResult = switch (disable_transpilying or
                    (loader == .json and !path.isJSONCFile())) {
                    inline else => |return_file_only| brk: {
                        const heap_access = if (!disable_transpilying)
                            jsc_vm.jsc.releaseHeapAccess()
                        else
                            JSC.VM.ReleaseHeapAccess{ .vm = jsc_vm.jsc, .needs_to_release = false };
                        defer heap_access.acquire();

                        break :brk jsc_vm.transpiler.parseMaybeReturnFileOnly(
                            parse_options,
                            null,
                            return_file_only,
                        ) orelse {
                            if (comptime !disable_transpilying) {
                                if (jsc_vm.isWatcherEnabled()) {
                                    if (input_file_fd != .zero) {
                                        if (!is_node_override and std.fs.path.isAbsolute(path.text) and !strings.contains(path.text, "node_modules")) {
                                            should_close_input_file_fd = false;
                                            _ = jsc_vm.bun_watcher.addFile(
                                                input_file_fd,
                                                path.text,
                                                hash,
                                                loader,
                                                .zero,
                                                package_json,
                                                true,
                                            );
                                        }
                                    }
                                }
                            }

                            give_back_arena = false;
                            return error.ParseError;
                        };
                    },
                };

                if (parse_result.loader == .wasm) {
                    return transpileSourceCode(
                        jsc_vm,
                        specifier,
                        referrer,
                        input_specifier,
                        path,
                        .wasm,
                        log,
                        &parse_result.source,
                        promise_ptr,
                        source_code_printer,
                        globalObject,
                        flags,
                    );
                }

                if (comptime !disable_transpilying) {
                    if (jsc_vm.isWatcherEnabled()) {
                        if (input_file_fd != .zero) {
                            if (!is_node_override and std.fs.path.isAbsolute(path.text) and !strings.contains(path.text, "node_modules")) {
                                should_close_input_file_fd = false;
                                _ = jsc_vm.bun_watcher.addFile(
                                    input_file_fd,
                                    path.text,
                                    hash,
                                    loader,
                                    .zero,
                                    package_json,
                                    true,
                                );
                            }
                        }
                    }
                }

                if (jsc_vm.transpiler.log.errors > 0) {
                    give_back_arena = false;
                    return error.ParseError;
                }

                if (loader == .json and !path.isJSONCFile()) {
                    return ResolvedSource{
                        .allocator = null,
                        .source_code = bun.String.createUTF8(parse_result.source.contents),
                        .specifier = input_specifier,
                        .source_url = input_specifier.createIfDifferent(path.text),

                        .hash = 0,
                        .tag = ResolvedSource.Tag.json_for_object_loader,
                    };
                }

                if (comptime disable_transpilying) {
                    return ResolvedSource{
                        .allocator = null,
                        .source_code = switch (comptime flags) {
                            .print_source_and_clone => bun.String.init(jsc_vm.allocator.dupe(u8, parse_result.source.contents) catch unreachable),
                            .print_source => bun.String.init(parse_result.source.contents),
                            else => @compileError("unreachable"),
                        },
                        .specifier = input_specifier,
                        .source_url = input_specifier.createIfDifferent(path.text),
                        .hash = 0,
                    };
                }

                if (loader == .json or loader == .toml) {
                    if (parse_result.empty) {
                        return ResolvedSource{
                            .allocator = null,
                            .specifier = input_specifier,
                            .source_url = input_specifier.createIfDifferent(path.text),
                            .hash = 0,
                            .jsvalue_for_export = JSC.JSValue.createEmptyObject(jsc_vm.global, 0),
                            .tag = .exports_object,
                        };
                    }

                    return ResolvedSource{
                        .allocator = null,
                        .specifier = input_specifier,
                        .source_url = input_specifier.createIfDifferent(path.text),
                        .hash = 0,
                        .jsvalue_for_export = parse_result.ast.parts.@"[0]"().stmts[0].data.s_expr.value.toJS(allocator, globalObject orelse jsc_vm.global) catch |e| panic("Unexpected JS error: {s}", .{@errorName(e)}),
                        .tag = .exports_object,
                    };
                }

                if (parse_result.already_bundled != .none) {
                    const bytecode_slice = parse_result.already_bundled.bytecodeSlice();
                    return ResolvedSource{
                        .allocator = null,
                        .source_code = bun.String.createLatin1OrUTF8(parse_result.source.contents),
                        .specifier = input_specifier,
                        .source_url = input_specifier.createIfDifferent(path.text),
                        .already_bundled = true,
                        .hash = 0,
                        .bytecode_cache = if (bytecode_slice.len > 0) bytecode_slice.ptr else null,
                        .bytecode_cache_size = if (bytecode_slice.len > 0) bytecode_slice.len else 0,
                        .is_commonjs_module = parse_result.already_bundled.isCommonJS(),
                    };
                }

                if (cache.entry) |*entry| {
                    jsc_vm.source_mappings.putMappings(parse_result.source, .{
                        .list = .{ .items = @constCast(entry.sourcemap), .capacity = entry.sourcemap.len },
                        .allocator = bun.default_allocator,
                    }) catch {};

                    if (comptime Environment.allow_assert) {
                        dumpSourceString(jsc_vm, specifier, entry.output_code.byteSlice());
                    }

                    return ResolvedSource{
                        .allocator = null,
                        .source_code = switch (entry.output_code) {
                            .string => entry.output_code.string,
                            .utf8 => brk: {
                                const result = bun.String.createUTF8(entry.output_code.utf8);
                                cache.output_code_allocator.free(entry.output_code.utf8);
                                entry.output_code.utf8 = "";
                                break :brk result;
                            },
                        },
                        .specifier = input_specifier,
                        .source_url = input_specifier.createIfDifferent(path.text),
                        .hash = 0,
                        .is_commonjs_module = entry.metadata.module_type == .cjs,
                        .tag = brk: {
                            if (entry.metadata.module_type == .cjs and parse_result.source.path.isFile()) {
                                const actual_package_json: *PackageJSON = package_json orelse brk2: {
                                    // this should already be cached virtually always so it's fine to do this
                                    const dir_info = (jsc_vm.transpiler.resolver.readDirInfo(parse_result.source.path.name.dir) catch null) orelse
                                        break :brk .javascript;

                                    break :brk2 dir_info.package_json orelse dir_info.enclosing_package_json;
                                } orelse break :brk .javascript;

                                if (actual_package_json.module_type == .esm) {
                                    break :brk ResolvedSource.Tag.package_json_type_module;
                                }
                            }

                            break :brk ResolvedSource.Tag.javascript;
                        },
                    };
                }

                const start_count = jsc_vm.transpiler.linker.import_counter;

                // We _must_ link because:
                // - node_modules bundle won't be properly
                try jsc_vm.transpiler.linker.link(
                    path,
                    &parse_result,
                    jsc_vm.origin,
                    .absolute_path,
                    false,
                    true,
                );

                if (parse_result.pending_imports.len > 0) {
                    if (promise_ptr == null) {
                        return error.UnexpectedPendingResolution;
                    }

                    if (parse_result.source.contents_is_recycled) {
                        // this shared buffer is about to become owned by the AsyncModule struct
                        jsc_vm.transpiler.resolver.caches.fs.resetSharedBuffer(
                            jsc_vm.transpiler.resolver.caches.fs.sharedBuffer(),
                        );
                    }

                    jsc_vm.modules.enqueue(
                        globalObject.?,
                        .{
                            .parse_result = parse_result,
                            .path = path,
                            .loader = loader,
                            .fd = fd,
                            .package_json = package_json,
                            .hash = hash,
                            .promise_ptr = promise_ptr,
                            .specifier = specifier,
                            .referrer = referrer,
                            .arena = arena,
                        },
                    );
                    give_back_arena = false;
                    return error.AsyncModule;
                }

                if (!jsc_vm.macro_mode)
                    jsc_vm.resolved_count += jsc_vm.transpiler.linker.import_counter - start_count;
                jsc_vm.transpiler.linker.import_counter = 0;

                var printer = source_code_printer.*;
                printer.ctx.reset();
                defer source_code_printer.* = printer;
                _ = brk: {
                    var mapper = jsc_vm.sourceMapHandler(&printer);

                    break :brk try jsc_vm.transpiler.printWithSourceMap(
                        parse_result,
                        @TypeOf(&printer),
                        &printer,
                        .esm_ascii,
                        mapper.get(),
                    );
                };

                if (comptime Environment.dump_source) {
                    dumpSource(jsc_vm, specifier, &printer);
                }

                defer {
                    if (is_main) {
                        jsc_vm.has_loaded = true;
                    }
                }

                if (jsc_vm.isWatcherEnabled()) {
                    var resolved_source = jsc_vm.refCountedResolvedSource(printer.ctx.written, input_specifier, path.text, null, false);
                    resolved_source.is_commonjs_module = parse_result.ast.has_commonjs_export_names or parse_result.ast.exports_kind == .cjs;
                    return resolved_source;
                }

                // Pass along package.json type "module" if set.
                const tag = brk: {
                    if (parse_result.ast.exports_kind == .cjs and parse_result.source.path.isFile()) {
                        const actual_package_json: *PackageJSON = package_json orelse brk2: {
                            // this should already be cached virtually always so it's fine to do this
                            const dir_info = (jsc_vm.transpiler.resolver.readDirInfo(parse_result.source.path.name.dirOrDot()) catch null) orelse
                                break :brk .javascript;

                            break :brk2 dir_info.package_json orelse dir_info.enclosing_package_json;
                        } orelse break :brk .javascript;

                        if (actual_package_json.module_type == .esm) {
                            break :brk ResolvedSource.Tag.package_json_type_module;
                        }
                    }

                    break :brk ResolvedSource.Tag.javascript;
                };

                return .{
                    .allocator = null,
                    .source_code = brk: {
                        const written = printer.ctx.getWritten();
                        const result = cache.output_code orelse bun.String.createLatin1OrUTF8(written);

                        if (written.len > 1024 * 1024 * 2 or jsc_vm.smol) {
                            printer.ctx.buffer.deinit();
                        }

                        break :brk result;
                    },
                    .specifier = input_specifier,
                    .source_url = input_specifier.createIfDifferent(path.text),
                    .is_commonjs_module = parse_result.ast.has_commonjs_export_names or parse_result.ast.exports_kind == .cjs,
                    .hash = 0,
                    .tag = tag,
                };
            },
            // provideFetch() should be called
            .napi => unreachable,
            // .wasm => {
            //     jsc_vm.transpiled_count += 1;
            //     var fd: ?StoredFileDescriptorType = null;

            //     var allocator = if (jsc_vm.has_loaded) jsc_vm.arena.allocator() else jsc_vm.allocator;

            //     const hash = http.Watcher.getHash(path.text);
            //     if (jsc_vm.watcher) |watcher| {
            //         if (watcher.indexOf(hash)) |index| {
            //             const _fd = watcher.watchlist().items(.fd)[index];
            //             fd = if (_fd > 0) _fd else null;
            //         }
            //     }

            //     var parse_options = Transpiler.ParseOptions{
            //         .allocator = allocator,
            //         .path = path,
            //         .loader = loader,
            //         .dirname_fd = 0,
            //         .file_descriptor = fd,
            //         .file_hash = hash,
            //         .macro_remappings = MacroRemap{},
            //         .jsx = jsc_vm.transpiler.options.jsx,
            //     };

            //     var parse_result = jsc_vm.transpiler.parse(
            //         parse_options,
            //         null,
            //     ) orelse {
            //         return error.ParseError;
            //     };

            //     return ResolvedSource{
            //         .allocator = if (jsc_vm.has_loaded) &jsc_vm.allocator else null,
            //         .source_code = ZigString.init(jsc_vm.allocator.dupe(u8, parse_result.source.contents) catch unreachable),
            //         .specifier = ZigString.init(specifier),
            //         .source_url = input_specifier.createIfDifferent(path.text),
            //         .hash = 0,
            //         .tag = ResolvedSource.Tag.wasm,
            //     };
            // },
            .wasm => {
                if (strings.eqlComptime(referrer, "undefined") and strings.eqlLong(jsc_vm.main, path.text, true)) {
                    if (virtual_source) |source| {
                        if (globalObject) |globalThis| {
                            // attempt to avoid reading the WASM file twice.
                            const encoded = JSC.EncodedJSValue{
                                .asPtr = globalThis,
                            };
                            const globalValue = @as(JSC.JSValue, @enumFromInt(encoded.asInt64));
                            globalValue.put(
                                globalThis,
                                JSC.ZigString.static("wasmSourceBytes"),
                                JSC.ArrayBuffer.create(globalThis, source.contents, .Uint8Array),
                            );
                        }
                    }
                    return ResolvedSource{
                        .allocator = null,
                        .source_code = bun.String.static(@embedFile("../js/wasi-runner.js")),
                        .specifier = input_specifier,
                        .source_url = input_specifier.createIfDifferent(path.text),
                        .tag = .esm,
                        .hash = 0,
                    };
                }

                return transpileSourceCode(
                    jsc_vm,
                    specifier,
                    referrer,
                    input_specifier,
                    path,
                    .file,
                    log,
                    virtual_source,
                    promise_ptr,
                    source_code_printer,
                    globalObject,
                    flags,
                );
            },

            .sqlite_embedded, .sqlite => {
                const sqlite_module_source_code_string = brk: {
                    if (jsc_vm.hot_reload == .hot) {
                        break :brk 
                        \\// Generated code
                        \\import {Database} from 'bun:sqlite';
                        \\const {path} = import.meta;
                        \\
                        \\// Don't reload the database if it's already loaded
                        \\const registry = (globalThis[Symbol.for("bun:sqlite:hot")] ??= new Map());
                        \\
                        \\export let db = registry.get(path);
                        \\export const __esModule = true;
                        \\if (!db) {
                        \\   // Load the database
                        \\   db = new Database(path);
                        \\   registry.set(path, db);
                        \\}
                        \\
                        \\export default db;
                        ;
                    }

                    break :brk 
                    \\// Generated code
                    \\import {Database} from 'bun:sqlite';
                    \\export const db = new Database(import.meta.path);
                    \\
                    \\export const __esModule = true;
                    \\export default db;
                    ;
                };

                return ResolvedSource{
                    .allocator = null,
                    .source_code = bun.String.createUTF8(sqlite_module_source_code_string),
                    .specifier = input_specifier,
                    .source_url = input_specifier.createIfDifferent(path.text),
                    .tag = .esm,
                    .hash = 0,
                };
            },

            .html => {
                if (flags.disableTranspiling()) {
                    return ResolvedSource{
                        .allocator = null,
                        .source_code = bun.String.empty,
                        .specifier = input_specifier,
                        .source_url = input_specifier.createIfDifferent(path.text),
                        .hash = 0,
                        .tag = .esm,
                    };
                }

                if (globalObject == null) {
                    return error.NotSupported;
                }

                const html_bundle = try JSC.API.HTMLBundle.init(globalObject.?, path.text, jsc_vm.transpiler.options.bunfig_path, jsc_vm.transpiler.options.serve_plugins);
                return ResolvedSource{
                    .allocator = &jsc_vm.allocator,
                    .jsvalue_for_export = html_bundle.toJS(globalObject.?),
                    .specifier = input_specifier,
                    .source_url = input_specifier.createIfDifferent(path.text),
                    .hash = 0,
                    .tag = .export_default_object,
                };
            },

            else => {
                if (flags.disableTranspiling()) {
                    return ResolvedSource{
                        .allocator = null,
                        .source_code = bun.String.empty,
                        .specifier = input_specifier,
                        .source_url = input_specifier.createIfDifferent(path.text),
                        .hash = 0,
                        .tag = .esm,
                    };
                }

                if (virtual_source == null) {
                    if (jsc_vm.isWatcherEnabled()) auto_watch: {
                        if (std.fs.path.isAbsolute(path.text) and !strings.contains(path.text, "node_modules")) {
                            const input_fd: bun.StoredFileDescriptorType = brk: {
                                // on macOS, we need a file descriptor to receive event notifications on it.
                                // so we use O_EVTONLY to open the file descriptor without asking any additional permissions.
                                if (comptime Environment.isMac) {
                                    switch (bun.sys.open(
                                        &(std.posix.toPosixPath(path.text) catch break :auto_watch),
                                        bun.C.O_EVTONLY,
                                        0,
                                    )) {
                                        .err => break :auto_watch,
                                        .result => |fd| break :brk @enumFromInt(fd.cast()),
                                    }
                                } else {
                                    // Otherwise, don't even bother opening it.
                                    break :brk .zero;
                                }
                            };
                            const hash = bun.Watcher.getHash(path.text);
                            switch (jsc_vm.bun_watcher.addFile(
                                input_fd,
                                path.text,
                                hash,
                                loader,
                                .zero,
                                null,
                                true,
                            )) {
                                .err => {
                                    if (comptime Environment.isMac) {
                                        // If any error occurs and we just
                                        // opened the file descriptor to
                                        // receive event notifications on
                                        // it, we should close it.
                                        if (input_fd != .zero) {
                                            _ = bun.sys.close(bun.toFD(input_fd));
                                        }
                                    }

                                    // we don't consider it a failure if we cannot watch the file
                                    // they didn't open the file
                                },
                                .result => {},
                            }
                        }
                    }
                }

                const value = brk: {
                    if (!jsc_vm.origin.isEmpty()) {
                        var buf = MutableString.init2048(jsc_vm.allocator) catch bun.outOfMemory();
                        defer buf.deinit();
                        var writer = buf.writer();
                        JSC.API.Bun.getPublicPath(specifier, jsc_vm.origin, @TypeOf(&writer), &writer);
                        break :brk bun.String.createUTF8ForJS(globalObject.?, buf.slice());
                    }

                    break :brk bun.String.createUTF8ForJS(globalObject.?, path.text);
                };

                return ResolvedSource{
                    .allocator = null,
                    .jsvalue_for_export = value,
                    .specifier = input_specifier,
                    .source_url = input_specifier.createIfDifferent(path.text),
                    .hash = 0,
                    .tag = .export_default_object,
                };
            },
        }
    }

    pub fn normalizeSpecifier(
        jsc_vm: *VirtualMachine,
        slice_: string,
    ) struct { string, string } {
        var slice = slice_;
        if (slice.len == 0) return .{ slice, slice };

        if (strings.hasPrefix(slice, jsc_vm.origin.host)) {
            slice = slice[jsc_vm.origin.host.len..];
        }

        if (jsc_vm.origin.path.len > 1) {
            if (strings.hasPrefix(slice, jsc_vm.origin.path)) {
                slice = slice[jsc_vm.origin.path.len..];
            }
        }

        const specifier = slice;

        if (strings.indexOfChar(slice, '?')) |i| {
            slice = slice[0..i];
        }

        return .{ slice, specifier };
    }

    pub export fn Bun__fetchBuiltinModule(
        jsc_vm: *VirtualMachine,
        globalObject: *JSC.JSGlobalObject,
        specifier: *bun.String,
        referrer: *bun.String,
        ret: *ErrorableResolvedSource,
    ) bool {
        JSC.markBinding(@src());
        var log = logger.Log.init(jsc_vm.transpiler.allocator);
        defer log.deinit();

        if (ModuleLoader.fetchBuiltinModule(
            jsc_vm,
            specifier.*,
        ) catch |err| {
            if (err == error.AsyncModule) {
                unreachable;
            }

            VirtualMachine.processFetchLog(globalObject, specifier.*, referrer.*, &log, ret, err);
            return true;
        }) |builtin| {
            ret.* = ErrorableResolvedSource.ok(builtin);
            return true;
        } else {
            return false;
        }
    }

    pub export fn Bun__transpileFile(
        jsc_vm: *VirtualMachine,
        globalObject: *JSC.JSGlobalObject,
        specifier_ptr: *bun.String,
        referrer: *bun.String,
        type_attribute: ?*const bun.String,
        ret: *ErrorableResolvedSource,
        allow_promise: bool,
    ) ?*anyopaque {
        JSC.markBinding(@src());
        var log = logger.Log.init(jsc_vm.transpiler.allocator);
        defer log.deinit();

        var _specifier = specifier_ptr.toUTF8(jsc_vm.allocator);
        var referrer_slice = referrer.toUTF8(jsc_vm.allocator);
        defer _specifier.deinit();
        defer referrer_slice.deinit();
        const normalized_file_path_from_specifier, const specifier = normalizeSpecifier(
            jsc_vm,
            _specifier.slice(),
        );
        var path = Fs.Path.init(normalized_file_path_from_specifier);

        var virtual_source: ?*logger.Source = null;
        var virtual_source_to_use: ?logger.Source = null;
        var blob_to_deinit: ?JSC.WebCore.Blob = null;
        defer {
            if (blob_to_deinit != null) {
                blob_to_deinit.?.deinit();
            }
        }

        // Deliberately optional.
        // The concurrent one only handles javascript-like loaders right now.
        var loader: ?options.Loader = jsc_vm.transpiler.options.loaders.get(path.name.ext);

        if (jsc_vm.module_loader.eval_source) |eval_source| {
            if (strings.endsWithComptime(specifier, bun.pathLiteral("/[eval]"))) {
                virtual_source = eval_source;
                loader = .tsx;
            }
            if (strings.endsWithComptime(specifier, bun.pathLiteral("/[stdin]"))) {
                virtual_source = eval_source;
                loader = .tsx;
            }
        }

        if (JSC.WebCore.ObjectURLRegistry.isBlobURL(specifier)) {
            if (JSC.WebCore.ObjectURLRegistry.singleton().resolveAndDupe(specifier["blob:".len..])) |blob| {
                blob_to_deinit = blob;

                // "file:" loader makes no sense for blobs
                // so let's default to tsx.
                if (blob.getFileName()) |filename| {
                    const current_path = Fs.Path.init(filename);

                    // Only treat it as a file if is a Bun.file()
                    if (blob.needsToReadFile()) {
                        path = current_path;
                    }

                    loader = jsc_vm.transpiler.options.loaders.get(current_path.name.ext) orelse .tsx;
                } else {
                    loader = .tsx;
                }

                if (!blob.needsToReadFile()) {
                    virtual_source_to_use = logger.Source{
                        .path = path,
                        .contents = blob.sharedView(),
                    };
                    virtual_source = &virtual_source_to_use.?;
                }
            } else {
                ret.* = ErrorableResolvedSource.err(error.JSErrorObject, globalObject.MODULE_NOT_FOUND("Blob not found", .{}).toJS().asVoid());
                return null;
            }
        }

        if (type_attribute) |attribute| {
            if (attribute.eqlComptime("sqlite")) {
                loader = .sqlite;
            } else if (attribute.eqlComptime("text")) {
                loader = .text;
            } else if (attribute.eqlComptime("json")) {
                loader = .json;
            } else if (attribute.eqlComptime("toml")) {
                loader = .toml;
            } else if (attribute.eqlComptime("file")) {
                loader = .file;
            } else if (attribute.eqlComptime("js")) {
                loader = .js;
            } else if (attribute.eqlComptime("jsx")) {
                loader = .jsx;
            } else if (attribute.eqlComptime("ts")) {
                loader = .ts;
            } else if (attribute.eqlComptime("tsx")) {
                loader = .tsx;
            } else if (attribute.eqlComptime("html")) {
                loader = .html;
            }
        }

        // If we were going to choose file loader, see if it's a bun.lock
        if (loader == null) {
            if (strings.eqlComptime(path.name.filename, "bun.lock")) {
                loader = .json;
            }
        }

        // We only run the transpiler concurrently when we can.
        // Today, that's:
        //
        //   Import Statements (import 'foo')
        //   Import Expressions (import('foo'))
        //
        if (comptime bun.FeatureFlags.concurrent_transpiler) {
            const concurrent_loader = loader orelse .file;
            if (blob_to_deinit == null and allow_promise and (jsc_vm.has_loaded or jsc_vm.is_in_preload) and concurrent_loader.isJavaScriptLike() and
                // Plugins make this complicated,
                // TODO: allow running concurrently when no onLoad handlers match a plugin.
                jsc_vm.plugin_runner == null and jsc_vm.transpiler_store.enabled)
            {
                if (!strings.eqlLong(specifier, jsc_vm.main, true)) {
                    return jsc_vm.transpiler_store.transpile(
                        jsc_vm,
                        globalObject,
                        specifier_ptr.dupeRef(),
                        path,
                        referrer.dupeRef(),
                    );
                }
            }
        }

        const synchronous_loader = loader orelse loader: {
            if (jsc_vm.has_loaded or jsc_vm.is_in_preload) {
                // Extensionless files in this context are treated as the JS loader
                if (path.name.ext.len == 0) {
                    break :loader options.Loader.tsx;
                }

                // Unknown extensions are to be treated as file loader
                break :loader options.Loader.file;
            } else {
                // Unless it's potentially the main module
                // This is important so that "bun run ./foo-i-have-no-extension" works
                break :loader options.Loader.tsx;
            }
        };

        if (comptime Environment.allow_assert)
            debug("transpile({s}, {s}, sync)", .{ specifier, @tagName(synchronous_loader) });

        defer jsc_vm.module_loader.resetArena(jsc_vm);

        var promise: ?*JSC.JSInternalPromise = null;
        ret.* = ErrorableResolvedSource.ok(
            ModuleLoader.transpileSourceCode(
                jsc_vm,
                specifier,
                referrer_slice.slice(),
                specifier_ptr.*,
                path,
                synchronous_loader,
                &log,
                virtual_source,
                if (allow_promise) &promise else null,
                VirtualMachine.source_code_printer.?,
                globalObject,
                FetchFlags.transpile,
            ) catch |err| {
                if (err == error.AsyncModule) {
                    bun.assert(promise != null);
                    return promise;
                }

                if (err == error.PluginError) {
                    return null;
                }

                VirtualMachine.processFetchLog(globalObject, specifier_ptr.*, referrer.*, &log, ret, err);
                return null;
            },
        );
        return promise;
    }

    export fn Bun__runVirtualModule(globalObject: *JSC.JSGlobalObject, specifier_ptr: *const bun.String) JSValue {
        JSC.markBinding(@src());
        if (globalObject.bunVM().plugin_runner == null) return JSValue.zero;

        const specifier_slice = specifier_ptr.toUTF8(bun.default_allocator);
        defer specifier_slice.deinit();
        const specifier = specifier_slice.slice();

        if (!PluginRunner.couldBePlugin(specifier)) {
            return JSValue.zero;
        }

        const namespace = PluginRunner.extractNamespace(specifier);
        const after_namespace = if (namespace.len == 0)
            specifier
        else
            specifier[@min(namespace.len + 1, specifier.len)..];

        return globalObject.runOnLoadPlugins(bun.String.init(namespace), bun.String.init(after_namespace), .bun) orelse
            return JSValue.zero;
    }

    pub fn fetchBuiltinModule(jsc_vm: *VirtualMachine, specifier: bun.String) !?ResolvedSource {
        if (specifier.eqlComptime(Runtime.Runtime.Imports.Name)) {
            return ResolvedSource{
                .allocator = null,
                .source_code = String.init(Runtime.Runtime.sourceCode()),
                .specifier = specifier,
                .source_url = specifier,
                .hash = Runtime.Runtime.versionHash(),
            };
        } else if (HardcodedModule.Map.getWithEql(specifier, bun.String.eqlComptime)) |hardcoded| {
            Analytics.Features.builtin_modules.insert(hardcoded);

            switch (hardcoded) {
                .@"bun:main" => {
                    return ResolvedSource{
                        .allocator = null,
                        .source_code = bun.String.createUTF8(jsc_vm.entry_point.source.contents),
                        .specifier = specifier,
                        .source_url = specifier,
                        .hash = 0,
                        .tag = .esm,
                        .source_code_needs_deref = true,
                    };
                },

                // Native modules
                .bun => return jsSyntheticModule(.bun, specifier),
                .@"node:buffer" => return jsSyntheticModule(.@"node:buffer", specifier),
                .@"node:string_decoder" => return jsSyntheticModule(.@"node:string_decoder", specifier),
                .@"node:module" => return jsSyntheticModule(.@"node:module", specifier),
                .@"node:process" => return jsSyntheticModule(.@"node:process", specifier),
                .@"node:tty" => return jsSyntheticModule(.@"node:tty", specifier),
                .@"node:util/types" => return jsSyntheticModule(.@"node:util/types", specifier),
                .@"node:constants" => return jsSyntheticModule(.@"node:constants", specifier),
                .@"bun:jsc" => return jsSyntheticModule(.@"bun:jsc", specifier),
                .@"bun:test" => return jsSyntheticModule(.@"bun:test", specifier),

                .@"bun:internal-for-testing" => {
                    if (!Environment.isDebug) {
                        if (!is_allowed_to_use_internal_testing_apis)
                            return null;
                    }

                    return jsSyntheticModule(.InternalForTesting, specifier);
                },

                // These are defined in src/js/*
                .@"bun:ffi" => return jsSyntheticModule(.@"bun:ffi", specifier),

                .@"bun:sqlite" => return jsSyntheticModule(.@"bun:sqlite", specifier),
                .@"detect-libc" => return jsSyntheticModule(if (!Environment.isLinux) .@"detect-libc" else if (!Environment.isMusl) .@"detect-libc/linux" else .@"detect-libc/musl", specifier),
                .@"node:assert" => return jsSyntheticModule(.@"node:assert", specifier),
                .@"node:assert/strict" => return jsSyntheticModule(.@"node:assert/strict", specifier),
                .@"node:async_hooks" => return jsSyntheticModule(.@"node:async_hooks", specifier),
                .@"node:child_process" => return jsSyntheticModule(.@"node:child_process", specifier),
                .@"node:cluster" => return jsSyntheticModule(.@"node:cluster", specifier),
                .@"node:console" => return jsSyntheticModule(.@"node:console", specifier),
                .@"node:crypto" => return jsSyntheticModule(.@"node:crypto", specifier),
                .@"node:dgram" => return jsSyntheticModule(.@"node:dgram", specifier),
                .@"node:diagnostics_channel" => return jsSyntheticModule(.@"node:diagnostics_channel", specifier),
                .@"node:dns" => return jsSyntheticModule(.@"node:dns", specifier),
                .@"node:dns/promises" => return jsSyntheticModule(.@"node:dns/promises", specifier),
                .@"node:domain" => return jsSyntheticModule(.@"node:domain", specifier),
                .@"node:events" => return jsSyntheticModule(.@"node:events", specifier),
                .@"node:fs" => return jsSyntheticModule(.@"node:fs", specifier),
                .@"node:fs/promises" => return jsSyntheticModule(.@"node:fs/promises", specifier),
                .@"node:http" => return jsSyntheticModule(.@"node:http", specifier),
                .@"node:http2" => return jsSyntheticModule(.@"node:http2", specifier),
                .@"node:https" => return jsSyntheticModule(.@"node:https", specifier),
                .@"node:inspector" => return jsSyntheticModule(.@"node:inspector", specifier),
                .@"node:net" => return jsSyntheticModule(.@"node:net", specifier),
                .@"node:os" => return jsSyntheticModule(.@"node:os", specifier),
                .@"node:path" => return jsSyntheticModule(.@"node:path", specifier),
                .@"node:path/posix" => return jsSyntheticModule(.@"node:path/posix", specifier),
                .@"node:path/win32" => return jsSyntheticModule(.@"node:path/win32", specifier),
                .@"node:punycode" => return jsSyntheticModule(.@"node:punycode", specifier),
                .@"node:perf_hooks" => return jsSyntheticModule(.@"node:perf_hooks", specifier),
                .@"node:querystring" => return jsSyntheticModule(.@"node:querystring", specifier),
                .@"node:readline" => return jsSyntheticModule(.@"node:readline", specifier),
                .@"node:readline/promises" => return jsSyntheticModule(.@"node:readline/promises", specifier),
                .@"node:repl" => return jsSyntheticModule(.@"node:repl", specifier),
                .@"node:stream" => return jsSyntheticModule(.@"node:stream", specifier),
                .@"node:stream/consumers" => return jsSyntheticModule(.@"node:stream/consumers", specifier),
                .@"node:stream/promises" => return jsSyntheticModule(.@"node:stream/promises", specifier),
                .@"node:stream/web" => return jsSyntheticModule(.@"node:stream/web", specifier),
                .@"node:test" => return jsSyntheticModule(.@"node:test", specifier),
                .@"node:timers" => return jsSyntheticModule(.@"node:timers", specifier),
                .@"node:timers/promises" => return jsSyntheticModule(.@"node:timers/promises", specifier),
                .@"node:tls" => return jsSyntheticModule(.@"node:tls", specifier),
                .@"node:trace_events" => return jsSyntheticModule(.@"node:trace_events", specifier),
                .@"node:url" => return jsSyntheticModule(.@"node:url", specifier),
                .@"node:util" => return jsSyntheticModule(.@"node:util", specifier),
                .@"node:v8" => return jsSyntheticModule(.@"node:v8", specifier),
                .@"node:vm" => return jsSyntheticModule(.@"node:vm", specifier),
                .@"node:wasi" => return jsSyntheticModule(.@"node:wasi", specifier),
                .@"node:worker_threads" => return jsSyntheticModule(.@"node:worker_threads", specifier),
                .@"node:zlib" => return jsSyntheticModule(.@"node:zlib", specifier),
                .@"isomorphic-fetch" => return jsSyntheticModule(.@"isomorphic-fetch", specifier),
                .@"node-fetch" => return jsSyntheticModule(.@"node-fetch", specifier),
                .@"@vercel/fetch" => return jsSyntheticModule(.vercel_fetch, specifier),
                .@"utf-8-validate" => return jsSyntheticModule(.@"utf-8-validate", specifier),
                .@"abort-controller" => return jsSyntheticModule(.@"abort-controller", specifier),
                .undici => return jsSyntheticModule(.undici, specifier),
                .ws => return jsSyntheticModule(.ws, specifier),
                .@"node:_stream_duplex" => return jsSyntheticModule(.@"node:_stream_duplex", specifier),
                .@"node:_stream_passthrough" => return jsSyntheticModule(.@"node:_stream_passthrough", specifier),
                .@"node:_stream_readable" => return jsSyntheticModule(.@"node:_stream_readable", specifier),
                .@"node:_stream_transform" => return jsSyntheticModule(.@"node:_stream_transform", specifier),
                .@"node:_stream_wrap" => return jsSyntheticModule(.@"node:_stream_wrap", specifier),
                .@"node:_stream_writable" => return jsSyntheticModule(.@"node:_stream_writable", specifier),
            }
        } else if (specifier.hasPrefixComptime(js_ast.Macro.namespaceWithColon)) {
            const spec = specifier.toUTF8(bun.default_allocator);
            defer spec.deinit();
            if (jsc_vm.macro_entry_points.get(MacroEntryPoint.generateIDFromSpecifier(spec.slice()))) |entry| {
                return ResolvedSource{
                    .allocator = null,
                    .source_code = bun.String.createUTF8(entry.source.contents),
                    .specifier = specifier,
                    .source_url = specifier.dupeRef(),
                    .hash = 0,
                };
            }
        } else if (jsc_vm.standalone_module_graph) |graph| {
            const specifier_utf8 = specifier.toUTF8(bun.default_allocator);
            defer specifier_utf8.deinit();
            if (graph.files.getPtr(specifier_utf8.slice())) |file| {
                if (file.loader == .sqlite or file.loader == .sqlite_embedded) {
                    const code =
                        \\/* Generated code */
                        \\import {Database} from 'bun:sqlite';
                        \\import {readFileSync} from 'node:fs';
                        \\export const db = new Database(readFileSync(import.meta.path));
                        \\
                        \\export const __esModule = true;
                        \\export default db;
                    ;
                    return ResolvedSource{
                        .allocator = null,
                        .source_code = bun.String.static(code),
                        .specifier = specifier,
                        .source_url = specifier.dupeRef(),
                        .hash = 0,
                        .source_code_needs_deref = false,
                    };
                }

                return ResolvedSource{
                    .allocator = null,
                    .source_code = file.toWTFString(),
                    .specifier = specifier,
                    .source_url = specifier.dupeRef(),
                    .hash = 0,
                    .source_code_needs_deref = false,
                    .bytecode_cache = if (file.bytecode.len > 0) file.bytecode.ptr else null,
                    .bytecode_cache_size = file.bytecode.len,
                    .is_commonjs_module = file.module_format == .cjs,
                };
            }
        }

        return null;
    }

    export fn Bun__transpileVirtualModule(
        globalObject: *JSC.JSGlobalObject,
        specifier_ptr: *const bun.String,
        referrer_ptr: *const bun.String,
        source_code: *ZigString,
        loader_: Api.Loader,
        ret: *ErrorableResolvedSource,
    ) bool {
        JSC.markBinding(@src());
        const jsc_vm = globalObject.bunVM();
        bun.assert(jsc_vm.plugin_runner != null);

        var specifier_slice = specifier_ptr.toUTF8(jsc_vm.allocator);
        const specifier = specifier_slice.slice();
        defer specifier_slice.deinit();
        var source_code_slice = source_code.toSlice(jsc_vm.allocator);
        defer source_code_slice.deinit();
        var referrer_slice = referrer_ptr.toUTF8(jsc_vm.allocator);
        defer referrer_slice.deinit();

        var virtual_source = logger.Source.initPathString(specifier, source_code_slice.slice());
        var log = logger.Log.init(jsc_vm.allocator);
        const path = Fs.Path.init(specifier);

        const loader = if (loader_ != ._none)
            options.Loader.fromAPI(loader_)
        else
            jsc_vm.transpiler.options.loaders.get(path.name.ext) orelse brk: {
                if (strings.eqlLong(specifier, jsc_vm.main, true)) {
                    break :brk options.Loader.js;
                }

                break :brk options.Loader.file;
            };

        defer log.deinit();
        defer jsc_vm.module_loader.resetArena(jsc_vm);

        ret.* = ErrorableResolvedSource.ok(
            ModuleLoader.transpileSourceCode(
                jsc_vm,
                specifier_slice.slice(),
                referrer_slice.slice(),
                specifier_ptr.*,
                path,
                loader,
                &log,
                &virtual_source,
                null,
                VirtualMachine.source_code_printer.?,
                globalObject,
                FetchFlags.transpile,
            ) catch |err| {
                if (err == error.PluginError) {
                    return true;
                }
                VirtualMachine.processFetchLog(globalObject, specifier_ptr.*, referrer_ptr.*, &log, ret, err);
                return true;
            },
        );
        Analytics.Features.virtual_modules += 1;
        return true;
    }

    comptime {
        _ = Bun__transpileVirtualModule;
        _ = Bun__runVirtualModule;
        _ = Bun__transpileFile;
        _ = Bun__fetchBuiltinModule;
        _ = Bun__getDefaultLoader;
    }
};

pub const FetchFlags = enum {
    transpile,
    print_source,
    print_source_and_clone,

    pub fn disableTranspiling(this: FetchFlags) bool {
        return this != .transpile;
    }
};

const SavedSourceMap = JSC.SavedSourceMap;

pub const HardcodedModule = enum {
    bun,
    @"abort-controller",
    @"bun:ffi",
    @"bun:jsc",
    @"bun:main",
    @"bun:test", // usually replaced by the transpiler but `await import("bun:" + "test")` has to work
    @"bun:sqlite",
    @"detect-libc",
    @"node:assert",
    @"node:assert/strict",
    @"node:async_hooks",
    @"node:buffer",
    @"node:child_process",
    @"node:console",
    @"node:constants",
    @"node:crypto",
    @"node:dns",
    @"node:dns/promises",
    @"node:domain",
    @"node:events",
    @"node:fs",
    @"node:fs/promises",
    @"node:http",
    @"node:https",
    @"node:module",
    @"node:net",
    @"node:os",
    @"node:path",
    @"node:path/posix",
    @"node:path/win32",
    @"node:perf_hooks",
    @"node:process",
    @"node:querystring",
    @"node:readline",
    @"node:readline/promises",
    @"node:stream",
    @"node:stream/consumers",
    @"node:stream/promises",
    @"node:stream/web",
    @"node:string_decoder",
    @"node:test",
    @"node:timers",
    @"node:timers/promises",
    @"node:tls",
    @"node:tty",
    @"node:url",
    @"node:util",
    @"node:util/types",
    @"node:vm",
    @"node:wasi",
    @"node:zlib",
    @"node:worker_threads",
    @"node:punycode",
    undici,
    ws,
    @"isomorphic-fetch",
    @"node-fetch",
    @"@vercel/fetch",
    @"utf-8-validate",
    // These are all not implemented yet, but are stubbed
    @"node:v8",
    @"node:trace_events",
    @"node:repl",
    @"node:inspector",
    @"node:http2",
    @"node:diagnostics_channel",
    @"node:dgram",
    @"node:cluster",
    // these are gated behind '--expose-internals'
    @"bun:internal-for-testing",
    //
    @"node:_stream_duplex",
    @"node:_stream_passthrough",
    @"node:_stream_readable",
    @"node:_stream_transform",
    @"node:_stream_wrap",
    @"node:_stream_writable",

    /// Already resolved modules go in here.
    /// This does not remap the module name, it is just a hash table.
    /// Do not put modules that have aliases in here
    /// Put those in Aliases
    pub const Map = bun.ComptimeStringMap(
        HardcodedModule,
        .{
            .{ "bun", HardcodedModule.bun },
            .{ "bun:ffi", HardcodedModule.@"bun:ffi" },
            .{ "bun:jsc", HardcodedModule.@"bun:jsc" },
            .{ "bun:main", HardcodedModule.@"bun:main" },
            .{ "bun:test", HardcodedModule.@"bun:test" },
            .{ "bun:sqlite", HardcodedModule.@"bun:sqlite" },
            .{ "bun:internal-for-testing", HardcodedModule.@"bun:internal-for-testing" },
            .{ "detect-libc", HardcodedModule.@"detect-libc" },
            .{ "node-fetch", HardcodedModule.@"node-fetch" },
            .{ "isomorphic-fetch", HardcodedModule.@"isomorphic-fetch" },

            .{ "node:test", HardcodedModule.@"node:test" },

            .{ "assert", HardcodedModule.@"node:assert" },
            .{ "assert/strict", HardcodedModule.@"node:assert/strict" },
            .{ "async_hooks", HardcodedModule.@"node:async_hooks" },
            .{ "buffer", HardcodedModule.@"node:buffer" },
            .{ "child_process", HardcodedModule.@"node:child_process" },
            .{ "cluster", HardcodedModule.@"node:cluster" },
            .{ "console", HardcodedModule.@"node:console" },
            .{ "constants", HardcodedModule.@"node:constants" },
            .{ "crypto", HardcodedModule.@"node:crypto" },
            .{ "dgram", HardcodedModule.@"node:dgram" },
            .{ "diagnostics_channel", HardcodedModule.@"node:diagnostics_channel" },
            .{ "dns", HardcodedModule.@"node:dns" },
            .{ "dns/promises", HardcodedModule.@"node:dns/promises" },
            .{ "domain", HardcodedModule.@"node:domain" },
            .{ "events", HardcodedModule.@"node:events" },
            .{ "fs", HardcodedModule.@"node:fs" },
            .{ "fs/promises", HardcodedModule.@"node:fs/promises" },
            .{ "http", HardcodedModule.@"node:http" },
            .{ "http2", HardcodedModule.@"node:http2" },
            .{ "https", HardcodedModule.@"node:https" },
            .{ "inspector", HardcodedModule.@"node:inspector" },
            .{ "module", HardcodedModule.@"node:module" },
            .{ "net", HardcodedModule.@"node:net" },
            .{ "os", HardcodedModule.@"node:os" },
            .{ "path", HardcodedModule.@"node:path" },
            .{ "path/posix", HardcodedModule.@"node:path/posix" },
            .{ "path/win32", HardcodedModule.@"node:path/win32" },
            .{ "punycode", HardcodedModule.@"node:punycode" },
            .{ "perf_hooks", HardcodedModule.@"node:perf_hooks" },
            .{ "process", HardcodedModule.@"node:process" },
            .{ "querystring", HardcodedModule.@"node:querystring" },
            .{ "node:readline", HardcodedModule.@"node:readline" },
            .{ "readline", HardcodedModule.@"node:readline" },
            .{ "readline/promises", HardcodedModule.@"node:readline/promises" },
            .{ "repl", HardcodedModule.@"node:repl" },
            .{ "stream", HardcodedModule.@"node:stream" },
            .{ "stream/consumers", HardcodedModule.@"node:stream/consumers" },
            .{ "stream/promises", HardcodedModule.@"node:stream/promises" },
            .{ "stream/web", HardcodedModule.@"node:stream/web" },
            .{ "string_decoder", HardcodedModule.@"node:string_decoder" },
            .{ "timers", HardcodedModule.@"node:timers" },
            .{ "timers/promises", HardcodedModule.@"node:timers/promises" },
            .{ "tls", HardcodedModule.@"node:tls" },
            .{ "trace_events", HardcodedModule.@"node:trace_events" },
            .{ "tty", HardcodedModule.@"node:tty" },
            .{ "url", HardcodedModule.@"node:url" },
            .{ "util", HardcodedModule.@"node:util" },
            .{ "util/types", HardcodedModule.@"node:util/types" },
            .{ "v8", HardcodedModule.@"node:v8" },
            .{ "vm", HardcodedModule.@"node:vm" },
            .{ "wasi", HardcodedModule.@"node:wasi" },
            .{ "worker_threads", HardcodedModule.@"node:worker_threads" },
            .{ "zlib", HardcodedModule.@"node:zlib" },

            .{ "_stream_duplex", .@"node:_stream_duplex" },
            .{ "_stream_passthrough", .@"node:_stream_passthrough" },
            .{ "_stream_readable", .@"node:_stream_readable" },
            .{ "_stream_transform", .@"node:_stream_transform" },
            .{ "_stream_wrap", .@"node:_stream_wrap" },
            .{ "_stream_writable", .@"node:_stream_writable" },

            .{ "undici", HardcodedModule.undici },
            .{ "ws", HardcodedModule.ws },
            .{ "@vercel/fetch", HardcodedModule.@"@vercel/fetch" },
            .{ "utf-8-validate", HardcodedModule.@"utf-8-validate" },
            .{ "abort-controller", HardcodedModule.@"abort-controller" },
        },
    );

    pub const Alias = struct {
        path: [:0]const u8,
        tag: ImportRecord.Tag = .builtin,
    };

    pub const Aliases = struct {
        // Used by both Bun and Node.
        const common_alias_kvs = [_]struct { string, Alias }{
            .{ "node:assert", .{ .path = "assert" } },
            .{ "node:assert/strict", .{ .path = "assert/strict" } },
            .{ "node:async_hooks", .{ .path = "async_hooks" } },
            .{ "node:buffer", .{ .path = "buffer" } },
            .{ "node:child_process", .{ .path = "child_process" } },
            .{ "node:cluster", .{ .path = "cluster" } },
            .{ "node:console", .{ .path = "console" } },
            .{ "node:constants", .{ .path = "constants" } },
            .{ "node:crypto", .{ .path = "crypto" } },
            .{ "node:dgram", .{ .path = "dgram" } },
            .{ "node:diagnostics_channel", .{ .path = "diagnostics_channel" } },
            .{ "node:dns", .{ .path = "dns" } },
            .{ "node:dns/promises", .{ .path = "dns/promises" } },
            .{ "node:domain", .{ .path = "domain" } },
            .{ "node:events", .{ .path = "events" } },
            .{ "node:fs", .{ .path = "fs" } },
            .{ "node:fs/promises", .{ .path = "fs/promises" } },
            .{ "node:http", .{ .path = "http" } },
            .{ "node:http2", .{ .path = "http2" } },
            .{ "node:https", .{ .path = "https" } },
            .{ "node:inspector", .{ .path = "inspector" } },
            .{ "node:module", .{ .path = "module" } },
            .{ "node:net", .{ .path = "net" } },
            .{ "node:os", .{ .path = "os" } },
            .{ "node:path", .{ .path = "path" } },
            .{ "node:path/posix", .{ .path = "path/posix" } },
            .{ "node:path/win32", .{ .path = "path/win32" } },
            .{ "node:perf_hooks", .{ .path = "perf_hooks" } },
            .{ "node:process", .{ .path = "process" } },
            .{ "node:punycode", .{ .path = "punycode" } },
            .{ "node:querystring", .{ .path = "querystring" } },
            .{ "node:readline", .{ .path = "readline" } },
            .{ "node:readline/promises", .{ .path = "readline/promises" } },
            .{ "node:repl", .{ .path = "repl" } },
            .{ "node:stream", .{ .path = "stream" } },
            .{ "node:stream/consumers", .{ .path = "stream/consumers" } },
            .{ "node:stream/promises", .{ .path = "stream/promises" } },
            .{ "node:stream/web", .{ .path = "stream/web" } },
            .{ "node:string_decoder", .{ .path = "string_decoder" } },
            .{ "node:test", .{ .path = "node:test" } },
            .{ "node:timers", .{ .path = "timers" } },
            .{ "node:timers/promises", .{ .path = "timers/promises" } },
            .{ "node:tls", .{ .path = "tls" } },
            .{ "node:trace_events", .{ .path = "trace_events" } },
            .{ "node:tty", .{ .path = "tty" } },
            .{ "node:url", .{ .path = "url" } },
            .{ "node:util", .{ .path = "util" } },
            .{ "node:util/types", .{ .path = "util/types" } },
            .{ "node:v8", .{ .path = "v8" } },
            .{ "node:vm", .{ .path = "vm" } },
            .{ "node:wasi", .{ .path = "wasi" } },
            .{ "node:worker_threads", .{ .path = "worker_threads" } },
            .{ "node:zlib", .{ .path = "zlib" } },

            // These are returned in builtinModules, but probably not many packages use them so we will just alias them.
            .{ "node:_http_agent", .{ .path = "http" } },
            .{ "node:_http_client", .{ .path = "http" } },
            .{ "node:_http_common", .{ .path = "http" } },
            .{ "node:_http_incoming", .{ .path = "http" } },
            .{ "node:_http_outgoing", .{ .path = "http" } },
            .{ "node:_http_server", .{ .path = "http" } },
            .{ "node:_stream_duplex", .{ .path = "_stream_duplex" } },
            .{ "node:_stream_passthrough", .{ .path = "_stream_passthrough" } },
            .{ "node:_stream_readable", .{ .path = "_stream_readable" } },
            .{ "node:_stream_transform", .{ .path = "_stream_transform" } },
            .{ "node:_stream_wrap", .{ .path = "_stream_wrap" } },
            .{ "node:_stream_writable", .{ .path = "_stream_writable" } },
            .{ "node:_tls_wrap", .{ .path = "tls" } },
            .{ "node:_tls_common", .{ .path = "tls" } },

            .{ "assert", .{ .path = "assert" } },
            .{ "assert/strict", .{ .path = "assert/strict" } },
            .{ "async_hooks", .{ .path = "async_hooks" } },
            .{ "buffer", .{ .path = "buffer" } },
            .{ "child_process", .{ .path = "child_process" } },
            .{ "cluster", .{ .path = "cluster" } },
            .{ "console", .{ .path = "console" } },
            .{ "constants", .{ .path = "constants" } },
            .{ "crypto", .{ .path = "crypto" } },
            .{ "dgram", .{ .path = "dgram" } },
            .{ "diagnostics_channel", .{ .path = "diagnostics_channel" } },
            .{ "dns", .{ .path = "dns" } },
            .{ "dns/promises", .{ .path = "dns/promises" } },
            .{ "domain", .{ .path = "domain" } },
            .{ "events", .{ .path = "events" } },
            .{ "fs", .{ .path = "fs" } },
            .{ "fs/promises", .{ .path = "fs/promises" } },
            .{ "http", .{ .path = "http" } },
            .{ "http2", .{ .path = "http2" } },
            .{ "https", .{ .path = "https" } },
            .{ "inspector", .{ .path = "inspector" } },
            .{ "module", .{ .path = "module" } },
            .{ "net", .{ .path = "net" } },
            .{ "os", .{ .path = "os" } },
            .{ "path", .{ .path = "path" } },
            .{ "path/posix", .{ .path = "path/posix" } },
            .{ "path/win32", .{ .path = "path/win32" } },
            .{ "perf_hooks", .{ .path = "perf_hooks" } },
            .{ "process", .{ .path = "process" } },
            .{ "punycode", .{ .path = "punycode" } },
            .{ "querystring", .{ .path = "querystring" } },
            .{ "readline", .{ .path = "readline" } },
            .{ "readline/promises", .{ .path = "readline/promises" } },
            .{ "repl", .{ .path = "repl" } },
            .{ "stream", .{ .path = "stream" } },
            .{ "stream/consumers", .{ .path = "stream/consumers" } },
            .{ "stream/promises", .{ .path = "stream/promises" } },
            .{ "stream/web", .{ .path = "stream/web" } },
            .{ "string_decoder", .{ .path = "string_decoder" } },
            // .{ "test", .{ .path = "test" } },
            .{ "timers", .{ .path = "timers" } },
            .{ "timers/promises", .{ .path = "timers/promises" } },
            .{ "tls", .{ .path = "tls" } },
            .{ "trace_events", .{ .path = "trace_events" } },
            .{ "tty", .{ .path = "tty" } },
            .{ "url", .{ .path = "url" } },
            .{ "util", .{ .path = "util" } },
            .{ "util/types", .{ .path = "util/types" } },
            .{ "v8", .{ .path = "v8" } },
            .{ "vm", .{ .path = "vm" } },
            .{ "wasi", .{ .path = "wasi" } },
            .{ "worker_threads", .{ .path = "worker_threads" } },
            .{ "zlib", .{ .path = "zlib" } },

            // It implements the same interface
            .{ "sys", .{ .path = "util" } },
            .{ "node:sys", .{ .path = "util" } },

            // These are returned in builtinModules, but probably not many packages use them
            // so we will just alias them.
            .{ "_http_agent", .{ .path = "http" } },
            .{ "_http_client", .{ .path = "http" } },
            .{ "_http_common", .{ .path = "http" } },
            .{ "_http_incoming", .{ .path = "http" } },
            .{ "_http_outgoing", .{ .path = "http" } },
            .{ "_http_server", .{ .path = "http" } },
            .{ "_stream_duplex", .{ .path = "_stream_duplex" } },
            .{ "_stream_passthrough", .{ .path = "_stream_passthrough" } },
            .{ "_stream_readable", .{ .path = "_stream_readable" } },
            .{ "_stream_transform", .{ .path = "_stream_transform" } },
            .{ "_stream_wrap", .{ .path = "_stream_wrap" } },
            .{ "_stream_writable", .{ .path = "_stream_writable" } },
            .{ "_tls_wrap", .{ .path = "tls" } },
            .{ "_tls_common", .{ .path = "tls" } },

            .{ "next/dist/compiled/ws", .{ .path = "ws" } },
            .{ "next/dist/compiled/node-fetch", .{ .path = "node-fetch" } },
            .{ "next/dist/compiled/undici", .{ .path = "undici" } },
        };

        const bun_extra_alias_kvs = [_]struct { string, Alias }{
            .{ "bun", .{ .path = "bun", .tag = .bun } },
            .{ "bun:test", .{ .path = "bun:test", .tag = .bun_test } },
            .{ "bun:ffi", .{ .path = "bun:ffi" } },
            .{ "bun:jsc", .{ .path = "bun:jsc" } },
            .{ "bun:sqlite", .{ .path = "bun:sqlite" } },
            .{ "bun:wrap", .{ .path = "bun:wrap" } },
            .{ "bun:internal-for-testing", .{ .path = "bun:internal-for-testing" } },
            .{ "ffi", .{ .path = "bun:ffi" } },

            // Thirdparty packages we override
            .{ "@vercel/fetch", .{ .path = "@vercel/fetch" } },
            .{ "detect-libc", .{ .path = "detect-libc" } },
            .{ "detect-libc/lib/detect-libc.js", .{ .path = "detect-libc" } },
            .{ "isomorphic-fetch", .{ .path = "isomorphic-fetch" } },
            .{ "node-fetch", .{ .path = "node-fetch" } },
            .{ "undici", .{ .path = "undici" } },
            .{ "utf-8-validate", .{ .path = "utf-8-validate" } },
            .{ "ws", .{ .path = "ws" } },
            .{ "ws/lib/websocket", .{ .path = "ws" } },

            .{ "inspector/promises", .{ .path = "inspector" } },
            .{ "node:inspector/promises", .{ .path = "inspector" } },

            // Polyfills we force to native
            .{ "abort-controller", .{ .path = "abort-controller" } },
            .{ "abort-controller/polyfill", .{ .path = "abort-controller" } },
        };

        const node_alias_kvs = [_]struct { string, Alias }{
            .{ "inspector/promises", .{ .path = "inspector/promises" } },
            .{ "node:inspector/promises", .{ .path = "inspector/promises" } },
        };

        const NodeAliases = bun.ComptimeStringMap(Alias, common_alias_kvs ++ node_alias_kvs);
        const BunAliases = bun.ComptimeStringMap(Alias, common_alias_kvs ++ bun_extra_alias_kvs);

        pub fn has(name: []const u8, target: options.Target) bool {
            if (target.isBun()) {
                return BunAliases.has(name);
            } else if (target.isNode()) {
                return NodeAliases.has(name);
            }
            return false;
        }

        pub fn get(name: []const u8, target: options.Target) ?Alias {
            if (target.isBun()) {
                return BunAliases.get(name);
            } else if (target.isNode()) {
                return NodeAliases.get(name);
            }
            return null;
        }

        pub fn getWithEql(name: anytype, comptime eql: anytype, target: options.Target) ?Alias {
            if (target.isBun()) {
                return BunAliases.getWithEql(name, eql);
            } else if (target.isNode()) {
                return NodeAliases.getWithEql(name, eql);
            }
            return null;
        }
    };
};

/// Support embedded .node files
export fn Bun__resolveEmbeddedNodeFile(vm: *JSC.VirtualMachine, in_out_str: *bun.String) bool {
    if (vm.standalone_module_graph == null) return false;

    const input_path = in_out_str.toUTF8(bun.default_allocator);
    defer input_path.deinit();
    const result = ModuleLoader.resolveEmbeddedFile(vm, input_path.slice(), "node") orelse return false;
    in_out_str.* = bun.String.createUTF8(result);
    return true;
}

export fn ModuleLoader__isBuiltin(data: [*]const u8, len: usize) bool {
    const str = data[0..len];
    return HardcodedModule.Map.get(str) != null;
}<|MERGE_RESOLUTION|>--- conflicted
+++ resolved
@@ -587,13 +587,7 @@
                 const bytecode_slice = parse_result.already_bundled.bytecodeSlice();
                 this.resolved_source = ResolvedSource{
                     .allocator = null,
-<<<<<<< HEAD
                     .source_code = bun.String.createLatin1OrUTF8(parse_result.source.contents),
-                    .specifier = duped,
-                    .source_url = duped.createIfDifferent(path.text),
-=======
-                    .source_code = bun.String.createLatin1(parse_result.source.contents),
->>>>>>> ce532901
                     .already_bundled = true,
                     .hash = 0,
                     .bytecode_cache = if (bytecode_slice.len > 0) bytecode_slice.ptr else null,
