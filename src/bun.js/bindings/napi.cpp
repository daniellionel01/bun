#include "headers.h"
#include "node_api.h"
#include "root.h"
#include "JavaScriptCore/ConstructData.h"

#include "JavaScriptCore/DateInstance.h"
#include "JavaScriptCore/JSCast.h"
#include "ZigGlobalObject.h"
#include "JavaScriptCore/JSGlobalObject.h"
#include "JavaScriptCore/SourceCode.h"
#include "js_native_api.h"
#include "napi_handle_scope.h"
#include "napi_macros.h"
#include "napi_finalizer.h"
#include "napi_type_tag.h"

#include "helpers.h"
#include <JavaScriptCore/JSObjectInlines.h>
#include <JavaScriptCore/JSCellInlines.h>
#include <wtf/text/ExternalStringImpl.h>
#include <wtf/text/StringCommon.h>
#include <wtf/text/StringImpl.h>
#include <JavaScriptCore/JSMicrotask.h>
#include <JavaScriptCore/ObjectConstructor.h>
#include <JavaScriptCore/JSModuleLoader.h>
#include <wtf/text/StringView.h>
#include <wtf/text/StringBuilder.h>
#include <wtf/text/WTFString.h>
#include "BufferEncodingType.h"
#include <JavaScriptCore/AggregateError.h>
#include <JavaScriptCore/BytecodeIndex.h>
#include <JavaScriptCore/CallFrame.h>
#include <JavaScriptCore/CallFrameInlines.h>
#include <JavaScriptCore/ClassInfo.h>
#include <JavaScriptCore/CodeBlock.h>
#include <JavaScriptCore/Completion.h>
#include <JavaScriptCore/Error.h>
#include <JavaScriptCore/ErrorInstance.h>
#include <JavaScriptCore/Exception.h>
#include <JavaScriptCore/ExceptionScope.h>
#include <JavaScriptCore/FunctionConstructor.h>
#include <JavaScriptCore/Heap.h>
#include <JavaScriptCore/Identifier.h>
#include <JavaScriptCore/InitializeThreading.h>
#include <JavaScriptCore/IteratorOperations.h>
#include <JavaScriptCore/JSArray.h>
#include <JavaScriptCore/JSInternalPromise.h>
#include <JavaScriptCore/ObjectConstructor.h>
#include <JavaScriptCore/ArrayBuffer.h>
#include <JavaScriptCore/JSArrayBuffer.h>
#include "JSFFIFunction.h"
#include <JavaScriptCore/JavaScript.h>
#include "napi.h"
#include <JavaScriptCore/GetterSetter.h>
#include <JavaScriptCore/JSSourceCode.h>
#include <JavaScriptCore/JSNativeStdFunction.h>
#include <JavaScriptCore/BigIntObject.h>
#include <JavaScriptCore/JSWeakMapInlines.h>
#include "ScriptExecutionContext.h"
#include "Strong.h"

#include "../modules/ObjectModule.h"

#include <JavaScriptCore/JSSourceCode.h>
#include "napi_external.h"
#include "wtf/Compiler.h"
#include "wtf/NakedPtr.h"
#include <JavaScriptCore/JSArrayBuffer.h>
#include <JavaScriptCore/FunctionPrototype.h>
#include <JavaScriptCore/JSWeakMap.h>
#include <JavaScriptCore/JSWeakMapInlines.h>
#include "CommonJSModuleRecord.h"
#include "wtf/text/ASCIIFastPath.h"
#include "JavaScriptCore/WeakInlines.h"

using namespace JSC;
using namespace Zig;

// Every NAPI function should use this at the start. It does the following:
// - if NAPI_VERBOSE is 1, log that the function was called
// - if env is nullptr, return napi_invalid_arg
// - if there is a pending exception, return napi_pending_exception
// No do..while is used as this declares a variable that other macros need to use
#define NAPI_PREAMBLE(_env)                                                   \
    NAPI_LOG_CURRENT_FUNCTION;                                                \
    NAPI_CHECK_ARG(_env, _env);                                               \
    /* You should not use this throw scope directly -- if you need */         \
    /* to throw or clear exceptions, make your own scope */                   \
    auto napi_preamble_throw_scope__ = DECLARE_THROW_SCOPE(toJS(_env)->vm()); \
    NAPI_RETURN_IF_EXCEPTION(_env)

// Only use this for functions that need their own throw or catch scope. Functions that call into
// JS code that might throw should use NAPI_RETURN_IF_EXCEPTION.
#define NAPI_PREAMBLE_NO_THROW_SCOPE(_env) \
    do {                                   \
        NAPI_LOG_CURRENT_FUNCTION;         \
        NAPI_CHECK_ARG(_env, _env);        \
    } while (0)

// Return an error code if arg is null. Only use for input validation.
#define NAPI_CHECK_ARG(_env, arg)                               \
    do {                                                        \
        if (UNLIKELY((arg) == nullptr)) {                       \
            return napi_set_last_error(_env, napi_invalid_arg); \
        }                                                       \
    } while (0)

// Return the specified code if condition is false. Only use for input validation.
#define NAPI_RETURN_EARLY_IF_FALSE(_env, condition, code) \
    do {                                                  \
        if (!(condition)) {                               \
            return napi_set_last_error(_env, code);       \
        }                                                 \
    } while (0)

// Return an error code if an exception was thrown after NAPI_PREAMBLE
#define NAPI_RETURN_IF_EXCEPTION(_env) RETURN_IF_EXCEPTION(napi_preamble_throw_scope__, napi_set_last_error(_env, napi_pending_exception))

// Return indicating that no error occurred in a NAPI function, and an exception is not expected
#define NAPI_RETURN_SUCCESS(_env)                        \
    do {                                                 \
        napi_preamble_throw_scope__.assertNoException(); \
        return napi_set_last_error(_env, napi_ok);       \
    } while (0)

// Return indicating that no error occurred in a NAPI function, unless an exception was thrown and not caught
#define NAPI_RETURN_SUCCESS_UNLESS_EXCEPTION(_env) \
    do {                                           \
        NAPI_RETURN_IF_EXCEPTION(_env);            \
        return napi_set_last_error(_env, napi_ok); \
    } while (0)

// Usage: `return napi_set_last_error(napi_ok);`
//
// Sets the global extended error info to indicate the passed-in status, and then returns it.
// All NAPI functions should call this in all places where they return, even if there is no error,
// because the extended error info should always reflect the most recent API call. The only
// exception is napi_get_last_error_info, which should return napi_ok without overwriting the
// extended error info.
//
// Usually, you should use the above macros instead of this function.
//
// This is not part of Node-API, it's a convenience function for Bun.
extern "C" napi_status napi_set_last_error(napi_env env, napi_status status)
{
    if (env) {
        // napi_get_last_error_info will fill in the other fields if they are requested
        env->m_lastNapiErrorInfo.error_code = status;
    }
    return status;
}

extern "C" napi_status
napi_get_last_error_info(napi_env env, const napi_extended_error_info** result)
{
    // does not use NAPI_PREAMBLE as we don't want to skip the rest of this if there is an exception
    NAPI_LOG_CURRENT_FUNCTION;
    if (!env) {
        return napi_invalid_arg;
    }
    NAPI_CHECK_ARG(env, result);

    constexpr napi_status last_status = napi_would_deadlock;

    constexpr const char* error_messages[] = {
        nullptr, // napi_ok
        "Invalid argument",
        "An object was expected",
        "A string was expected",
        "A string or symbol was expected",
        "A function was expected",
        "A number was expected",
        "A boolean was expected",
        "An array was expected",
        "Unknown failure",
        "An exception is pending",
        "The async work item was cancelled",
        "napi_escape_handle already called on scope",
        "Invalid handle scope usage",
        "Invalid callback scope usage",
        "Thread-safe function queue is full",
        "Thread-safe function handle is closing",
        "A bigint was expected",
        "A date was expected",
        "An arraybuffer was expected",
        "A detachable arraybuffer was expected",
        "Main thread would deadlock",
    };

    static_assert(std::size(error_messages) == last_status + 1,
        "error_messages array does not cover all status codes");

    napi_status status = env->m_lastNapiErrorInfo.error_code;
    if (status >= 0 && status <= last_status) {
        env->m_lastNapiErrorInfo.error_message = error_messages[status];
    } else {
        env->m_lastNapiErrorInfo.error_message = nullptr;
    }

    *result = &env->m_lastNapiErrorInfo;

    // return without napi_return_status as that would overwrite the error info
    return napi_ok;
}

namespace Napi {

JSC::SourceCode generateSourceCode(WTF::String keyString, JSC::VM& vm, JSC::JSObject* object, JSC::JSGlobalObject* globalObject)
{
    JSC::JSArray* exportKeys = ownPropertyKeys(globalObject, object, PropertyNameMode::StringsAndSymbols, DontEnumPropertiesMode::Include);
    JSC::Identifier ident = JSC::Identifier::fromString(vm, "__BunTemporaryGlobal"_s);
    WTF::StringBuilder sourceCodeBuilder = WTF::StringBuilder();
    // TODO: handle symbol collision
    sourceCodeBuilder.append("\nvar  $$NativeModule = globalThis['__BunTemporaryGlobal']; console.log($$NativeModule); globalThis['__BunTemporaryGlobal'] = null;\n if (!$$NativeModule) { throw new Error('Assertion failure: Native module not found'); }\n\n"_s);

    for (unsigned i = 0; i < exportKeys->length(); i++) {
        auto key = exportKeys->getIndexQuickly(i);
        if (key.isSymbol()) {
            continue;
        }
        auto named = key.toWTFString(globalObject);
        sourceCodeBuilder.append(""_s);
        // TODO: handle invalid identifiers
        sourceCodeBuilder.append("export var "_s);
        sourceCodeBuilder.append(named);
        sourceCodeBuilder.append(" = $$NativeModule."_s);
        sourceCodeBuilder.append(named);
        sourceCodeBuilder.append(";\n"_s);
    }
    globalObject->putDirect(vm, ident, object, JSC::PropertyAttribute::DontDelete | JSC::PropertyAttribute::DontEnum);
    return JSC::makeSource(sourceCodeBuilder.toString(), JSC::SourceOrigin(), JSC::SourceTaintedOrigin::Untainted, keyString, WTF::TextPosition(), JSC::SourceProviderSourceType::Module);
}

}

class NapiRefWeakHandleOwner final : public JSC::WeakHandleOwner {
public:
    // Equivalent to v8impl::Ownership::kUserland
    void finalize(JSC::Handle<JSC::Unknown>, void* context) final
    {
        auto* weakValue = reinterpret_cast<NapiRef*>(context);
<<<<<<< HEAD
        weakValue->finalizer.call(weakValue->env, weakValue->data);
=======

        auto finalizer = weakValue->finalizer;
        if (finalizer.finalize_cb) {
            weakValue->finalizer.finalize_cb = nullptr;
            finalizer.call(weakValue->data);
        }
>>>>>>> 23dc0fed
    }
};

class NapiRefSelfDeletingWeakHandleOwner final : public JSC::WeakHandleOwner {
public:
    // Equivalent to v8impl::Ownership::kRuntime
    void finalize(JSC::Handle<JSC::Unknown>, void* context) final
    {
        auto* weakValue = reinterpret_cast<NapiRef*>(context);

        auto finalizer = weakValue->finalizer;
        if (finalizer.finalize_cb) {
            weakValue->finalizer.finalize_cb = nullptr;
            finalizer.call(weakValue->data);
        }

        delete weakValue;
    }

    static NapiRefSelfDeletingWeakHandleOwner& weakValueHandleOwner()
    {
        static NeverDestroyed<NapiRefSelfDeletingWeakHandleOwner> jscWeakValueHandleOwner;
        return jscWeakValueHandleOwner;
    }
};

static NapiRefWeakHandleOwner& weakValueHandleOwner()
{
    static NeverDestroyed<NapiRefWeakHandleOwner> jscWeakValueHandleOwner;
    return jscWeakValueHandleOwner;
}

void NapiRef::ref()
{
    ++refCount;
    if (refCount == 1 && !weakValueRef.isClear()) {
        auto& vm = globalObject.get()->vm();
        strongRef.set(vm, weakValueRef.get());

        // isSet() will return always true after being set once
        // We cannot rely on isSet() to check if the value is set we need to use isClear()
        // .setString/.setObject/.setPrimitive will assert fail if called more than once (even after clear())
        // We should not clear the weakValueRef here because we need to keep it if we call NapiRef::unref()
        // so we can call the finalizer
    }
}

void NapiRef::unref()
{
    bool clear = refCount == 1;
    refCount = refCount > 0 ? refCount - 1 : 0;
    if (clear) {
        // we still dont clean weakValueRef so we can ref it again using NapiRef::ref() if the GC didn't collect it
        // and use it to call the finalizer when GC'd
        strongRef.clear();
    }
}

void NapiRef::clear()
{
<<<<<<< HEAD
    finalizer.call(env, data);
    globalObject.clear();
    weakValueRef.clear();
    strongRef.clear();
=======
    this->finalizer.call(this->data);
    this->globalObject.clear();
    this->weakValueRef.clear();
    this->strongRef.clear();
>>>>>>> 23dc0fed
}

WTF_MAKE_ISO_ALLOCATED_IMPL(NapiRef);

static uint32_t getPropertyAttributes(napi_property_descriptor prop)
{
    uint32_t result = 0;
    const uint32_t attributes = static_cast<uint32_t>(prop.attributes);

    if (!(attributes & static_cast<napi_property_attributes>(napi_key_configurable))) {
        result |= JSC::PropertyAttribute::DontDelete;
    }

    if (!(attributes & static_cast<napi_property_attributes>(napi_key_enumerable))) {
        result |= JSC::PropertyAttribute::DontEnum;
    }

    if (!(attributes & napi_key_writable || prop.setter != nullptr)) {
        result |= JSC::PropertyAttribute::ReadOnly;
    }

    return result;
}

NapiWeakValue::~NapiWeakValue()
{
    clear();
}

void NapiWeakValue::clear()
{
    switch (m_tag) {
    case WeakTypeTag::Cell: {
        m_value.cell.clear();
        break;
    }
    case WeakTypeTag::String: {
        m_value.string.clear();
        break;
    }
    default: {
        break;
    }
    }

    m_tag = WeakTypeTag::NotSet;
}

bool NapiWeakValue::isClear() const
{
    return m_tag == WeakTypeTag::NotSet;
}

void NapiWeakValue::setPrimitive(JSValue value)
{
    switch (m_tag) {
    case WeakTypeTag::Cell: {
        m_value.cell.clear();
        break;
    }
    case WeakTypeTag::String: {
        m_value.string.clear();
        break;
    }
    default: {
        break;
    }
    }
    m_tag = WeakTypeTag::Primitive;
    m_value.primitive = value;
}

void NapiWeakValue::set(JSValue value, WeakHandleOwner& owner, void* context)
{
    if (value.isCell()) {
        auto* cell = value.asCell();
        if (cell->isString()) {
            setString(jsCast<JSString*>(cell), owner, context);
        } else {
            setCell(cell, owner, context);
        }
    } else {
        setPrimitive(value);
    }
}

void NapiWeakValue::setCell(JSCell* cell, WeakHandleOwner& owner, void* context)
{
    switch (m_tag) {
    case WeakTypeTag::Cell: {
        m_value.cell.clear();
        break;
    }
    case WeakTypeTag::String: {
        m_value.string.clear();
        break;
    }
    default: {
        break;
    }
    }

    m_value.cell = JSC::Weak<JSCell>(cell, &owner, context);
    m_tag = WeakTypeTag::Cell;
}

void NapiWeakValue::setString(JSString* string, WeakHandleOwner& owner, void* context)
{
    switch (m_tag) {
    case WeakTypeTag::Cell: {
        m_value.cell.clear();
        break;
    }
    default: {
        break;
    }
    }

    m_value.string = JSC::Weak<JSString>(string, &owner, context);
    m_tag = WeakTypeTag::String;
}

class NAPICallFrame {
public:
    NAPICallFrame(JSC::JSGlobalObject* globalObject, JSC::CallFrame* callFrame, void* dataPtr, JSValue storedNewTarget)
        : NAPICallFrame(globalObject, callFrame, dataPtr)
    {
        m_storedNewTarget = storedNewTarget;
        m_isConstructorCall = !m_storedNewTarget.isEmpty();
    }

    NAPICallFrame(JSC::JSGlobalObject* globalObject, JSC::CallFrame* callFrame, void* dataPtr)
        : m_callFrame(callFrame)
        , m_dataPtr(dataPtr)
    {
        // Node-API function calls always run in "sloppy mode," even if the JS side is in strict
        // mode. So if `this` is null or undefined, we use globalThis instead; otherwise, we convert
        // `this` to an object.
        // TODO change to global? or find another way to avoid JSGlobalProxy
        JSC::JSObject* jscThis = globalObject->globalThis();
        if (!m_callFrame->thisValue().isUndefinedOrNull()) {
            auto scope = DECLARE_THROW_SCOPE(globalObject->vm());
            jscThis = m_callFrame->thisValue().toObject(globalObject);
            // https://tc39.es/ecma262/#sec-toobject
            // toObject only throws for undefined and null, which we checked for
            scope.assertNoException();
        }
        m_callFrame->setThisValue(jscThis);
    }

    JSValue thisValue() const
    {
        return m_callFrame->thisValue();
    }

    napi_callback_info toNapi()
    {
        return reinterpret_cast<napi_callback_info>(this);
    }

    ALWAYS_INLINE void* dataPtr() const
    {
        return m_dataPtr;
    }

    void extract(size_t* argc, // [in-out] Specifies the size of the provided argv array
                               // and receives the actual count of args.
        napi_value* argv, // [out] Array of values
        napi_value* this_arg, // [out] Receives the JS 'this' arg for the call
        void** data, Zig::GlobalObject* globalObject)
    {
        if (this_arg != nullptr) {
            *this_arg = ::toNapi(m_callFrame->thisValue(), globalObject);
        }

        if (data != nullptr) {
            *data = dataPtr();
        }

        size_t maxArgc = 0;
        if (argc != nullptr) {
            maxArgc = *argc;
            *argc = m_callFrame->argumentCount();
        }

        if (argv != nullptr) {
            for (size_t i = 0; i < maxArgc; i++) {
                // OK if we overflow argumentCount(), because argument() returns JS undefined
                // for OOB which is what we want
                argv[i] = ::toNapi(m_callFrame->argument(i), globalObject);
            }
        }
    }

    JSValue newTarget()
    {
        if (!m_isConstructorCall) {
            return JSValue();
        }

        if (m_storedNewTarget.isUndefined()) {
            // napi_get_new_target:
            // "This API returns the new.target of the constructor call. If the current callback
            // is not a constructor call, the result is NULL."
            // they mean a null pointer, not JavaScript null
            return JSValue();
        } else {
            return m_storedNewTarget;
        }
    }

private:
    JSC::CallFrame* m_callFrame;
    void* m_dataPtr;
    JSValue m_storedNewTarget;
    bool m_isConstructorCall = false;
};

static void defineNapiProperty(napi_env env, JSC::JSObject* to, napi_property_descriptor property, bool isInstance, JSC::ThrowScope& scope)
{
    Zig::GlobalObject* globalObject = env->globalObject();
    JSC::VM& vm = globalObject->vm();
    void* dataPtr = property.data;

    auto getPropertyName = [&]() -> JSC::Identifier {
        if (property.utf8name != nullptr) {
            size_t len = strlen(property.utf8name);
            if (len > 0) {
                return JSC::Identifier::fromString(vm, WTF::String::fromUTF8({ property.utf8name, len }).isolatedCopy());
            }
        }

        if (!property.name) {
            throwVMError(globalObject, scope, JSC::createTypeError(globalObject, "Property name is required"_s));
            return JSC::Identifier();
        }

        JSValue nameValue = toJS(property.name);
        return nameValue.toPropertyKey(globalObject);
    };

    JSC::Identifier propertyName = getPropertyName();
    if (!propertyName.isSymbol() && propertyName.isEmpty()) {
        return;
    }

    if (property.method) {
        WTF::String name;
        if (!propertyName.isSymbol()) {
            name = propertyName.string();
        }

        JSValue value = NapiClass::create(vm, env, name, property.method, dataPtr, 0, nullptr);
        to->putDirect(vm, propertyName, value, getPropertyAttributes(property));
        return;
    }

    if (property.getter != nullptr || property.setter != nullptr) {

        JSC::JSObject* getter = nullptr;
        JSC::JSObject* setter = nullptr;

        if (property.getter) {
            auto name = makeString("get "_s, propertyName.isSymbol() ? String() : propertyName.string());
            getter = NapiClass::create(vm, env, name, property.getter, dataPtr, 0, nullptr);
        } else {
            JSC::JSNativeStdFunction* getterFunction = JSC::JSNativeStdFunction::create(
                globalObject->vm(), globalObject, 0, String(), [](JSC::JSGlobalObject* globalObject, JSC::CallFrame* callFrame) -> JSC::EncodedJSValue {
                    return JSValue::encode(JSC::jsUndefined());
                });
            getter = getterFunction;
        }

        if (property.setter) {
            auto name = makeString("set "_s, propertyName.isSymbol() ? String() : propertyName.string());
            setter = NapiClass::create(vm, env, name, property.setter, dataPtr, 0, nullptr);
        }

        auto getterSetter = JSC::GetterSetter::create(vm, globalObject, getter, setter);
        to->putDirectAccessor(globalObject, propertyName, getterSetter, PropertyAttribute::Accessor | getPropertyAttributes(property));

    } else {
        JSValue value = toJS(property.value);

        if (value.isEmpty()) {
            value = JSC::jsUndefined();
        }

        PropertyDescriptor descriptor(value, getPropertyAttributes(property));
        to->methodTable()->defineOwnProperty(to, globalObject, propertyName, descriptor, false);
    }
}

extern "C" napi_status napi_set_property(napi_env env, napi_value target,
    napi_value key, napi_value value)
{
    NAPI_PREAMBLE(env);
    NAPI_CHECK_ARG(env, target);
    NAPI_CHECK_ARG(env, key);
    NAPI_CHECK_ARG(env, value);

    JSValue targetValue = toJS(target);
    NAPI_RETURN_EARLY_IF_FALSE(env, targetValue.isObject(), napi_object_expected);

    auto globalObject = toJS(env);
    auto* object = targetValue.getObject();

    auto keyProp = toJS(key);

    PutPropertySlot slot(object, false);

    Identifier identifier = keyProp.toPropertyKey(globalObject);
    NAPI_RETURN_IF_EXCEPTION(env);

    JSValue jsValue = toJS(value);

    bool putResult = object->methodTable()->put(object, globalObject, identifier, jsValue, slot);
    NAPI_RETURN_IF_EXCEPTION(env);
    if (!putResult) return napi_set_last_error(env, napi_generic_failure);

    // we should have returned if there is an exception
    NAPI_RETURN_SUCCESS(env);
}

extern "C" napi_status napi_set_element(napi_env env, napi_value object_,
    uint32_t index, napi_value value_)
{
    NAPI_PREAMBLE(env);
    NAPI_CHECK_ARG(env, object_);
    NAPI_CHECK_ARG(env, value_);

    JSValue object = toJS(object_);
    JSValue value = toJS(value_);
    NAPI_RETURN_EARLY_IF_FALSE(env, !object.isEmpty() && !value.isEmpty(), napi_invalid_arg);

    JSObject* jsObject = object.getObject();
    NAPI_RETURN_EARLY_IF_FALSE(env, jsObject, napi_array_expected);

    jsObject->methodTable()->putByIndex(jsObject, toJS(env), index, value, false);
    NAPI_RETURN_IF_EXCEPTION(env);
    NAPI_RETURN_SUCCESS(env);
}

extern "C" napi_status napi_has_element(napi_env env, napi_value object_,
    uint32_t index, bool* result)
{
    NAPI_PREAMBLE(env);
    NAPI_CHECK_ARG(env, object_);
    NAPI_CHECK_ARG(env, result);

    JSValue object = toJS(object_);
    NAPI_RETURN_EARLY_IF_FALSE(env, !object.isEmpty(), napi_invalid_arg);

    JSObject* jsObject = object.getObject();
    NAPI_RETURN_EARLY_IF_FALSE(env, jsObject, napi_array_expected);

    bool has_property = jsObject->hasProperty(toJS(env), index);
    *result = has_property;

    NAPI_RETURN_SUCCESS_UNLESS_EXCEPTION(env);
}

extern "C" napi_status napi_has_property(napi_env env, napi_value object,
    napi_value key, bool* result)
{
    NAPI_PREAMBLE(env);
    NAPI_CHECK_ARG(env, object);
    NAPI_CHECK_ARG(env, result);
    NAPI_CHECK_ARG(env, key);

    auto globalObject = toJS(env);
    auto* target = toJS(object).getObject();
    NAPI_RETURN_EARLY_IF_FALSE(env, target, napi_object_expected);

    auto keyProp = toJS(key);
    *result = target->hasProperty(globalObject, keyProp.toPropertyKey(globalObject));
    NAPI_RETURN_SUCCESS_UNLESS_EXCEPTION(env);
}

extern "C" napi_status napi_get_date_value(napi_env env, napi_value value, double* result)
{
    NAPI_PREAMBLE(env);
    NAPI_CHECK_ARG(env, result);
    NAPI_CHECK_ARG(env, value);

    JSValue jsValue = toJS(value);

    auto* date = jsDynamicCast<JSC::DateInstance*>(jsValue);
    NAPI_RETURN_EARLY_IF_FALSE(env, date != nullptr, napi_date_expected);

    *result = date->internalNumber();
    NAPI_RETURN_SUCCESS(env);
}

extern "C" napi_status napi_get_property(napi_env env, napi_value object,
    napi_value key, napi_value* result)
{
    NAPI_PREAMBLE(env);
    NAPI_CHECK_ARG(env, object);
    NAPI_CHECK_ARG(env, key);
    NAPI_CHECK_ARG(env, result);

    auto globalObject = toJS(env);

    auto* target = toJS(object).getObject();
    NAPI_RETURN_EARLY_IF_FALSE(env, target, napi_object_expected);
    JSC::EnsureStillAliveScope ensureAlive(target);

    auto keyProp = toJS(key);
    JSC::EnsureStillAliveScope ensureAlive2(keyProp);
    *result = toNapi(target->get(globalObject, keyProp.toPropertyKey(globalObject)), globalObject);
    NAPI_RETURN_SUCCESS_UNLESS_EXCEPTION(env);
}

extern "C" napi_status napi_delete_property(napi_env env, napi_value object,
    napi_value key, bool* result)
{
    NAPI_PREAMBLE(env);
    NAPI_CHECK_ARG(env, object);
    NAPI_CHECK_ARG(env, key);

    auto globalObject = toJS(env);
    auto& vm = globalObject->vm();

    auto* target = toJS(object).getObject();
    NAPI_RETURN_EARLY_IF_FALSE(env, target, napi_object_expected);

    auto keyProp = toJS(key);
    auto scope = DECLARE_CATCH_SCOPE(vm);
    auto deleteResult = target->deleteProperty(globalObject, keyProp.toPropertyKey(globalObject));
    NAPI_RETURN_IF_EXCEPTION(env);

    if (LIKELY(result)) {
        *result = deleteResult;
    }
    // we checked for an exception above
    NAPI_RETURN_SUCCESS(env);
}

extern "C" napi_status napi_has_own_property(napi_env env, napi_value object,
    napi_value key, bool* result)
{
    NAPI_PREAMBLE(env);
    NAPI_CHECK_ARG(env, object);
    NAPI_CHECK_ARG(env, key);
    NAPI_CHECK_ARG(env, result);

    auto globalObject = toJS(env);
    auto* target = toJS(object).getObject();
    NAPI_RETURN_EARLY_IF_FALSE(env, target, napi_object_expected);

    auto keyProp = toJS(key);
    NAPI_RETURN_EARLY_IF_FALSE(env, keyProp.isString() || keyProp.isSymbol(), napi_name_expected);
    *result = target->hasOwnProperty(globalObject, JSC::PropertyName(keyProp.toPropertyKey(globalObject)));
    NAPI_RETURN_SUCCESS_UNLESS_EXCEPTION(env);
}

extern "C" napi_status napi_set_named_property(napi_env env, napi_value object,
    const char* utf8name,
    napi_value value)
{
    NAPI_PREAMBLE(env);
    NAPI_CHECK_ARG(env, object);
    NAPI_CHECK_ARG(env, utf8name);
    // TODO find a way to permit empty strings
    NAPI_RETURN_EARLY_IF_FALSE(env, *utf8name, napi_invalid_arg);
    NAPI_CHECK_ARG(env, value);

    auto target = toJS(object).getObject();
    NAPI_RETURN_EARLY_IF_FALSE(env, target, napi_object_expected);

    auto globalObject = toJS(env);
    auto& vm = globalObject->vm();

    JSValue jsValue = toJS(value);
    JSC::EnsureStillAliveScope ensureAlive(jsValue);
    JSC::EnsureStillAliveScope ensureAlive2(target);

    auto nameStr = WTF::String::fromUTF8({ utf8name, strlen(utf8name) });
    auto identifier = JSC::Identifier::fromString(vm, WTFMove(nameStr));

    // TODO should maybe be false
    PutPropertySlot slot(target, false);

    target->methodTable()->put(target, globalObject, identifier, jsValue, slot);
    NAPI_RETURN_SUCCESS_UNLESS_EXCEPTION(env);
}

extern "C" napi_status napi_create_arraybuffer(napi_env env,
    size_t byte_length, void** data,
    napi_value* result)

{
    NAPI_PREAMBLE(env);
    NAPI_CHECK_ARG(env, result);

    Zig::GlobalObject* globalObject = toJS(env);
    auto& vm = globalObject->vm();

    // Node probably doesn't create uninitialized array buffers
    // but the node-api docs don't specify whether memory is initialized or not.
    RefPtr<ArrayBuffer> arrayBuffer = ArrayBuffer::tryCreateUninitialized(byte_length, 1);
    if (!arrayBuffer) {
        return napi_set_last_error(env, napi_generic_failure);
    }

    auto* jsArrayBuffer = JSC::JSArrayBuffer::create(vm, globalObject->arrayBufferStructure(), WTFMove(arrayBuffer));
    NAPI_RETURN_IF_EXCEPTION(env);

    if (LIKELY(data && jsArrayBuffer->impl())) {
        *data = jsArrayBuffer->impl()->data();
    }
    *result = toNapi(jsArrayBuffer, globalObject);
    NAPI_RETURN_SUCCESS(env);
}

// This is more efficient than using WTF::String::FromUTF8
// it doesn't copy the string
// but it's only safe to use if we are not setting a property
// because we can't guarantee the lifetime of it
#define PROPERTY_NAME_FROM_UTF8(identifierName)                                                                                  \
    size_t utf8Len = strlen(utf8Name);                                                                                           \
    WTF::String nameString = LIKELY(WTF::charactersAreAllASCII(std::span { reinterpret_cast<const LChar*>(utf8Name), utf8Len })) \
        ? WTF::String(WTF::StringImpl::createWithoutCopying({ utf8Name, utf8Len }))                                              \
        : WTF::String::fromUTF8(utf8Name);                                                                                       \
    JSC::PropertyName identifierName = JSC::Identifier::fromString(vm, nameString);

extern "C" napi_status napi_has_named_property(napi_env env, napi_value object,
    const char* utf8Name,
    bool* result)
{
    NAPI_PREAMBLE(env);
    NAPI_CHECK_ARG(env, object);
    NAPI_CHECK_ARG(env, utf8Name);
    NAPI_CHECK_ARG(env, result);

    auto globalObject = toJS(env);
    auto& vm = globalObject->vm();

    JSObject* target = toJS(object).getObject();
    NAPI_RETURN_EARLY_IF_FALSE(env, target, napi_object_expected);

    PROPERTY_NAME_FROM_UTF8(name);

    auto scope = DECLARE_CATCH_SCOPE(vm);
    PropertySlot slot(target, PropertySlot::InternalMethodType::HasProperty);
    *result = target->getPropertySlot(globalObject, name, slot);
    NAPI_RETURN_SUCCESS_UNLESS_EXCEPTION(env);
}
extern "C" napi_status napi_get_named_property(napi_env env, napi_value object,
    const char* utf8Name,
    napi_value* result)
{
    NAPI_PREAMBLE(env);
    NAPI_CHECK_ARG(env, object);
    NAPI_CHECK_ARG(env, utf8Name);
    NAPI_CHECK_ARG(env, result);

    auto globalObject = toJS(env);
    auto& vm = globalObject->vm();

    JSObject* target = toJS(object).getObject();
    NAPI_RETURN_EARLY_IF_FALSE(env, target, napi_object_expected);

    PROPERTY_NAME_FROM_UTF8(name);

    *result = toNapi(target->get(globalObject, name), globalObject);
    NAPI_RETURN_SUCCESS_UNLESS_EXCEPTION(env);
}

extern "C" napi_status
node_api_create_external_string_latin1(napi_env env,
    char* str,
    size_t length,
    napi_finalize finalize_callback,
    void* finalize_hint,
    napi_value* result,
    bool* copied)
{
    // https://nodejs.org/api/n-api.html#node_api_create_external_string_latin1
    NAPI_PREAMBLE(env);
    NAPI_CHECK_ARG(env, str);
    NAPI_CHECK_ARG(env, result);

    length = length == NAPI_AUTO_LENGTH ? strlen(str) : length;
    Ref<WTF::ExternalStringImpl> impl = WTF::ExternalStringImpl::create({ reinterpret_cast<const LChar*>(str), static_cast<unsigned int>(length) }, finalize_hint, [finalize_callback, env](void* hint, void* str, unsigned length) {
        if (finalize_callback) {
<<<<<<< HEAD
            NAPI_LOG("finalizer");
            finalize_callback(env, str, hint);
=======
#if NAPI_VERBOSE
            printf("[napi] string finalize_callback\n");
#endif
            NapiFinalizer finalizer { hint, finalize_callback };
            finalizer.call(str);
>>>>>>> 23dc0fed
        }
    });
    Zig::GlobalObject* globalObject = toJS(env);

    JSString* out = JSC::jsString(globalObject->vm(), WTF::String(impl.get()));
    ensureStillAliveHere(out);
    *result = toNapi(out, globalObject);
    ensureStillAliveHere(out);

    if (copied) {
        *copied = false;
    }

    NAPI_RETURN_SUCCESS(env);
}

extern "C" napi_status
node_api_create_external_string_utf16(napi_env env,
    char16_t* str,
    size_t length,
    napi_finalize finalize_callback,
    void* finalize_hint,
    napi_value* result,
    bool* copied)
{
    // https://nodejs.org/api/n-api.html#node_api_create_external_string_utf16
    NAPI_PREAMBLE(env);
    NAPI_CHECK_ARG(env, str);
    NAPI_CHECK_ARG(env, result);

    length = length == NAPI_AUTO_LENGTH ? std::char_traits<char16_t>::length(str) : length;
<<<<<<< HEAD
    Ref<WTF::ExternalStringImpl> impl = WTF::ExternalStringImpl::create({ reinterpret_cast<const UChar*>(str), static_cast<unsigned int>(length) }, finalize_hint, [finalize_callback, env](void* hint, void* str, unsigned length) {
        if (finalize_callback) {
            NAPI_LOG("finalizer");
            finalize_callback(env, str, hint);
        }
=======
    WTF::ExternalStringImpl& impl = WTF::ExternalStringImpl::create({ reinterpret_cast<const UChar*>(str), static_cast<unsigned int>(length) }, finalize_hint, [finalize_callback](void* hint, void* str, unsigned length) {
#if NAPI_VERBOSE
        printf("[napi] string finalize_callback\n");
#endif
        NapiFinalizer finalizer { hint, finalize_callback };
        finalizer.call(str);
>>>>>>> 23dc0fed
    });
    Zig::GlobalObject* globalObject = toJS(env);

    JSString* out = JSC::jsString(globalObject->vm(), WTF::String(impl.get()));
    ensureStillAliveHere(out);
    *result = toNapi(out, globalObject);
    ensureStillAliveHere(out);

    NAPI_RETURN_SUCCESS(env);
}

extern "C" void napi_module_register(napi_module* mod)
{
    Zig::GlobalObject* globalObject = defaultGlobalObject();
    napi_env env = globalObject->makeNapiEnv(*mod);
    JSC::VM& vm = globalObject->vm();
    auto keyStr = WTF::String::fromUTF8(mod->nm_modname);
    globalObject->napiModuleRegisterCallCount++;
    JSValue pendingNapiModule = globalObject->m_pendingNapiModuleAndExports[0].get();
    JSObject* object = (pendingNapiModule && pendingNapiModule.isObject()) ? pendingNapiModule.getObject()
                                                                           : nullptr;

    auto scope = DECLARE_THROW_SCOPE(vm);
    JSC::Strong<JSC::JSObject> strongExportsObject;

    if (!object) {
        auto* exportsObject = JSC::constructEmptyObject(globalObject);
        RETURN_IF_EXCEPTION(scope, void());

        object = Bun::JSCommonJSModule::create(globalObject, keyStr, exportsObject, false, jsUndefined());
        strongExportsObject = { vm, exportsObject };
    } else {
        JSValue exportsObject = object->getIfPropertyExists(globalObject, WebCore::builtinNames(vm).exportsPublicName());
        RETURN_IF_EXCEPTION(scope, void());

        if (exportsObject && exportsObject.isObject()) {
            strongExportsObject = { vm, exportsObject.getObject() };
        }
    }

    JSC::Strong<JSC::JSObject> strongObject = { vm, object };

    Bun::NapiHandleScope handleScope(globalObject);
    JSValue resultValue;

    if (mod->nm_register_func) {
        resultValue = toJS(mod->nm_register_func(env, toNapi(object, globalObject)));
    }

    RETURN_IF_EXCEPTION(scope, void());

    if (resultValue.isEmpty()) {
        JSValue errorInstance = createError(globalObject, makeString("Node-API module \""_s, keyStr, "\" returned an error"_s));
        globalObject->m_pendingNapiModuleAndExports[0].set(vm, globalObject, errorInstance);
        return;
    }

    if (!resultValue.isObject()) {
        JSValue errorInstance = createError(globalObject, makeString("Expected Node-API module \""_s, keyStr, "\" to return an exports object"_s));
        globalObject->m_pendingNapiModuleAndExports[0].set(vm, globalObject, errorInstance);
        return;
    }

    // https://github.com/nodejs/node/blob/2eff28fb7a93d3f672f80b582f664a7c701569fb/src/node_api.cc#L734-L742
    // https://github.com/oven-sh/bun/issues/1288
    if (!scope.exception() && strongExportsObject && strongExportsObject.get() != resultValue) {
        PutPropertySlot slot(strongObject.get(), false);
        strongObject->put(strongObject.get(), globalObject, WebCore::builtinNames(vm).exportsPublicName(), resultValue, slot);
    }

    globalObject->m_pendingNapiModuleAndExports[1].set(vm, globalObject, object);
}

extern "C" napi_status napi_wrap(napi_env env,
    napi_value js_object,
    void* native_object,
    napi_finalize finalize_cb,

    // Typically when wrapping a class instance, a finalize callback should be
    // provided that simply deletes the native instance that is received as the
    // data argument to the finalize callback.
    void* finalize_hint,

    napi_ref* result)
{
    NAPI_PREAMBLE(env);
    NAPI_CHECK_ARG(env, js_object);

    auto* globalObject = toJS(env);
    JSValue value = toJS(js_object);
    NAPI_RETURN_EARLY_IF_FALSE(env, value.isCell(), napi_object_expected);
    JSCell* cell = value.asCell();

    if (globalObject->napiWraps()->has(cell)) {
        // Calling napi_wrap() a second time on an object will return an error.
        // To associate another native instance with the object, use
        // napi_remove_wrap() first.
        return napi_set_last_error(env, napi_invalid_arg);
    }

<<<<<<< HEAD
    // create a new weak reference (refcount 0)
    auto* ref = new NapiRef(env, 0, Bun::NapiFinalizer { finalize_cb, finalize_hint });
    ref->data = native_object;
    ref->weakValueRef.set(value, weakValueHandleOwner(), ref);
    // wrap the ref in an external so that it can serve as a JSValue
    auto* external = Bun::NapiExternal::create(globalObject->vm(),
        globalObject->NapiExternalStructure(),
        reinterpret_cast<void*>(ref),
        nullptr,
        env,
        nullptr);
    globalObject->napiWraps()->set(globalObject->vm(), cell, external);
=======
    auto* ref = new NapiRef(globalObject, 0);

    if (result) {
        ref->weakValueRef.set(value, weakValueHandleOwner(), ref);
    } else {
        ref->weakValueRef.set(value, NapiRefSelfDeletingWeakHandleOwner::weakValueHandleOwner(), ref);
    }

    if (finalize_cb) {
        ref->finalizer.finalize_cb = finalize_cb;
        ref->finalizer.finalize_hint = finalize_hint;
    }

    if (native_object) {
        ref->data = native_object;
    }

    *refPtr = ref;
>>>>>>> 23dc0fed

    if (result) {
        *result = toNapi(ref);
    }

    NAPI_RETURN_SUCCESS(env);
}

extern "C" napi_status napi_remove_wrap(napi_env env, napi_value js_object,
    void** result)
{
    NAPI_PREAMBLE(env);
    NAPI_CHECK_ARG(env, js_object);

    JSValue value = toJS(js_object);
    NAPI_RETURN_EARLY_IF_FALSE(env, value.isCell(), napi_object_expected);
    Zig::GlobalObject* globalObject = toJS(env);
    auto* external = jsDynamicCast<Bun::NapiExternal*>(globalObject->napiWraps()->get(value.asCell()));

    if (!external) {
        // object had not been wrapped, so there is nothing to do
        NAPI_RETURN_SUCCESS(env);
    }

    auto* ref = reinterpret_cast<NapiRef*>(external->m_value);
    if (result) {
        *result = ref->data;
    }
<<<<<<< HEAD
    external->m_value = nullptr;
=======

    // RemoveWrap
    if (ref->isOwnedByRuntime) {
        delete ref;
    } else {
        ref->finalizer.finalize_cb = nullptr;
        ref->finalizer.finalize_hint = nullptr;
    }
>>>>>>> 23dc0fed

    ref->finalizer = Bun::NapiFinalizer {};
    globalObject->napiWraps()->remove(value.asCell());

    // don't delete the ref: if weak, it'll delete itself when the JS object is deleted;
    // if strong, native addon needs to clean it up.
    // the external is garbage collected.
    NAPI_RETURN_SUCCESS(env);
}

extern "C" napi_status napi_unwrap(napi_env env, napi_value js_object,
    void** result)
{
    NAPI_PREAMBLE(env);
    NAPI_CHECK_ARG(env, js_object);
    NAPI_CHECK_ARG(env, result);

    JSValue value = toJS(js_object);
    NAPI_RETURN_EARLY_IF_FALSE(env, value.isCell(), napi_object_expected);
    Zig::GlobalObject* globalObject = toJS(env);
    auto* external = jsDynamicCast<Bun::NapiExternal*>(globalObject->napiWraps()->get(value.asCell()));
    NAPI_RETURN_EARLY_IF_FALSE(env, external && external->m_value, napi_invalid_arg);
    auto* ref = reinterpret_cast<NapiRef*>(external->m_value);

    *result = ref->data;

<<<<<<< HEAD
    NAPI_RETURN_SUCCESS(env);
=======
    // KeepWrap
    if (!result) {
        return napi_invalid_arg;
    }

    NapiRef* ref = nullptr;
    if (auto* val = jsDynamicCast<NapiPrototype*>(value)) {
        ref = val->napiRef;
    } else if (auto* val = jsDynamicCast<NapiClass*>(value)) {
        ref = val->napiRef;
    } else {
        ASSERT(false);
    }

    if (ref) {
        *result = ref->data;
    }

    return napi_ok;
>>>>>>> 23dc0fed
}

extern "C" napi_status napi_create_function(napi_env env, const char* utf8name,
    size_t length, napi_callback cb,
    void* data, napi_value* result)
{
    NAPI_PREAMBLE(env);
    NAPI_CHECK_ARG(env, result);
    NAPI_CHECK_ARG(env, cb);

    Zig::GlobalObject* globalObject = toJS(env);
    JSC::VM& vm = globalObject->vm();
    auto name = WTF::String();

    if (utf8name != nullptr) {
        name = WTF::String::fromUTF8({ utf8name, length == NAPI_AUTO_LENGTH ? strlen(utf8name) : length });
    }

    auto function = NapiClass::create(vm, env, name, cb, data, 0, nullptr);

    ASSERT(function->isCallable());
    *result = toNapi(JSValue(function), globalObject);

    NAPI_RETURN_SUCCESS(env);
}

extern "C" napi_status napi_get_cb_info(
    napi_env env, // [in] NAPI environment handle
    napi_callback_info cbinfo, // [in] Opaque callback-info handle
    size_t* argc, // [in-out] Specifies the size of the provided argv array
                  // and receives the actual count of args.
    napi_value* argv, // [out] Array of values
    napi_value* this_arg, // [out] Receives the JS 'this' arg for the call
    void** data) // [out] Receives the data pointer for the callback
{
    NAPI_PREAMBLE(env);
    NAPI_CHECK_ARG(env, cbinfo);

    auto* callFrame = reinterpret_cast<NAPICallFrame*>(cbinfo);
    Zig::GlobalObject* globalObject = toJS(env);

    callFrame->extract(argc, argv, this_arg, data, globalObject);
    NAPI_RETURN_SUCCESS(env);
}

extern "C" napi_status
napi_define_properties(napi_env env, napi_value object, size_t property_count,
    const napi_property_descriptor* properties)
{
    NAPI_PREAMBLE_NO_THROW_SCOPE(env);
    NAPI_CHECK_ARG(env, object);
    NAPI_RETURN_EARLY_IF_FALSE(env, properties || property_count == 0, napi_invalid_arg);

    Zig::GlobalObject* globalObject = toJS(env);
    JSC::VM& vm = globalObject->vm();

    JSValue objectValue = toJS(object);
    JSC::JSObject* objectObject = objectValue.getObject();
    NAPI_RETURN_EARLY_IF_FALSE(env, objectObject, napi_object_expected);

    auto throwScope = DECLARE_THROW_SCOPE(vm);

    for (size_t i = 0; i < property_count; i++) {
        defineNapiProperty(env, objectObject, properties[i], true, throwScope);

        RETURN_IF_EXCEPTION(throwScope, napi_set_last_error(env, napi_pending_exception));
    }

    throwScope.release();
    return napi_set_last_error(env, napi_ok);
}

static JSC::ErrorInstance* createErrorWithCode(JSC::JSGlobalObject* globalObject, const WTF::String& code, const WTF::String& message, JSC::ErrorType type)
{
    // no napi functions permit a null message, they must check before calling this function and
    // return the right error code
    ASSERT(!message.isNull());

    auto& vm = globalObject->vm();

    // we don't call JSC::createError() as it asserts the message is not an empty string ""
    auto* error = JSC::ErrorInstance::create(globalObject->vm(), globalObject->errorStructure(type), message, JSValue(), nullptr, RuntimeType::TypeNothing, type);
    if (!code.isNull()) {
        error->putDirect(vm, WebCore::builtinNames(vm).codePublicName(), JSC::jsString(vm, code), 0);
    }

    return error;
}

// used to implement napi_throw_*_error
static napi_status throwErrorWithCStrings(napi_env env, const char* code_utf8, const char* msg_utf8, JSC::ErrorType type)
{
    auto* globalObject = toJS(env);
    auto& vm = globalObject->vm();
    auto scope = DECLARE_THROW_SCOPE(vm);

    if (!msg_utf8) {
        return napi_set_last_error(env, napi_invalid_arg);
    }

    WTF::String code = code_utf8 ? WTF::String::fromUTF8(code_utf8) : WTF::String();
    WTF::String message = WTF::String::fromUTF8(msg_utf8);

    auto* error = createErrorWithCode(globalObject, code, message, type);
    scope.throwException(globalObject, error);
    return napi_set_last_error(env, napi_ok);
}

// code must be a string or nullptr (no code)
// msg must be a string
// never calls toString, never throws
static napi_status createErrorWithNapiValues(napi_env env, napi_value code, napi_value message, JSC::ErrorType type, napi_value* result)
{
    NAPI_CHECK_ARG(env, result);
    NAPI_CHECK_ARG(env, message);
    JSValue js_code = toJS(code);
    JSValue js_message = toJS(message);
    NAPI_RETURN_EARLY_IF_FALSE(env,
        js_message.isString() && (js_code.isEmpty() || js_code.isString()),
        napi_string_expected);

    auto* globalObject = toJS(env);

    auto wtf_code = js_code.isEmpty() ? WTF::String() : js_code.getString(globalObject);
    auto wtf_message = js_message.getString(globalObject);

    *result = toNapi(
        createErrorWithCode(globalObject, wtf_code, wtf_message, type),
        globalObject);
    return napi_set_last_error(env, napi_ok);
}

extern "C" napi_status napi_throw_error(napi_env env,
    const char* code,
    const char* msg)
{
    NAPI_PREAMBLE_NO_THROW_SCOPE(env);
    return throwErrorWithCStrings(env, code, msg, JSC::ErrorType::Error);
}

extern "C" napi_status napi_create_reference(napi_env env, napi_value value,
    uint32_t initial_refcount,
    napi_ref* result)
{
    NAPI_PREAMBLE(env);
    NAPI_CHECK_ARG(env, result);
    NAPI_CHECK_ARG(env, value);

    JSValue val = toJS(value);
    NAPI_RETURN_EARLY_IF_FALSE(env, val.isCell(), napi_object_expected);

    Zig::GlobalObject* globalObject = toJS(env);

    auto* ref = new NapiRef(env, initial_refcount, Bun::NapiFinalizer {});
    if (initial_refcount > 0) {
        ref->strongRef.set(globalObject->vm(), val);
    }
    ref->weakValueRef.set(val, weakValueHandleOwner(), ref);

    *result = toNapi(ref);
    NAPI_RETURN_SUCCESS(env);
}

extern "C" void napi_set_ref(NapiRef* ref, JSC__JSValue val_)
{
    NAPI_LOG_CURRENT_FUNCTION;
    JSValue val = JSValue::decode(val_);
    if (val) {
        ref->strongRef.set(ref->globalObject->vm(), val);
    } else {
        ref->strongRef.clear();
    }
}

extern "C" napi_status napi_add_finalizer(napi_env env, napi_value js_object,
    void* native_object,
    napi_finalize finalize_cb,
    void* finalize_hint,
    napi_ref* result)
{
    NAPI_PREAMBLE(env);
    NAPI_CHECK_ARG(env, js_object);
    NAPI_CHECK_ARG(env, finalize_cb);
    Zig::GlobalObject* globalObject = toJS(env);
    JSC::VM& vm = globalObject->vm();

<<<<<<< HEAD
    JSValue objectValue = toJS(js_object);
    JSC::JSObject* object = objectValue.getObject();
    NAPI_RETURN_EARLY_IF_FALSE(env, object, napi_object_expected);

    vm.heap.addFinalizer(object, [finalize_cb, env, native_object, finalize_hint](JSCell* cell) -> void {
        NAPI_LOG("finalizer %p", finalize_hint);
        finalize_cb(env, native_object, finalize_hint);
    });
=======
    JSC::JSValue objectValue = toJS(js_object);
    if (UNLIKELY(!objectValue.isObject())) {
        return napi_object_expected;
    }
    if (UNLIKELY(!finalize_cb)) {
        return napi_invalid_arg;
    }

    JSC::JSObject* object = objectValue.getObject();

    if (result) {
        // If they're expecting a Ref, use the ref.
        auto* ref = new NapiRef(globalObject, 0);
        ref->weakValueRef.set(object, weakValueHandleOwner(), ref);
        ref->finalizer.finalize_cb = finalize_cb;
        ref->finalizer.finalize_hint = finalize_hint;
        ref->data = native_object;
        *result = toNapi(ref);
    } else {
        // Otherwise, it's cheaper to just call .addFinalizer.
        vm.heap.addFinalizer(object, [finalize_cb, native_object, finalize_hint](JSCell* cell) -> void {
            NapiFinalizer finalizer { finalize_hint, finalize_cb };
            finalizer.call(native_object);
        });
    }
>>>>>>> 23dc0fed

    NAPI_RETURN_SUCCESS(env);
}

extern "C" napi_status napi_reference_unref(napi_env env, napi_ref ref,
    uint32_t* result)
{
    NAPI_PREAMBLE(env);
    NAPI_CHECK_ARG(env, ref);

    NapiRef* napiRef = toJS(ref);
    napiRef->unref();
    if (LIKELY(result)) {
        *result = napiRef->refCount;
    }
    NAPI_RETURN_SUCCESS(env);
}

// Attempts to get a referenced value. If the reference is weak,
// the value might no longer be available, in that case the call
// is still successful but the result is NULL.
extern "C" napi_status napi_get_reference_value(napi_env env, napi_ref ref,
    napi_value* result)
{
    NAPI_PREAMBLE(env);
    NAPI_CHECK_ARG(env, ref);
    NAPI_CHECK_ARG(env, result);
    NapiRef* napiRef = toJS(ref);
    *result = toNapi(napiRef->value(), toJS(env));

    NAPI_RETURN_SUCCESS(env);
}

extern "C" JSC__JSValue napi_get_reference_value_internal(NapiRef* napiRef)
{
    NAPI_LOG_CURRENT_FUNCTION;
    return JSValue::encode(napiRef->value());
}

extern "C" napi_status napi_reference_ref(napi_env env, napi_ref ref,
    uint32_t* result)
{
    NAPI_PREAMBLE(env);
    NAPI_CHECK_ARG(env, ref);
    NapiRef* napiRef = toJS(ref);
    napiRef->ref();
    if (LIKELY(result)) {
        *result = napiRef->refCount;
    }
    NAPI_RETURN_SUCCESS(env);
}

extern "C" napi_status napi_delete_reference(napi_env env, napi_ref ref)
{
    NAPI_PREAMBLE(env);
    NAPI_CHECK_ARG(env, ref);
    NapiRef* napiRef = toJS(ref);
    delete napiRef;
    NAPI_RETURN_SUCCESS(env);
}

extern "C" napi_status napi_is_detached_arraybuffer(napi_env env,
    napi_value arraybuffer,
    bool* result)
{
    NAPI_PREAMBLE(env);
    NAPI_CHECK_ARG(env, arraybuffer);
    NAPI_CHECK_ARG(env, result);

    JSC::JSArrayBuffer* jsArrayBuffer = JSC::jsDynamicCast<JSC::JSArrayBuffer*>(toJS(arraybuffer));
    NAPI_RETURN_EARLY_IF_FALSE(env, jsArrayBuffer, napi_arraybuffer_expected);

    auto* arrayBuffer = jsArrayBuffer->impl();
    *result = arrayBuffer->isDetached();
    NAPI_RETURN_SUCCESS(env);
}

extern "C" napi_status napi_detach_arraybuffer(napi_env env,
    napi_value arraybuffer)
{
    NAPI_PREAMBLE(env);
    Zig::GlobalObject* globalObject = toJS(env);
    JSC::VM& vm = globalObject->vm();

    JSC::JSArrayBuffer* jsArrayBuffer = JSC::jsDynamicCast<JSC::JSArrayBuffer*>(toJS(arraybuffer));
    NAPI_RETURN_EARLY_IF_FALSE(env, jsArrayBuffer, napi_arraybuffer_expected);

    auto* arrayBuffer = jsArrayBuffer->impl();
    if (!arrayBuffer->isDetached() && arrayBuffer->isDetachable()) {
        arrayBuffer->detach(vm);
    }
    NAPI_RETURN_SUCCESS(env);
}

extern "C" napi_status napi_adjust_external_memory(napi_env env,
    int64_t change_in_bytes,
    int64_t* adjusted_value)
{
    NAPI_PREAMBLE(env);
    NAPI_CHECK_ARG(env, adjusted_value);

    JSC::Heap& heap = toJS(env)->vm().heap;

    if (change_in_bytes > 0) {
        heap.deprecatedReportExtraMemory(change_in_bytes);
    }
    *adjusted_value = heap.extraMemorySize();
    NAPI_RETURN_SUCCESS(env);
}

extern "C" napi_status napi_is_exception_pending(napi_env env, bool* result)
{
    NAPI_PREAMBLE_NO_THROW_SCOPE(env);
    NAPI_CHECK_ARG(env, result);

    auto globalObject = toJS(env);
    auto scope = DECLARE_THROW_SCOPE(globalObject->vm());
    *result = scope.exception() != nullptr;
    // skip macros as they assume we made a throw scope in the preamble
    return napi_set_last_error(env, napi_ok);
}

extern "C" napi_status napi_get_and_clear_last_exception(napi_env env,
    napi_value* result)
{
    NAPI_PREAMBLE_NO_THROW_SCOPE(env);

    if (UNLIKELY(!result)) {
        return napi_invalid_arg;
    }

    auto globalObject = toJS(env);
    auto scope = DECLARE_CATCH_SCOPE(globalObject->vm());
    if (scope.exception()) {
        *result = toNapi(JSValue(scope.exception()->value()), globalObject);
    } else {
        *result = toNapi(JSC::jsUndefined(), globalObject);
    }
    scope.clearException();

    return napi_set_last_error(env, napi_ok);
}

extern "C" napi_status napi_fatal_exception(napi_env env,
    napi_value err)
{
    NAPI_PREAMBLE(env);
    NAPI_CHECK_ARG(env, err);
    auto globalObject = toJS(env);
    JSValue value = toJS(err);
    JSC::JSObject* obj = value.getObject();
    NAPI_RETURN_EARLY_IF_FALSE(env, obj && obj->isErrorInstance(), napi_invalid_arg);

    Bun__reportUnhandledError(globalObject, JSValue::encode(value));

    NAPI_RETURN_SUCCESS_UNLESS_EXCEPTION(env);
}

extern "C" napi_status napi_throw(napi_env env, napi_value error)
{
    NAPI_PREAMBLE_NO_THROW_SCOPE(env);
    auto globalObject = toJS(env);
    JSC::VM& vm = globalObject->vm();
    auto throwScope = DECLARE_THROW_SCOPE(vm);

    JSValue value = toJS(error);
    if (value) {
        JSC::throwException(globalObject, throwScope, value);
    } else {
        JSC::throwException(globalObject, throwScope, JSC::createError(globalObject, "Error (via napi)"_s));
    }

    return napi_set_last_error(env, napi_ok);
}

extern "C" napi_status node_api_symbol_for(napi_env env,
    const char* utf8description,
    size_t length, napi_value* result)
{
    NAPI_PREAMBLE(env);
    NAPI_CHECK_ARG(env, result);

    auto* globalObject = toJS(env);
    JSC::VM& vm = globalObject->vm();

    if (utf8description == nullptr) {
        if (length == 0) {
            utf8description = "";
        } else {
            NAPI_CHECK_ARG(env, utf8description);
        }
    }

    auto description = WTF::String::fromUTF8({ utf8description, length == NAPI_AUTO_LENGTH ? strlen(utf8description) : length });
    *result = toNapi(JSC::Symbol::create(vm, vm.symbolRegistry().symbolForKey(description)), globalObject);

    NAPI_RETURN_SUCCESS(env);
}

extern "C" napi_status node_api_create_syntax_error(napi_env env,
    napi_value code,
    napi_value msg,
    napi_value* result)
{
    NAPI_PREAMBLE(env);
    return createErrorWithNapiValues(env, code, msg, JSC::ErrorType::SyntaxError, result);
}

extern "C" napi_status node_api_throw_syntax_error(napi_env env,
    const char* code,
    const char* msg)
{
    NAPI_PREAMBLE_NO_THROW_SCOPE(env);
    return throwErrorWithCStrings(env, code, msg, JSC::ErrorType::SyntaxError);
}

extern "C" napi_status napi_throw_type_error(napi_env env, const char* code,
    const char* msg)
{
    NAPI_PREAMBLE_NO_THROW_SCOPE(env);
    return throwErrorWithCStrings(env, code, msg, JSC::ErrorType::TypeError);
}

extern "C" napi_status napi_create_type_error(napi_env env, napi_value code,
    napi_value msg,
    napi_value* result)
{
    NAPI_PREAMBLE(env);
    return createErrorWithNapiValues(env, code, msg, JSC::ErrorType::TypeError, result);
}

extern "C" napi_status napi_create_error(napi_env env, napi_value code,
    napi_value msg,
    napi_value* result)
{
    NAPI_PREAMBLE(env);
    return createErrorWithNapiValues(env, code, msg, JSC::ErrorType::Error, result);
}
extern "C" napi_status napi_throw_range_error(napi_env env, const char* code,
    const char* msg)
{
    NAPI_PREAMBLE_NO_THROW_SCOPE(env);
    return throwErrorWithCStrings(env, code, msg, JSC::ErrorType::RangeError);
}

extern "C" napi_status napi_object_freeze(napi_env env, napi_value object_value)
{
    NAPI_PREAMBLE(env);
    NAPI_CHECK_ARG(env, object_value);
    JSValue value = toJS(object_value);
    NAPI_RETURN_EARLY_IF_FALSE(env, value.isObject(), napi_object_expected);

    Zig::GlobalObject* globalObject = toJS(env);
    JSC::VM& vm = globalObject->vm();

    JSC::JSObject* object = JSC::jsCast<JSC::JSObject*>(value);
    // TODO is this check necessary?
    if (!hasIndexedProperties(object->indexingType())) {
        object->freeze(vm);
    }

    NAPI_RETURN_SUCCESS(env);
}
extern "C" napi_status napi_object_seal(napi_env env, napi_value object_value)
{
    NAPI_PREAMBLE(env);
    NAPI_CHECK_ARG(env, object_value);
    JSValue value = toJS(object_value);
    NAPI_RETURN_EARLY_IF_FALSE(env, value.isObject(), napi_object_expected);

    Zig::GlobalObject* globalObject = toJS(env);
    JSC::VM& vm = globalObject->vm();

    JSC::JSObject* object = JSC::jsCast<JSC::JSObject*>(value);
    // TODO is this check necessary?
    if (!hasIndexedProperties(object->indexingType())) {
        object->seal(vm);
    }

    NAPI_RETURN_SUCCESS(env);
}

extern "C" napi_status napi_get_global(napi_env env, napi_value* result)
{
    NAPI_PREAMBLE(env);
    NAPI_CHECK_ARG(env, result);

    if (UNLIKELY(!result)) {
        return napi_invalid_arg;
    }

    Zig::GlobalObject* globalObject = toJS(env);
    // TODO change to global? or find another way to avoid JSGlobalProxy
    *result = toNapi(globalObject->globalThis(), globalObject);
    NAPI_RETURN_SUCCESS(env);
}

extern "C" napi_status napi_create_range_error(napi_env env, napi_value code,
    napi_value msg,
    napi_value* result)
{
    NAPI_PREAMBLE(env);
    return createErrorWithNapiValues(env, code, msg, JSC::ErrorType::RangeError, result);
}

extern "C" napi_status napi_get_new_target(napi_env env,
    napi_callback_info cbinfo,
    napi_value* result)
{
    NAPI_PREAMBLE(env);
    // handle:
    // - if they call this function when it was originally a getter/setter call
    // - if they call this function without a result
    NAPI_CHECK_ARG(env, cbinfo);
    NAPI_CHECK_ARG(env, result);

    NAPICallFrame* callFrame = reinterpret_cast<NAPICallFrame*>(cbinfo);

    *result = toNapi(callFrame->newTarget(), toJS(env));
    NAPI_RETURN_SUCCESS(env);
}

extern "C" napi_status napi_create_dataview(napi_env env, size_t length,
    napi_value arraybuffer,
    size_t byte_offset,
    napi_value* result)
{
    NAPI_PREAMBLE_NO_THROW_SCOPE(env);
    Zig::GlobalObject* globalObject = toJS(env);
    auto scope = DECLARE_THROW_SCOPE(globalObject->vm());
    RETURN_IF_EXCEPTION(scope, napi_set_last_error(env, napi_pending_exception));
    NAPI_CHECK_ARG(env, arraybuffer);
    NAPI_CHECK_ARG(env, result);
    JSValue arraybufferValue = toJS(arraybuffer);
    auto arraybufferPtr = JSC::jsDynamicCast<JSC::JSArrayBuffer*>(arraybufferValue);
    NAPI_RETURN_EARLY_IF_FALSE(env, arraybufferPtr, napi_arraybuffer_expected);

    if (byte_offset + length > arraybufferPtr->impl()->byteLength()) {
        JSC::throwRangeError(globalObject, scope, "byteOffset exceeds source ArrayBuffer byteLength"_s);
        RETURN_IF_EXCEPTION(scope, napi_set_last_error(env, napi_pending_exception));
    }

    auto dataView = JSC::DataView::create(arraybufferPtr->impl(), byte_offset, length);
    *result = toNapi(dataView->wrap(globalObject, globalObject), globalObject);
    RELEASE_AND_RETURN(scope, napi_set_last_error(env, napi_ok));
}

static size_t getTypedArrayElementByteSize(napi_typedarray_type type)
{
    switch (type) {
    case napi_int8_array:
        return 1;
    case napi_uint8_array:
        return 1;
    case napi_uint8_clamped_array:
        return 1;
    case napi_int16_array:
        return 2;
    case napi_uint16_array:
        return 2;
    case napi_int32_array:
        return 4;
    case napi_uint32_array:
        return 4;
    case napi_float32_array:
        return 4;
    case napi_float64_array:
        return 8;
    case napi_bigint64_array:
        return 8;
    case napi_biguint64_array:
        return 8;
    default:
        ASSERT_NOT_REACHED_WITH_MESSAGE("Unexpected napi_typedarray_type");
    }
}

static JSC::TypedArrayType getTypedArrayTypeFromNAPI(napi_typedarray_type type)
{
    switch (type) {
    case napi_int8_array:
        return JSC::TypedArrayType::TypeInt8;
    case napi_uint8_array:
        return JSC::TypedArrayType::TypeUint8;
    case napi_uint8_clamped_array:
        return JSC::TypedArrayType::TypeUint8Clamped;
    case napi_int16_array:
        return JSC::TypedArrayType::TypeInt16;
    case napi_uint16_array:
        return JSC::TypedArrayType::TypeUint16;
    case napi_int32_array:
        return JSC::TypedArrayType::TypeInt32;
    case napi_uint32_array:
        return JSC::TypedArrayType::TypeUint32;
    case napi_float32_array:
        return JSC::TypedArrayType::TypeFloat32;
    case napi_float64_array:
        return JSC::TypedArrayType::TypeFloat64;
    case napi_bigint64_array:
        return JSC::TypedArrayType::TypeBigInt64;
    case napi_biguint64_array:
        return JSC::TypedArrayType::TypeBigUint64;
    default:
        ASSERT_NOT_REACHED_WITH_MESSAGE("Unexpected napi_typedarray_type");
    }
}

static JSC::JSArrayBufferView* createArrayBufferView(
    Zig::GlobalObject* globalObject,
    napi_typedarray_type type,
    RefPtr<ArrayBuffer>&& arrayBuffer,
    size_t byteOffset,
    size_t length)
{
    Structure* structure = globalObject->typedArrayStructure(getTypedArrayTypeFromNAPI(type), arrayBuffer->isResizableOrGrowableShared());
    switch (type) {
    case napi_int8_array:
        return JSC::JSInt8Array::create(globalObject, structure, std::move(arrayBuffer), byteOffset, length);
    case napi_uint8_array:
        return JSC::JSUint8Array::create(globalObject, structure, std::move(arrayBuffer), byteOffset, length);
    case napi_uint8_clamped_array:
        return JSC::JSUint8ClampedArray::create(globalObject, structure, std::move(arrayBuffer), byteOffset, length);
    case napi_int16_array:
        return JSC::JSInt16Array::create(globalObject, structure, std::move(arrayBuffer), byteOffset, length);
    case napi_uint16_array:
        return JSC::JSUint16Array::create(globalObject, structure, std::move(arrayBuffer), byteOffset, length);
    case napi_int32_array:
        return JSC::JSInt32Array::create(globalObject, structure, std::move(arrayBuffer), byteOffset, length);
    case napi_uint32_array:
        return JSC::JSUint32Array::create(globalObject, structure, std::move(arrayBuffer), byteOffset, length);
    case napi_float32_array:
        return JSC::JSFloat32Array::create(globalObject, structure, std::move(arrayBuffer), byteOffset, length);
    case napi_float64_array:
        return JSC::JSFloat64Array::create(globalObject, structure, std::move(arrayBuffer), byteOffset, length);
    case napi_bigint64_array:
        return JSC::JSBigInt64Array::create(globalObject, structure, std::move(arrayBuffer), byteOffset, length);
    case napi_biguint64_array:
        return JSC::JSBigUint64Array::create(globalObject, structure, std::move(arrayBuffer), byteOffset, length);
    default:
        ASSERT_NOT_REACHED_WITH_MESSAGE("Unexpected napi_typedarray_type");
    }
}

extern "C" napi_status napi_create_typedarray(
    napi_env env,
    napi_typedarray_type type,
    size_t length,
    napi_value arraybuffer,
    size_t byte_offset,
    napi_value* result)
{
    NAPI_PREAMBLE_NO_THROW_SCOPE(env);
    Zig::GlobalObject* globalObject = toJS(env);
    auto scope = DECLARE_THROW_SCOPE(globalObject->vm());
    RETURN_IF_EXCEPTION(scope, napi_set_last_error(env, napi_pending_exception));
    NAPI_CHECK_ARG(env, arraybuffer);
    NAPI_CHECK_ARG(env, result);
    JSValue arraybufferValue = toJS(arraybuffer);
    auto arraybufferPtr = JSC::jsDynamicCast<JSC::JSArrayBuffer*>(arraybufferValue);
    NAPI_RETURN_EARLY_IF_FALSE(env, arraybufferPtr, napi_arraybuffer_expected);
    JSC::JSArrayBufferView* view = createArrayBufferView(globalObject, type, arraybufferPtr->impl(), byte_offset, length);
    *result = toNapi(view, globalObject);
    RELEASE_AND_RETURN(scope, napi_set_last_error(env, napi_ok));
}

namespace Zig {
template<typename Visitor>
void NapiClass::visitChildrenImpl(JSCell* cell, Visitor& visitor)
{
    NapiClass* thisObject = jsCast<NapiClass*>(cell);
    ASSERT_GC_OBJECT_INHERITS(thisObject, info());
    Base::visitChildren(thisObject, visitor);
}

DEFINE_VISIT_CHILDREN(NapiClass);

template<bool ConstructCall>
JSC_HOST_CALL_ATTRIBUTES JSC::EncodedJSValue NapiClass_ConstructorFunction(JSC::JSGlobalObject* globalObject, JSC::CallFrame* callFrame)
{
    JSC::VM& vm = globalObject->vm();
    auto scope = DECLARE_THROW_SCOPE(vm);
    JSObject* constructorTarget = asObject(callFrame->jsCallee());
    NapiClass* napi = jsDynamicCast<NapiClass*>(constructorTarget);
    while (!napi && constructorTarget) {
        constructorTarget = constructorTarget->getPrototypeDirect().getObject();
        napi = jsDynamicCast<NapiClass*>(constructorTarget);
    }

    if (UNLIKELY(!napi)) {
        JSC::throwVMError(globalObject, scope, JSC::createTypeError(globalObject, "NapiClass constructor called on an object that is not a NapiClass"_s));
        return JSValue::encode(JSC::jsUndefined());
    }

    JSValue newTarget;

    if constexpr (ConstructCall) {
        NapiPrototype* prototype = JSC::jsDynamicCast<NapiPrototype*>(napi->getIfPropertyExists(globalObject, vm.propertyNames->prototype));
        RETURN_IF_EXCEPTION(scope, {});

        if (!prototype) {
            JSC::throwVMError(globalObject, scope, JSC::createTypeError(globalObject, "NapiClass constructor is missing the prototype"_s));
            return JSValue::encode(JSC::jsUndefined());
        }

        newTarget = callFrame->newTarget();
        auto* subclass = prototype->subclass(globalObject, asObject(newTarget));
        RETURN_IF_EXCEPTION(scope, {});
        callFrame->setThisValue(subclass);
    }

    NAPICallFrame frame(globalObject, callFrame, napi->dataPtr(), newTarget);
    Bun::NapiHandleScope handleScope(jsCast<Zig::GlobalObject*>(globalObject));

    JSValue ret = toJS(napi->constructor()(napi->env(), frame.toNapi()));
    RETURN_IF_EXCEPTION(scope, {});
    if (ret.isEmpty()) {
        ret = jsUndefined();
    }
    if constexpr (ConstructCall) {
        RELEASE_AND_RETURN(scope, JSValue::encode(frame.thisValue()));
    } else {
        RELEASE_AND_RETURN(scope, JSValue::encode(ret));
    }
}

NapiClass* NapiClass::create(VM& vm, napi_env env, WTF::String name,
    napi_callback constructor,
    void* data,
    size_t property_count,
    const napi_property_descriptor* properties)
{
    NativeExecutable* executable = vm.getHostFunction(
        // for normal call
        NapiClass_ConstructorFunction<false>,
        ImplementationVisibility::Public,
        // for constructor call
        NapiClass_ConstructorFunction<true>, name);
    Structure* structure = env->globalObject()->NapiClassStructure();
    NapiClass* napiClass = new (NotNull, allocateCell<NapiClass>(vm)) NapiClass(vm, executable, env, structure, data);
    napiClass->finishCreation(vm, executable, name, constructor, data, property_count, properties);
    return napiClass;
}

void NapiClass::finishCreation(VM& vm, NativeExecutable* executable, const String& name, napi_callback constructor,
    void* data,
    size_t property_count,
    const napi_property_descriptor* properties)
{
    Base::finishCreation(vm, executable, 0, name);
    ASSERT(inherits(info()));
    this->m_constructor = constructor;
    auto globalObject = reinterpret_cast<Zig::GlobalObject*>(this->globalObject());

    this->putDirect(vm, vm.propertyNames->name, jsString(vm, name), JSC::PropertyAttribute::DontEnum | 0);

    NapiPrototype* prototype = NapiPrototype::create(vm, globalObject->NapiPrototypeStructure());

    auto throwScope = DECLARE_THROW_SCOPE(vm);

    for (size_t i = 0; i < property_count; i++) {
        const napi_property_descriptor& property = properties[i];

        if (property.attributes & napi_static) {
            defineNapiProperty(m_env, this, property, true, throwScope);
        } else {
            defineNapiProperty(m_env, prototype, property, false, throwScope);
        }

        if (throwScope.exception())
            break;
    }

    this->putDirect(vm, vm.propertyNames->prototype, prototype, JSC::PropertyAttribute::DontEnum | 0);
    prototype->putDirect(vm, vm.propertyNames->constructor, this, JSC::PropertyAttribute::DontEnum | 0);
}
}

const ClassInfo NapiClass::s_info = { "Function"_s, &NapiClass::Base::s_info, nullptr, nullptr, CREATE_METHOD_TABLE(NapiClass) };
const ClassInfo NapiPrototype::s_info = { "Object"_s, &NapiPrototype::Base::s_info, nullptr, nullptr, CREATE_METHOD_TABLE(NapiPrototype) };

extern "C" napi_status napi_get_all_property_names(
    napi_env env, napi_value objectNapi, napi_key_collection_mode key_mode,
    napi_key_filter key_filter, napi_key_conversion key_conversion,
    napi_value* result)
{
    NAPI_PREAMBLE(env);
    NAPI_CHECK_ARG(env, result);
    NAPI_CHECK_ARG(env, objectNapi);
    auto objectValue = toJS(objectNapi);
    auto* object = objectValue.getObject();
    NAPI_RETURN_EARLY_IF_FALSE(env, object, napi_object_expected);

    DontEnumPropertiesMode jsc_key_mode = key_mode == napi_key_include_prototypes ? DontEnumPropertiesMode::Include : DontEnumPropertiesMode::Exclude;
    PropertyNameMode jsc_property_mode = PropertyNameMode::StringsAndSymbols;
    // TODO verify changing == to & is correct
    if (key_filter & napi_key_skip_symbols) {
        jsc_property_mode = PropertyNameMode::Strings;
    } else if (key_filter & napi_key_skip_strings) {
        jsc_property_mode = PropertyNameMode::Symbols;
    } else {
        // JSC requires key mode to be Include if property mode is StringsAndSymbols
        jsc_key_mode = DontEnumPropertiesMode::Include;
    }

    auto globalObject = toJS(env);

    JSArray* exportKeys = nullptr;
    if (key_mode == napi_key_include_prototypes) {
        exportKeys = allPropertyKeys(globalObject, object, jsc_property_mode, jsc_key_mode);
    } else {
        exportKeys = ownPropertyKeys(globalObject, object, jsc_property_mode, jsc_key_mode);
    }

    NAPI_RETURN_IF_EXCEPTION(env);

    constexpr auto filter_by_any_descriptor = static_cast<napi_key_filter>(napi_key_enumerable | napi_key_writable | napi_key_configurable);
    // avoid expensive iteration if they don't care whether keys are enumerable, writable, or configurable
    if (key_filter & filter_by_any_descriptor) {
        JSArray* filteredKeys = JSArray::create(globalObject->vm(), globalObject->originalArrayStructureForIndexingType(ArrayWithContiguous), 0);
        for (unsigned i = 0; i < exportKeys->getArrayLength(); i++) {
            JSValue key = exportKeys->get(globalObject, i);
            PropertyDescriptor desc;

            if (key_mode == napi_key_include_prototypes) {
                // Climb up the prototype chain to find inherited properties
                JSObject* current_object = object;
                while (!current_object->getOwnPropertyDescriptor(globalObject, key.toPropertyKey(globalObject), desc)) {
                    JSObject* proto = current_object->getPrototype(globalObject->vm(), globalObject).getObject();
                    if (!proto) {
                        break;
                    }
                    current_object = proto;
                }
            } else {
                object->getOwnPropertyDescriptor(globalObject, key.toPropertyKey(globalObject), desc);
            }

            bool include = true;
            if (key_filter & napi_key_enumerable) {
                include = include && desc.enumerable();
            }
            if (key_filter & napi_key_writable) {
                include = include && desc.writable();
            }
            if (key_filter & napi_key_configurable) {
                include = include && desc.configurable();
            }

            if (include) {
                filteredKeys->push(globalObject, key);
            }
        }
        exportKeys = filteredKeys;
    }

    *result = toNapi(JSValue(exportKeys), globalObject);
    NAPI_RETURN_SUCCESS(env);
}

extern "C" napi_status napi_define_class(napi_env env,
    const char* utf8name,
    size_t length,
    napi_callback constructor,
    void* data,
    size_t property_count,
    const napi_property_descriptor* properties,
    napi_value* result)
{
    NAPI_PREAMBLE(env);
    NAPI_CHECK_ARG(env, result);
    NAPI_CHECK_ARG(env, utf8name);
    NAPI_CHECK_ARG(env, constructor);
    NAPI_RETURN_EARLY_IF_FALSE(env, properties || property_count == 0, napi_invalid_arg);

    Zig::GlobalObject* globalObject = toJS(env);
    JSC::VM& vm = globalObject->vm();
    size_t len = length;
    if (len == NAPI_AUTO_LENGTH) {
        len = strlen(utf8name);
    }
    auto name = WTF::String::fromUTF8(std::span { utf8name, len }).isolatedCopy();
    NapiClass* napiClass = NapiClass::create(vm, env, name, constructor, data, property_count, properties);
    JSValue value = JSValue(napiClass);
    JSC::EnsureStillAliveScope ensureStillAlive1(value);
    if (data != nullptr) {
        napiClass->dataPtr() = data;
    }

    *result = toNapi(value, globalObject);
    NAPI_RETURN_SUCCESS(env);
}

extern "C" napi_status napi_coerce_to_string(napi_env env, napi_value value,
    napi_value* result)
{
    NAPI_PREAMBLE(env);
    NAPI_CHECK_ARG(env, value);
    NAPI_CHECK_ARG(env, result);

    Zig::GlobalObject* globalObject = toJS(env);

    JSValue jsValue = toJS(value);
    JSC::EnsureStillAliveScope ensureStillAlive(jsValue);

    // .toString() can throw
    JSValue resultValue = JSValue(jsValue.toString(globalObject));
    NAPI_RETURN_IF_EXCEPTION(env);

    JSC::EnsureStillAliveScope ensureStillAlive1(resultValue);
    *result = toNapi(resultValue, globalObject);
    NAPI_RETURN_SUCCESS_UNLESS_EXCEPTION(env);
}

extern "C" napi_status napi_coerce_to_bool(napi_env env, napi_value value, napi_value* result)
{
    NAPI_PREAMBLE(env);
    NAPI_CHECK_ARG(env, value);
    NAPI_CHECK_ARG(env, result);

    Zig::GlobalObject* globalObject = toJS(env);

    JSValue jsValue = toJS(value);
    // might throw
    bool nativeBool = jsValue.toBoolean(globalObject);
    NAPI_RETURN_IF_EXCEPTION(env);

    *result = toNapi(JSC::jsBoolean(nativeBool), globalObject);
    NAPI_RETURN_SUCCESS(env);
}

extern "C" napi_status napi_coerce_to_number(napi_env env, napi_value value, napi_value* result)
{
    NAPI_PREAMBLE(env);
    NAPI_CHECK_ARG(env, value);
    NAPI_CHECK_ARG(env, result);

    Zig::GlobalObject* globalObject = toJS(env);

    JSValue jsValue = toJS(value);
    // might throw
    double nativeNumber = jsValue.toNumber(globalObject);
    NAPI_RETURN_IF_EXCEPTION(env);

    *result = toNapi(JSC::jsNumber(nativeNumber), globalObject);
    NAPI_RETURN_SUCCESS(env);
}

extern "C" napi_status napi_coerce_to_object(napi_env env, napi_value value, napi_value* result)
{
    NAPI_PREAMBLE(env);
    NAPI_CHECK_ARG(env, value);
    NAPI_CHECK_ARG(env, result);

    Zig::GlobalObject* globalObject = toJS(env);

    JSValue jsValue = toJS(value);
    // might throw
    JSObject* obj = jsValue.toObject(globalObject);
    NAPI_RETURN_IF_EXCEPTION(env);

    *result = toNapi(obj, globalObject);
    NAPI_RETURN_SUCCESS(env);
}

extern "C" napi_status napi_get_property_names(napi_env env, napi_value object,
    napi_value* result)
{
    NAPI_PREAMBLE(env);
    NAPI_CHECK_ARG(env, object);
    NAPI_CHECK_ARG(env, result);
    JSValue jsValue = toJS(object);
    JSObject* jsObject = jsValue.getObject();
    NAPI_RETURN_EARLY_IF_FALSE(env, jsObject, napi_object_expected);

    Zig::GlobalObject* globalObject = toJS(env);

    JSC::EnsureStillAliveScope ensureStillAlive(jsValue);
    JSValue value = JSC::allPropertyKeys(globalObject, jsObject, PropertyNameMode::Strings, DontEnumPropertiesMode::Exclude);
    NAPI_RETURN_IF_EXCEPTION(env);
    JSC::EnsureStillAliveScope ensureStillAlive1(value);

    *result = toNapi(value, globalObject);
    NAPI_RETURN_SUCCESS(env);
}

extern "C" napi_status napi_create_external_buffer(napi_env env, size_t length,
    void* data,
    napi_finalize finalize_cb,
    void* finalize_hint,
    napi_value* result)
{
    NAPI_PREAMBLE(env);
    NAPI_CHECK_ARG(env, result);

    Zig::GlobalObject* globalObject = toJS(env);

<<<<<<< HEAD
    auto arrayBuffer = ArrayBuffer::createFromBytes({ reinterpret_cast<const uint8_t*>(data), length }, createSharedTask<void(void*)>([env, finalize_hint, finalize_cb](void* p) {
        if (finalize_cb != nullptr) {
            NAPI_LOG("finalizer");
            finalize_cb(env, p, finalize_hint);
        }
=======
    auto arrayBuffer = ArrayBuffer::createFromBytes({ reinterpret_cast<const uint8_t*>(data), length }, createSharedTask<void(void*)>([finalize_hint, finalize_cb](void* p) {
#if NAPI_VERBOSE
        printf("[napi] buffer finalize_callback\n");
#endif
        NapiFinalizer finalizer { finalize_hint, finalize_cb };
        finalizer.call(p);
>>>>>>> 23dc0fed
    }));
    auto* subclassStructure = globalObject->JSBufferSubclassStructure();

    auto* buffer = JSC::JSUint8Array::create(globalObject, subclassStructure, WTFMove(arrayBuffer), 0, length);

    *result = toNapi(buffer, globalObject);
    NAPI_RETURN_SUCCESS(env);
}

extern "C" napi_status napi_create_external_arraybuffer(napi_env env, void* external_data, size_t byte_length,
    napi_finalize finalize_cb, void* finalize_hint, napi_value* result)
{
    NAPI_PREAMBLE(env);
    NAPI_CHECK_ARG(env, result);

    Zig::GlobalObject* globalObject = toJS(env);
    JSC::VM& vm = globalObject->vm();

<<<<<<< HEAD
    auto arrayBuffer = ArrayBuffer::createFromBytes({ reinterpret_cast<const uint8_t*>(external_data), byte_length }, createSharedTask<void(void*)>([env, finalize_hint, finalize_cb](void* p) {
        if (finalize_cb != nullptr) {
            NAPI_LOG("finalizer");
            finalize_cb(env, p, finalize_hint);
        }
=======
    auto arrayBuffer = ArrayBuffer::createFromBytes({ reinterpret_cast<const uint8_t*>(external_data), byte_length }, createSharedTask<void(void*)>([finalize_hint, finalize_cb](void* p) {
#if NAPI_VERBOSE
        printf("[napi] arraybuffer finalize_callback\n");
#endif
        NapiFinalizer finalizer { finalize_hint, finalize_cb };
        finalizer.call(p);
>>>>>>> 23dc0fed
    }));

    auto* buffer = JSC::JSArrayBuffer::create(vm, globalObject->arrayBufferStructure(ArrayBufferSharingMode::Default), WTFMove(arrayBuffer));

    *result = toNapi(buffer, globalObject);
    NAPI_RETURN_SUCCESS(env);
}

extern "C" napi_status napi_create_double(napi_env env, double value,
    napi_value* result)
{
    NAPI_PREAMBLE(env);
    NAPI_CHECK_ARG(env, result);
    *result = toNapi(jsDoubleNumber(value), toJS(env));
    NAPI_RETURN_SUCCESS(env);
}

extern "C" napi_status napi_get_value_double(napi_env env, napi_value value,
    double* result)
{
    NAPI_PREAMBLE(env);
    NAPI_CHECK_ARG(env, result);
    NAPI_CHECK_ARG(env, value);
    JSValue jsValue = toJS(value);
    NAPI_RETURN_EARLY_IF_FALSE(env, jsValue.isNumber(), napi_number_expected);

    *result = jsValue.asNumber();
    NAPI_RETURN_SUCCESS(env);
}

extern "C" napi_status napi_get_value_int32(napi_env env, napi_value value, int32_t* result)
{
    NAPI_PREAMBLE(env);
    NAPI_CHECK_ARG(env, result);
    NAPI_CHECK_ARG(env, value);
    JSValue jsValue = toJS(value);
    NAPI_RETURN_EARLY_IF_FALSE(env, jsValue.isNumber(), napi_number_expected);

    *result = jsValue.isInt32() ? jsValue.asInt32() : JSC::toInt32(jsValue.asDouble());
    NAPI_RETURN_SUCCESS(env);
}

extern "C" napi_status napi_get_value_uint32(napi_env env, napi_value value, uint32_t* result)
{
    NAPI_PREAMBLE(env);
    NAPI_CHECK_ARG(env, result);
    NAPI_CHECK_ARG(env, value);
    JSValue jsValue = toJS(value);
    NAPI_RETURN_EARLY_IF_FALSE(env, jsValue.isNumber(), napi_number_expected);

    *result = jsValue.isUInt32() ? jsValue.asUInt32() : JSC::toUInt32(jsValue.asNumber());
    NAPI_RETURN_SUCCESS(env);
}

extern "C" napi_status napi_get_value_int64(napi_env env, napi_value value, int64_t* result)
{
    NAPI_PREAMBLE(env);
    NAPI_CHECK_ARG(env, result);
    NAPI_CHECK_ARG(env, value);
    JSValue jsValue = toJS(value);
    NAPI_RETURN_EARLY_IF_FALSE(env, jsValue.isNumber(), napi_number_expected);

    double js_number = jsValue.asNumber();
    if (isfinite(js_number)) {
        // upper is 2^63 exactly, not 2^63-1, as the latter can't be represented exactly
        constexpr double lower = std::numeric_limits<int64_t>::min(), upper = 1ull << 63;
        if (js_number >= upper) {
            *result = std::numeric_limits<int64_t>::max();
        } else if (js_number <= lower) {
            *result = std::numeric_limits<int64_t>::min();
        } else {
            // safe
            *result = static_cast<int64_t>(js_number);
        }
    } else {
        *result = 0;
    }

    NAPI_RETURN_SUCCESS(env);
}

static_assert(std::is_same_v<JSBigInt::Digit, uint64_t>, "All NAPI bigint functions assume that bigint words are 64 bits");
#if USE(BIGINT32)
#error All NAPI bigint functions assume that BIGINT32 is disabled
#endif

extern "C" napi_status napi_get_value_bigint_int64(napi_env env, napi_value value, int64_t* result, bool* lossless)
{
    NAPI_PREAMBLE(env);
    NAPI_CHECK_ARG(env, value);
    NAPI_CHECK_ARG(env, result);
    JSValue jsValue = toJS(value);
    NAPI_RETURN_EARLY_IF_FALSE(env, jsValue.isHeapBigInt(), napi_bigint_expected);

    JSBigInt* bigint = jsValue.asHeapBigInt();

    if (bigint->isZero()) {
        *result = 0;
        if (lossless) *lossless = true;
    } else {
        uint64_t digit = bigint->digit(0);
        uint64_t signed_digit = digit;
        if (bigint->sign()) {
            // negate, while keeping it unsigned because i don't trust signed overflow
            signed_digit = ~signed_digit + 1;
        }
        memcpy(result, &signed_digit, sizeof digit);

        if (lossless) {
            if (bigint->length() > 1) {
                *lossless = false;
            } else if (bigint->sign()) {
                // negative
                // lossless if numeric value is >= -2^63,
                // for which digit will be <= 2^63
                *lossless = (digit <= (1ull << 63));
            } else {
                // positive
                // lossless if numeric value is <= 2^63 - 1
                *lossless = (digit <= static_cast<uint64_t>(INT64_MAX));
            }
        }
    }

    NAPI_RETURN_SUCCESS(env);
}

extern "C" napi_status napi_get_value_bigint_uint64(napi_env env, napi_value value, uint64_t* result, bool* lossless)
{
    NAPI_PREAMBLE(env);
    NAPI_CHECK_ARG(env, value);
    NAPI_CHECK_ARG(env, result);
    JSValue jsValue = toJS(value);
    NAPI_RETURN_EARLY_IF_FALSE(env, jsValue.isHeapBigInt(), napi_bigint_expected);

    JSBigInt* bigint = jsValue.asHeapBigInt();

    if (bigint->isZero()) {
        *result = 0;
        if (lossless) *lossless = true;
    } else {
        *result = bigint->digit(0);
        if (lossless) {
            // lossless if and only if only one digit and positive
            *lossless = (bigint->length() == 1 && bigint->sign() == false);
        }
    }

    NAPI_RETURN_SUCCESS(env);
}

template<typename BufferElement, WebCore::BufferEncodingType EncodeTo>
napi_status napi_get_value_string_any_encoding(napi_env env, napi_value napiValue, BufferElement* buf, size_t bufsize, size_t* writtenPtr)
{
    NAPI_CHECK_ARG(env, napiValue);
    JSValue jsValue = toJS(napiValue);
    NAPI_RETURN_EARLY_IF_FALSE(env, jsValue.isString(), napi_string_expected);

    Zig::GlobalObject* globalObject = toJS(env);
    String view = jsValue.asCell()->getString(globalObject);
    size_t length = view.length();

    if (buf == nullptr) {
        // they just want to know the length
        NAPI_CHECK_ARG(env, writtenPtr);
        if (view.is8Bit()) {
            *writtenPtr = Bun__encoding__byteLengthLatin1(view.span8().data(), length, static_cast<uint8_t>(EncodeTo));
        } else {
            *writtenPtr = Bun__encoding__byteLengthUTF16(view.span16().data(), length, static_cast<uint8_t>(EncodeTo));
        }
        return napi_set_last_error(env, napi_ok);
    }

    if (UNLIKELY(bufsize == 0)) {
        if (writtenPtr) *writtenPtr = 0;
        return napi_set_last_error(env, napi_ok);
    }

    if (UNLIKELY(bufsize == NAPI_AUTO_LENGTH)) {
        if (writtenPtr) *writtenPtr = 0;
        buf[0] = '\0';
        return napi_set_last_error(env, napi_ok);
    }

    size_t written;
    if (view.is8Bit()) {
        written = Bun__encoding__writeLatin1(view.span8().data(), view.length(), reinterpret_cast<unsigned char*>(buf), bufsize - 1, static_cast<uint8_t>(EncodeTo));
    } else {
        written = Bun__encoding__writeUTF16(view.span16().data(), view.length(), reinterpret_cast<unsigned char*>(buf), bufsize - 1, static_cast<uint8_t>(EncodeTo));
    }

    if (writtenPtr != nullptr) {
        *writtenPtr = written;
    }

    if (written < bufsize) {
        buf[written] = '\0';
    }

    return napi_set_last_error(env, napi_ok);
}

extern "C" napi_status napi_get_value_string_utf8(napi_env env,
    napi_value napiValue, char* buf,
    size_t bufsize,
    size_t* writtenPtr)
{
    NAPI_PREAMBLE_NO_THROW_SCOPE(env);
    // this function does set_last_error
    return napi_get_value_string_any_encoding<char, WebCore::BufferEncodingType::utf8>(env, napiValue, buf, bufsize, writtenPtr);
}

extern "C" napi_status napi_get_value_string_latin1(napi_env env, napi_value napiValue, char* buf, size_t bufsize, size_t* writtenPtr)
{
    NAPI_PREAMBLE_NO_THROW_SCOPE(env);
    // this function does set_last_error
    return napi_get_value_string_any_encoding<char, WebCore::BufferEncodingType::latin1>(env, napiValue, buf, bufsize, writtenPtr);
}

extern "C" napi_status napi_get_value_string_utf16(napi_env env, napi_value napiValue, char16_t* buf, size_t bufsize, size_t* writtenPtr)
{
    NAPI_PREAMBLE_NO_THROW_SCOPE(env);
    // this function does set_last_error
    return napi_get_value_string_any_encoding<char16_t, WebCore::BufferEncodingType::latin1>(env, napiValue, buf, bufsize, writtenPtr);
}

extern "C" napi_status napi_get_value_bool(napi_env env, napi_value value, bool* result)
{
    NAPI_PREAMBLE(env);
    NAPI_CHECK_ARG(env, value);
    NAPI_CHECK_ARG(env, result);
    JSValue jsValue = toJS(value);
    NAPI_RETURN_EARLY_IF_FALSE(env, jsValue.isBoolean(), napi_boolean_expected);

    *result = jsValue.asBoolean();
    NAPI_RETURN_SUCCESS(env);
}

extern "C" napi_status napi_get_element(napi_env env, napi_value objectValue,
    uint32_t index, napi_value* result)
{
    NAPI_PREAMBLE(env);
    NAPI_CHECK_ARG(env, result);
    NAPI_CHECK_ARG(env, objectValue);
    JSValue jsValue = toJS(objectValue);
    JSObject* jsObject = jsValue.getObject();
    NAPI_RETURN_EARLY_IF_FALSE(env, jsObject, napi_object_expected);

    JSValue element = jsObject->getIndex(toJS(env), index);
    NAPI_RETURN_IF_EXCEPTION(env);

    *result = toNapi(element, toJS(env));
    NAPI_RETURN_SUCCESS(env);
}

extern "C" napi_status napi_delete_element(napi_env env, napi_value objectValue,
    uint32_t index, bool* result)
{
    NAPI_PREAMBLE(env);
    NAPI_CHECK_ARG(env, objectValue);
    JSValue jsValue = toJS(objectValue);
    JSObject* jsObject = jsValue.getObject();
    NAPI_RETURN_EARLY_IF_FALSE(env, jsObject, napi_object_expected);

    if (LIKELY(result)) {
        *result = jsObject->methodTable()->deletePropertyByIndex(jsObject, toJS(env), index);
    }
    NAPI_RETURN_SUCCESS_UNLESS_EXCEPTION(env);
}

extern "C" napi_status napi_create_object(napi_env env, napi_value* result)
{
    NAPI_PREAMBLE(env);
    NAPI_CHECK_ARG(env, result);

    Zig::GlobalObject* globalObject = toJS(env);
    JSC::VM& vm = globalObject->vm();

    JSValue value = JSValue(NapiPrototype::create(vm, globalObject->NapiPrototypeStructure()));

    *result = toNapi(value, globalObject);
    JSC::EnsureStillAliveScope ensureStillAlive(value);

    NAPI_RETURN_SUCCESS(env);
}

extern "C" napi_status napi_create_external(napi_env env, void* data,
    napi_finalize finalize_cb,
    void* finalize_hint,
    napi_value* result)
{
    NAPI_PREAMBLE(env);
    NAPI_CHECK_ARG(env, result);

    Zig::GlobalObject* globalObject = toJS(env);
    JSC::VM& vm = globalObject->vm();

    auto* structure = globalObject->NapiExternalStructure();
<<<<<<< HEAD
    JSValue value = Bun::NapiExternal::create(vm, structure, data, finalize_hint, env, finalize_cb);
=======
    JSValue value = Bun::NapiExternal::create(vm, structure, data, finalize_hint, finalize_cb);
>>>>>>> 23dc0fed
    JSC::EnsureStillAliveScope ensureStillAlive(value);
    *result = toNapi(value, globalObject);
    NAPI_RETURN_SUCCESS(env);
}

extern "C" napi_status napi_typeof(napi_env env, napi_value val,
    napi_valuetype* result)
{
    NAPI_PREAMBLE(env);
    NAPI_CHECK_ARG(env, result);

    JSValue value = toJS(val);
    if (value.isEmpty()) {
        // This can happen
        *result = napi_undefined;
        NAPI_RETURN_SUCCESS(env);
    }

    if (value.isCell()) {
        JSCell* cell = value.asCell();

        switch (cell->type()) {
        case JSC::JSFunctionType:
        case JSC::InternalFunctionType:
            *result = napi_function;
            NAPI_RETURN_SUCCESS(env);

        case JSC::ObjectType:
            if (JSC::jsDynamicCast<Bun::NapiExternal*>(value)) {
                *result = napi_external;
                NAPI_RETURN_SUCCESS(env);
            }

            *result = napi_object;
            NAPI_RETURN_SUCCESS(env);

        case JSC::HeapBigIntType:
            *result = napi_bigint;
            NAPI_RETURN_SUCCESS(env);
        case JSC::DerivedStringObjectType:
        case JSC::StringObjectType:
        case JSC::StringType:
            *result = napi_string;
            NAPI_RETURN_SUCCESS(env);
        case JSC::SymbolType:
            *result = napi_symbol;
            NAPI_RETURN_SUCCESS(env);

        case JSC::FinalObjectType:
        case JSC::ArrayType:
        case JSC::DerivedArrayType:
            *result = napi_object;
            NAPI_RETURN_SUCCESS(env);

        default: {
            if (cell->isCallable() || cell->isConstructor()) {
                *result = napi_function;
                NAPI_RETURN_SUCCESS(env);
            }

            if (cell->isObject()) {
                *result = napi_object;
                NAPI_RETURN_SUCCESS(env);
            }

            break;
        }
        }
    }

    if (value.isNumber()) {
        *result = napi_number;
        NAPI_RETURN_SUCCESS(env);
    }

    if (value.isUndefined()) {
        *result = napi_undefined;
        NAPI_RETURN_SUCCESS(env);
    }

    if (value.isNull()) {
        *result = napi_null;
        NAPI_RETURN_SUCCESS(env);
    }

    if (value.isBoolean()) {
        *result = napi_boolean;
        NAPI_RETURN_SUCCESS(env);
    }

    // Unexpected type, report an error in debug mode
    ASSERT_NOT_REACHED_WITH_MESSAGE("unknown type passed to napi_typeof");
    return napi_set_last_error(env, napi_generic_failure);
}

extern "C" napi_status napi_get_value_bigint_words(napi_env env,
    napi_value value,
    int* sign_bit,
    size_t* word_count,
    uint64_t* words)
{
    NAPI_PREAMBLE(env);
    NAPI_CHECK_ARG(env, value);
    NAPI_CHECK_ARG(env, word_count);
    JSValue jsValue = toJS(value);
    NAPI_RETURN_EARLY_IF_FALSE(env, jsValue.isHeapBigInt(), napi_bigint_expected);
    // If both sign_bit and words are nullptr, we're just querying the word count
    // However, if exactly one of them is nullptr, we have an invalid argument
    NAPI_RETURN_EARLY_IF_FALSE(env, (sign_bit == nullptr && words == nullptr) || (sign_bit && words), napi_invalid_arg);

    JSBigInt* bigInt = jsValue.asHeapBigInt();

    size_t available_words = *word_count;
    *word_count = bigInt->length();

    // Return ok in this case
    if (sign_bit == nullptr && words == nullptr) {
        NAPI_RETURN_SUCCESS(env);
    }

    *sign_bit = (int)bigInt->sign();

    size_t len = *word_count;
    for (size_t i = 0; i < available_words && i < len; i++) {
        words[i] = bigInt->digit(i);
    }

    NAPI_RETURN_SUCCESS(env);
}

extern "C" napi_status napi_get_value_external(napi_env env, napi_value value,
    void** result)
{
    NAPI_PREAMBLE(env);
    NAPI_CHECK_ARG(env, result);
    NAPI_CHECK_ARG(env, value);
    auto* external = jsDynamicCast<Bun::NapiExternal*>(toJS(value));
    NAPI_RETURN_EARLY_IF_FALSE(env, external, napi_invalid_arg);

    *result = external->value();
    NAPI_RETURN_SUCCESS(env);
}

// TODO: make this per addon instead of globally shared for ALL addons
extern "C" napi_status napi_get_instance_data(napi_env env,
    void** data)
{
    NAPI_PREAMBLE(env);
    NAPI_CHECK_ARG(env, data);

    *data = env->instanceData;
    NAPI_RETURN_SUCCESS(env);
}

extern "C" napi_status napi_run_script(napi_env env, napi_value script,
    napi_value* result)
{
    NAPI_PREAMBLE_NO_THROW_SCOPE(env);
    NAPI_CHECK_ARG(env, script);
    NAPI_CHECK_ARG(env, result);
    JSValue scriptValue = toJS(script);
    NAPI_RETURN_EARLY_IF_FALSE(env, scriptValue.isString(), napi_string_expected);

    Zig::GlobalObject* globalObject = toJS(env);

    auto& vm = globalObject->vm();
    auto throwScope = DECLARE_THROW_SCOPE(vm);

    WTF::String code = scriptValue.getString(globalObject);

    JSC::SourceCode sourceCode = makeSource(code, SourceOrigin(), SourceTaintedOrigin::Untainted);

    NakedPtr<Exception> returnedException;
    JSValue value = JSC::evaluate(globalObject, sourceCode, globalObject->globalThis(), returnedException);

    if (returnedException) {
        throwScope.throwException(globalObject, returnedException);
        return napi_set_last_error(env, napi_pending_exception);
    }

    ASSERT(!value.isEmpty());
    *result = toNapi(value, globalObject);

    return napi_set_last_error(env, napi_ok);
}

extern "C" napi_status napi_set_instance_data(napi_env env,
    void* data,
    napi_finalize finalize_cb,
    void* finalize_hint)
{
    NAPI_PREAMBLE(env);

<<<<<<< HEAD
    env->instanceData = data;
    env->instanceDataFinalizer = reinterpret_cast<void*>(finalize_cb);
    env->instanceDataFinalizerHint = finalize_hint;
=======
    globalObject->napiFinalizer = { finalize_hint, finalize_cb };
>>>>>>> 23dc0fed

    NAPI_RETURN_SUCCESS(env);
}

extern "C" napi_status napi_create_bigint_words(napi_env env,
    int sign_bit,
    size_t word_count,
    const uint64_t* words,
    napi_value* result)
{
    NAPI_PREAMBLE(env);
    NAPI_CHECK_ARG(env, result);
    NAPI_RETURN_EARLY_IF_FALSE(env, sign_bit == 0 || sign_bit == 1, napi_invalid_arg);
    NAPI_RETURN_EARLY_IF_FALSE(env, word_count == 0 || words, napi_invalid_arg);
    // JSBigInt::createWithLength's size argument is unsigned int
    NAPI_RETURN_EARLY_IF_FALSE(env, word_count <= UINT_MAX, napi_invalid_arg);

    Zig::GlobalObject* globalObject = toJS(env);
    // throws RangeError if size is larger than JSC's limit
    auto* bigint = JSBigInt::createWithLength(globalObject, word_count);
    NAPI_RETURN_IF_EXCEPTION(env);
    ASSERT(bigint);

    bigint->setSign(sign_bit);

    const uint64_t* word = words;
    // TODO: add fast path that uses memcpy here instead of setDigit
    // we need to add this to JSC. V8 has this optimization
    for (size_t i = 0; i < word_count; i++) {
        bigint->setDigit(i, *word++);
    }

    *result = toNapi(bigint, globalObject);
    NAPI_RETURN_SUCCESS(env);
}

extern "C" napi_status napi_create_symbol(napi_env env, napi_value description,
    napi_value* result)
{
    NAPI_PREAMBLE(env);
    NAPI_CHECK_ARG(env, result);

    Zig::GlobalObject* globalObject = toJS(env);
    JSC::VM& vm = globalObject->vm();

    JSValue descriptionValue = toJS(description);
    if (descriptionValue && !descriptionValue.isUndefinedOrNull()) {
        NAPI_RETURN_EARLY_IF_FALSE(env, descriptionValue.isString(), napi_string_expected);

        WTF::String descriptionString = descriptionValue.getString(globalObject);

        if (descriptionString.length() > 0) {
            *result = toNapi(JSC::Symbol::createWithDescription(vm, descriptionString),
                globalObject);
            NAPI_RETURN_SUCCESS(env);
        }
        // TODO handle empty string?
    }

    *result = toNapi(JSC::Symbol::create(vm), globalObject);
    NAPI_RETURN_SUCCESS(env);
}

// https://github.com/nodejs/node/blob/2eff28fb7a93d3f672f80b582f664a7c701569fb/src/js_native_api_v8.cc#L2904-L2930
extern "C" napi_status napi_new_instance(napi_env env, napi_value constructor,
    size_t argc, const napi_value* argv,
    napi_value* result)
{
    NAPI_PREAMBLE(env);
    NAPI_CHECK_ARG(env, result);
    NAPI_RETURN_EARLY_IF_FALSE(env, argc == 0 || argv, napi_invalid_arg);
    JSValue constructorValue = toJS(constructor);
    JSC::JSObject* constructorObject = constructorValue.getObject();
    NAPI_RETURN_EARLY_IF_FALSE(env, constructorObject, napi_function_expected);
    JSC::CallData constructData = getConstructData(constructorObject);
    NAPI_RETURN_EARLY_IF_FALSE(env, constructData.type != JSC::CallData::Type::None, napi_function_expected);

    Zig::GlobalObject* globalObject = toJS(env);
    JSC::VM& vm = globalObject->vm();

    JSC::MarkedArgumentBuffer args;
    args.fill(vm, argc, [&](JSValue* buffer) {
        gcSafeMemcpy<JSValue>(buffer, reinterpret_cast<const JSValue*>(argv), sizeof(JSValue) * argc);
    });

    auto value = construct(globalObject, constructorObject, constructData, args);
    *result = toNapi(value, globalObject);
    NAPI_RETURN_SUCCESS_UNLESS_EXCEPTION(env);
}

extern "C" napi_status napi_call_function(napi_env env, napi_value recv_napi,
    napi_value func_napi, size_t argc,
    const napi_value* argv,
    napi_value* result_ptr)
{
    NAPI_PREAMBLE(env);
    NAPI_RETURN_EARLY_IF_FALSE(env, argc == 0 || argv, napi_invalid_arg);
    JSValue funcValue = toJS(func_napi);
    NAPI_RETURN_EARLY_IF_FALSE(env, funcValue.isObject(), napi_function_expected);
    JSC::CallData callData = getCallData(funcValue);
    NAPI_RETURN_EARLY_IF_FALSE(env, callData.type != JSC::CallData::Type::None, napi_function_expected);

    Zig::GlobalObject* globalObject = toJS(env);
    JSC::VM& vm = globalObject->vm();

    JSC::MarkedArgumentBuffer args;
    args.fill(vm, argc, [&](JSValue* buffer) {
        gcSafeMemcpy<JSValue>(buffer, reinterpret_cast<const JSValue*>(argv), sizeof(JSValue) * argc);
    });

    JSValue thisValue = toJS(recv_napi);
    if (thisValue.isEmpty()) {
        thisValue = JSC::jsUndefined();
    }
    JSValue result = call(globalObject, funcValue, callData, thisValue, args);

    if (result_ptr) {
        if (result.isEmpty()) {
            *result_ptr = toNapi(JSC::jsUndefined(), globalObject);
        } else {
            *result_ptr = toNapi(result, globalObject);
        }
    }
    NAPI_RETURN_SUCCESS_UNLESS_EXCEPTION(env);
}

extern "C" napi_status napi_type_tag_object(napi_env env, napi_value value, const napi_type_tag* type_tag)
{
    NAPI_PREAMBLE(env);
    NAPI_CHECK_ARG(env, value);
    NAPI_CHECK_ARG(env, type_tag);
    Zig::GlobalObject* globalObject = toJS(env);
    JSObject* js_object = toJS(value).getObject();
    NAPI_RETURN_EARLY_IF_FALSE(env, js_object, napi_object_expected);

    auto* existing_tag = jsDynamicCast<Bun::NapiTypeTag*>(globalObject->napiTypeTags()->get(js_object));
    // cannot tag an object that is already tagged
    NAPI_RETURN_EARLY_IF_FALSE(env, existing_tag == nullptr, napi_invalid_arg);

    auto* new_tag = Bun::NapiTypeTag::create(globalObject->vm(), globalObject->NapiTypeTagStructure(), *type_tag);
    globalObject->napiTypeTags()->set(globalObject->vm(), js_object, new_tag);
    NAPI_RETURN_SUCCESS(env);
}

extern "C" napi_status napi_check_object_type_tag(napi_env env, napi_value value, const napi_type_tag* type_tag, bool* result)
{
    NAPI_PREAMBLE(env);
    NAPI_CHECK_ARG(env, value);
    NAPI_CHECK_ARG(env, type_tag);
    Zig::GlobalObject* globalObject = toJS(env);
    JSObject* js_object = toJS(value).getObject();
    NAPI_RETURN_EARLY_IF_FALSE(env, js_object, napi_object_expected);

    bool match = false;
    auto* found_tag = jsDynamicCast<Bun::NapiTypeTag*>(globalObject->napiTypeTags()->get(js_object));
    if (found_tag && found_tag->matches(*type_tag)) {
        match = true;
    }
    if (LIKELY(result)) {
        *result = match;
    }
    NAPI_RETURN_SUCCESS(env);
}

extern "C" JS_EXPORT napi_status node_api_create_property_key_latin1(napi_env env, const char* str, size_t length, napi_value* result)
{
    // EXPERIMENTAL
    // TODO(@190n) use jsAtomString or something
    NAPI_LOG_CURRENT_FUNCTION;
    return napi_create_string_latin1(env, str, length, result);
}

extern "C" JS_EXPORT napi_status node_api_create_property_key_utf16(napi_env env, const char16_t* str, size_t length, napi_value* result)
{
    // EXPERIMENTAL
    // TODO(@190n) use jsAtomString or something
    NAPI_LOG_CURRENT_FUNCTION;
    return napi_create_string_utf16(env, str, length, result);
}

extern "C" JS_EXPORT napi_status node_api_create_property_key_utf8(napi_env env, const char* str, size_t length, napi_value* result)
{
    // EXPERIMENTAL
    // TODO(@190n) use jsAtomString or something
    NAPI_LOG_CURRENT_FUNCTION;
    return napi_create_string_utf8(env, str, length, result);
}

extern "C" JSGlobalObject* NapiEnv__globalObject(napi_env env)
{
    return env->globalObject();
}<|MERGE_RESOLUTION|>--- conflicted
+++ resolved
@@ -239,16 +239,13 @@
     void finalize(JSC::Handle<JSC::Unknown>, void* context) final
     {
         auto* weakValue = reinterpret_cast<NapiRef*>(context);
-<<<<<<< HEAD
         weakValue->finalizer.call(weakValue->env, weakValue->data);
-=======
-
-        auto finalizer = weakValue->finalizer;
-        if (finalizer.finalize_cb) {
-            weakValue->finalizer.finalize_cb = nullptr;
-            finalizer.call(weakValue->data);
-        }
->>>>>>> 23dc0fed
+    }
+
+    static NapiRefWeakHandleOwner& weakValueHandleOwner()
+    {
+        static NeverDestroyed<NapiRefWeakHandleOwner> jscWeakValueHandleOwner;
+        return jscWeakValueHandleOwner;
     }
 };
 
@@ -258,13 +255,7 @@
     void finalize(JSC::Handle<JSC::Unknown>, void* context) final
     {
         auto* weakValue = reinterpret_cast<NapiRef*>(context);
-
-        auto finalizer = weakValue->finalizer;
-        if (finalizer.finalize_cb) {
-            weakValue->finalizer.finalize_cb = nullptr;
-            finalizer.call(weakValue->data);
-        }
-
+        weakValue->finalizer.call(weakValue->env, weakValue->data);
         delete weakValue;
     }
 
@@ -274,12 +265,6 @@
         return jscWeakValueHandleOwner;
     }
 };
-
-static NapiRefWeakHandleOwner& weakValueHandleOwner()
-{
-    static NeverDestroyed<NapiRefWeakHandleOwner> jscWeakValueHandleOwner;
-    return jscWeakValueHandleOwner;
-}
 
 void NapiRef::ref()
 {
@@ -309,17 +294,10 @@
 
 void NapiRef::clear()
 {
-<<<<<<< HEAD
     finalizer.call(env, data);
     globalObject.clear();
     weakValueRef.clear();
     strongRef.clear();
-=======
-    this->finalizer.call(this->data);
-    this->globalObject.clear();
-    this->weakValueRef.clear();
-    this->strongRef.clear();
->>>>>>> 23dc0fed
 }
 
 WTF_MAKE_ISO_ALLOCATED_IMPL(NapiRef);
@@ -907,16 +885,8 @@
     length = length == NAPI_AUTO_LENGTH ? strlen(str) : length;
     Ref<WTF::ExternalStringImpl> impl = WTF::ExternalStringImpl::create({ reinterpret_cast<const LChar*>(str), static_cast<unsigned int>(length) }, finalize_hint, [finalize_callback, env](void* hint, void* str, unsigned length) {
         if (finalize_callback) {
-<<<<<<< HEAD
-            NAPI_LOG("finalizer");
+            NAPI_LOG("latin1 string finalizer");
             finalize_callback(env, str, hint);
-=======
-#if NAPI_VERBOSE
-            printf("[napi] string finalize_callback\n");
-#endif
-            NapiFinalizer finalizer { hint, finalize_callback };
-            finalizer.call(str);
->>>>>>> 23dc0fed
         }
     });
     Zig::GlobalObject* globalObject = toJS(env);
@@ -948,20 +918,11 @@
     NAPI_CHECK_ARG(env, result);
 
     length = length == NAPI_AUTO_LENGTH ? std::char_traits<char16_t>::length(str) : length;
-<<<<<<< HEAD
     Ref<WTF::ExternalStringImpl> impl = WTF::ExternalStringImpl::create({ reinterpret_cast<const UChar*>(str), static_cast<unsigned int>(length) }, finalize_hint, [finalize_callback, env](void* hint, void* str, unsigned length) {
         if (finalize_callback) {
-            NAPI_LOG("finalizer");
+            NAPI_LOG("utf16 string finalizer");
             finalize_callback(env, str, hint);
         }
-=======
-    WTF::ExternalStringImpl& impl = WTF::ExternalStringImpl::create({ reinterpret_cast<const UChar*>(str), static_cast<unsigned int>(length) }, finalize_hint, [finalize_callback](void* hint, void* str, unsigned length) {
-#if NAPI_VERBOSE
-        printf("[napi] string finalize_callback\n");
-#endif
-        NapiFinalizer finalizer { hint, finalize_callback };
-        finalizer.call(str);
->>>>>>> 23dc0fed
     });
     Zig::GlobalObject* globalObject = toJS(env);
 
@@ -1062,39 +1023,17 @@
         return napi_set_last_error(env, napi_invalid_arg);
     }
 
-<<<<<<< HEAD
     // create a new weak reference (refcount 0)
     auto* ref = new NapiRef(env, 0, Bun::NapiFinalizer { finalize_cb, finalize_hint });
     ref->data = native_object;
-    ref->weakValueRef.set(value, weakValueHandleOwner(), ref);
-    // wrap the ref in an external so that it can serve as a JSValue
-    auto* external = Bun::NapiExternal::create(globalObject->vm(),
-        globalObject->NapiExternalStructure(),
-        reinterpret_cast<void*>(ref),
-        nullptr,
-        env,
-        nullptr);
-    globalObject->napiWraps()->set(globalObject->vm(), cell, external);
-=======
-    auto* ref = new NapiRef(globalObject, 0);
-
     if (result) {
-        ref->weakValueRef.set(value, weakValueHandleOwner(), ref);
+        ref->weakValueRef.set(value, NapiRefWeakHandleOwner::weakValueHandleOwner(), ref);
     } else {
         ref->weakValueRef.set(value, NapiRefSelfDeletingWeakHandleOwner::weakValueHandleOwner(), ref);
     }
-
-    if (finalize_cb) {
-        ref->finalizer.finalize_cb = finalize_cb;
-        ref->finalizer.finalize_hint = finalize_hint;
-    }
-
-    if (native_object) {
-        ref->data = native_object;
-    }
-
-    *refPtr = ref;
->>>>>>> 23dc0fed
+    // wrap the ref in an external so that it can serve as a JSValue
+    auto* external = Bun::NapiExternal::create(globalObject->vm(), globalObject->NapiExternalStructure(), ref, nullptr, env, nullptr);
+    globalObject->napiWraps()->set(globalObject->vm(), cell, external);
 
     if (result) {
         *result = toNapi(ref);
@@ -1123,18 +1062,14 @@
     if (result) {
         *result = ref->data;
     }
-<<<<<<< HEAD
-    external->m_value = nullptr;
-=======
-
-    // RemoveWrap
+
     if (ref->isOwnedByRuntime) {
         delete ref;
     } else {
-        ref->finalizer.finalize_cb = nullptr;
-        ref->finalizer.finalize_hint = nullptr;
-    }
->>>>>>> 23dc0fed
+        ref->finalizer.clear();
+    }
+
+    external->m_value = nullptr;
 
     ref->finalizer = Bun::NapiFinalizer {};
     globalObject->napiWraps()->remove(value.asCell());
@@ -1159,31 +1094,16 @@
     NAPI_RETURN_EARLY_IF_FALSE(env, external && external->m_value, napi_invalid_arg);
     auto* ref = reinterpret_cast<NapiRef*>(external->m_value);
 
-    *result = ref->data;
-
-<<<<<<< HEAD
-    NAPI_RETURN_SUCCESS(env);
-=======
     // KeepWrap
     if (!result) {
         return napi_invalid_arg;
     }
 
-    NapiRef* ref = nullptr;
-    if (auto* val = jsDynamicCast<NapiPrototype*>(value)) {
-        ref = val->napiRef;
-    } else if (auto* val = jsDynamicCast<NapiClass*>(value)) {
-        ref = val->napiRef;
-    } else {
-        ASSERT(false);
-    }
-
     if (ref) {
         *result = ref->data;
     }
 
-    return napi_ok;
->>>>>>> 23dc0fed
+    NAPI_RETURN_SUCCESS(env);
 }
 
 extern "C" napi_status napi_create_function(napi_env env, const char* utf8name,
@@ -1341,7 +1261,7 @@
     if (initial_refcount > 0) {
         ref->strongRef.set(globalObject->vm(), val);
     }
-    ref->weakValueRef.set(val, weakValueHandleOwner(), ref);
+    ref->weakValueRef.set(val, NapiRefWeakHandleOwner::weakValueHandleOwner(), ref);
 
     *result = toNapi(ref);
     NAPI_RETURN_SUCCESS(env);
@@ -1370,42 +1290,23 @@
     Zig::GlobalObject* globalObject = toJS(env);
     JSC::VM& vm = globalObject->vm();
 
-<<<<<<< HEAD
-    JSValue objectValue = toJS(js_object);
+    JSC::JSValue objectValue = toJS(js_object);
     JSC::JSObject* object = objectValue.getObject();
     NAPI_RETURN_EARLY_IF_FALSE(env, object, napi_object_expected);
 
-    vm.heap.addFinalizer(object, [finalize_cb, env, native_object, finalize_hint](JSCell* cell) -> void {
-        NAPI_LOG("finalizer %p", finalize_hint);
-        finalize_cb(env, native_object, finalize_hint);
-    });
-=======
-    JSC::JSValue objectValue = toJS(js_object);
-    if (UNLIKELY(!objectValue.isObject())) {
-        return napi_object_expected;
-    }
-    if (UNLIKELY(!finalize_cb)) {
-        return napi_invalid_arg;
-    }
-
-    JSC::JSObject* object = objectValue.getObject();
-
     if (result) {
         // If they're expecting a Ref, use the ref.
-        auto* ref = new NapiRef(globalObject, 0);
-        ref->weakValueRef.set(object, weakValueHandleOwner(), ref);
-        ref->finalizer.finalize_cb = finalize_cb;
-        ref->finalizer.finalize_hint = finalize_hint;
+        auto* ref = new NapiRef(env, 0, Bun::NapiFinalizer { finalize_cb, finalize_hint });
+        ref->weakValueRef.set(object, NapiRefWeakHandleOwner::weakValueHandleOwner(), ref);
         ref->data = native_object;
         *result = toNapi(ref);
     } else {
         // Otherwise, it's cheaper to just call .addFinalizer.
-        vm.heap.addFinalizer(object, [finalize_cb, native_object, finalize_hint](JSCell* cell) -> void {
-            NapiFinalizer finalizer { finalize_hint, finalize_cb };
-            finalizer.call(native_object);
+        vm.heap.addFinalizer(object, [env, finalize_cb, native_object, finalize_hint](JSCell* cell) -> void {
+            NAPI_LOG("finalizer %p", finalize_hint);
+            Bun::NapiFinalizer { finalize_cb, finalize_hint }.call(env, native_object);
         });
     }
->>>>>>> 23dc0fed
 
     NAPI_RETURN_SUCCESS(env);
 }
@@ -2202,20 +2103,11 @@
 
     Zig::GlobalObject* globalObject = toJS(env);
 
-<<<<<<< HEAD
     auto arrayBuffer = ArrayBuffer::createFromBytes({ reinterpret_cast<const uint8_t*>(data), length }, createSharedTask<void(void*)>([env, finalize_hint, finalize_cb](void* p) {
         if (finalize_cb != nullptr) {
-            NAPI_LOG("finalizer");
+            NAPI_LOG("external buffer finalizer");
             finalize_cb(env, p, finalize_hint);
         }
-=======
-    auto arrayBuffer = ArrayBuffer::createFromBytes({ reinterpret_cast<const uint8_t*>(data), length }, createSharedTask<void(void*)>([finalize_hint, finalize_cb](void* p) {
-#if NAPI_VERBOSE
-        printf("[napi] buffer finalize_callback\n");
-#endif
-        NapiFinalizer finalizer { finalize_hint, finalize_cb };
-        finalizer.call(p);
->>>>>>> 23dc0fed
     }));
     auto* subclassStructure = globalObject->JSBufferSubclassStructure();
 
@@ -2234,20 +2126,11 @@
     Zig::GlobalObject* globalObject = toJS(env);
     JSC::VM& vm = globalObject->vm();
 
-<<<<<<< HEAD
     auto arrayBuffer = ArrayBuffer::createFromBytes({ reinterpret_cast<const uint8_t*>(external_data), byte_length }, createSharedTask<void(void*)>([env, finalize_hint, finalize_cb](void* p) {
         if (finalize_cb != nullptr) {
-            NAPI_LOG("finalizer");
+            NAPI_LOG("external ArrayBuffer finalizer");
             finalize_cb(env, p, finalize_hint);
         }
-=======
-    auto arrayBuffer = ArrayBuffer::createFromBytes({ reinterpret_cast<const uint8_t*>(external_data), byte_length }, createSharedTask<void(void*)>([finalize_hint, finalize_cb](void* p) {
-#if NAPI_VERBOSE
-        printf("[napi] arraybuffer finalize_callback\n");
-#endif
-        NapiFinalizer finalizer { finalize_hint, finalize_cb };
-        finalizer.call(p);
->>>>>>> 23dc0fed
     }));
 
     auto* buffer = JSC::JSArrayBuffer::create(vm, globalObject->arrayBufferStructure(ArrayBufferSharingMode::Default), WTFMove(arrayBuffer));
@@ -2546,11 +2429,7 @@
     JSC::VM& vm = globalObject->vm();
 
     auto* structure = globalObject->NapiExternalStructure();
-<<<<<<< HEAD
     JSValue value = Bun::NapiExternal::create(vm, structure, data, finalize_hint, env, finalize_cb);
-=======
-    JSValue value = Bun::NapiExternal::create(vm, structure, data, finalize_hint, finalize_cb);
->>>>>>> 23dc0fed
     JSC::EnsureStillAliveScope ensureStillAlive(value);
     *result = toNapi(value, globalObject);
     NAPI_RETURN_SUCCESS(env);
@@ -2744,13 +2623,8 @@
 {
     NAPI_PREAMBLE(env);
 
-<<<<<<< HEAD
     env->instanceData = data;
-    env->instanceDataFinalizer = reinterpret_cast<void*>(finalize_cb);
-    env->instanceDataFinalizerHint = finalize_hint;
-=======
-    globalObject->napiFinalizer = { finalize_hint, finalize_cb };
->>>>>>> 23dc0fed
+    env->instanceDataFinalizer = { finalize_cb, finalize_hint };
 
     NAPI_RETURN_SUCCESS(env);
 }
