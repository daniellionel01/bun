--- conflicted
+++ resolved
@@ -821,39 +821,9 @@
         len.* = slice.len;
     return env.ok();
 }
-<<<<<<< HEAD
-pub export fn napi_is_typedarray(env_: napi_env, value_: napi_value, result_: ?*bool) napi_status {
-    log("napi_is_typedarray", .{});
-    const env = env_ orelse {
-        return envIsNull();
-    };
-    env.checkGC();
-    const value = value_.get();
-    const result = result_ orelse return env.invalidArg();
-    result.* = value.jsTypeLoose().isTypedArray();
-=======
 
 pub extern fn napi_is_typedarray(napi_env, napi_value, *bool) napi_status;
 
-pub export fn napi_create_typedarray(env: napi_env, @"type": napi_typedarray_type, length: usize, arraybuffer_: napi_value, byte_offset: usize, result_: ?*napi_value) napi_status {
-    log("napi_create_typedarray", .{});
-    const arraybuffer = arraybuffer_.get();
-    const result = result_ orelse {
-        return env.invalidArg();
-    };
-    result.set(env, JSValue.c(
-        JSC.C.JSObjectMakeTypedArrayWithArrayBufferAndOffset(
-            env.toJS().ref(),
-            @"type".toC(),
-            arraybuffer.asObjectRef(),
-            byte_offset,
-            length,
-            TODO_EXCEPTION,
-        ),
-    ));
->>>>>>> a8d159da
-    return env.ok();
-}
 pub export fn napi_get_typedarray_info(
     env_: napi_env,
     typedarray_: napi_value,
@@ -1275,24 +1245,8 @@
 
     return env.ok();
 }
-<<<<<<< HEAD
-pub export fn napi_is_buffer(env_: napi_env, value_: napi_value, result_: ?*bool) napi_status {
-    log("napi_is_buffer", .{});
-    const env = env_ orelse {
-        return envIsNull();
-    };
-    const result = result_ orelse {
-        return env.invalidArg();
-    };
-    const value = value_.get();
-    result.* = value.isBuffer(env.toJS());
-    return env.ok();
-}
+extern fn napi_is_buffer(napi_env, napi_value, *bool) napi_status;
 pub export fn napi_get_buffer_info(env_: napi_env, value_: napi_value, data: ?*[*]u8, length: ?*usize) napi_status {
-=======
-extern fn napi_is_buffer(napi_env, napi_value, *bool) napi_status;
-pub export fn napi_get_buffer_info(env: napi_env, value_: napi_value, data: ?*[*]u8, length: ?*usize) napi_status {
->>>>>>> a8d159da
     log("napi_get_buffer_info", .{});
     const env = env_ orelse {
         return envIsNull();
