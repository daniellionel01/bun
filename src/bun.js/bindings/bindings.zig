--- conflicted
+++ resolved
@@ -5292,18 +5292,9 @@
     pub fn fastGet(this: JSValue, global: *JSGlobalObject, builtin_name: BuiltinName) ?JSValue {
         if (bun.Environment.isDebug)
             bun.assert(this.isObject());
-<<<<<<< HEAD
         const result = JSC__JSValue__fastGet(this, global, @intFromEnum(builtin_name)).deprecatedUnwrapHidingException();
-        if (result == .zero or
-            // JS APIs treat {}.a as mostly the same as though it was not defined
-            result == .undefined)
-        {
-            return null;
-        }
-=======
->>>>>>> f21fffd1
-
-        return switch (JSC__JSValue__fastGet(this, global, @intFromEnum(builtin_name))) {
+
+        return switch (result) {
             .zero, .undefined, .property_does_not_exist_on_object => null,
             else => |val| val,
         };
@@ -5345,7 +5336,6 @@
         return cppFn("fastGetDirect_", .{ this, global, builtin_name });
     }
 
-<<<<<<< HEAD
     /// Problem: The `get` needs to model !?JSValue
     /// - null  -> the property does not exist
     /// - error -> the get operation threw
@@ -5382,9 +5372,6 @@
         }
     };
     extern fn JSC__JSValue__getIfPropertyExistsImpl(target: JSValue, global: *JSGlobalObject, ptr: [*]const u8, len: u32) GetResult;
-=======
-    extern fn JSC__JSValue__getIfPropertyExistsImpl(target: JSValue, global: *JSGlobalObject, ptr: [*]const u8, len: u32) JSValue;
->>>>>>> f21fffd1
 
     pub fn getIfPropertyExistsFromPath(this: JSValue, global: *JSGlobalObject, path: JSValue) JSValue {
         return cppFn("getIfPropertyExistsFromPath", .{ this, global, path });
@@ -5433,14 +5420,7 @@
             }
         }
 
-<<<<<<< HEAD
         return JSC__JSValue__getIfPropertyExistsImpl(this, global, property.ptr, @intCast(property.len)).deprecatedUnwrapHidingException();
-=======
-        return switch (JSC__JSValue__getIfPropertyExistsImpl(this, global, property.ptr, @intCast(property.len))) {
-            .undefined, .zero, .property_does_not_exist_on_object => null,
-            else => |val| val,
-        };
->>>>>>> f21fffd1
     }
 
     /// Equivalent to `target[property]`. Calls userland getters/proxies.  Can
@@ -5452,23 +5432,13 @@
     /// marked `inline` to allow Zig to determine if `fastGet` should be used
     /// per invocation.
     pub inline fn get(target: JSValue, global: *JSGlobalObject, property: anytype) JSError!?JSValue {
-<<<<<<< HEAD
-        if (bun.Environment.allow_assert)
-            bun.assert(target.isObject());
-=======
         if (bun.Environment.isDebug) bun.assert(target.isObject());
->>>>>>> f21fffd1
         const property_slice: []const u8 = property; // must be a slice!
 
         // This call requires `get` to be `inline`
         if (bun.isComptimeKnown(property_slice)) {
-<<<<<<< HEAD
             if (comptime BuiltinName.get(property_slice)) |builtin| {
                 return JSC__JSValue__fastGet(target, global, @intFromEnum(builtin)).unwrap(global);
-=======
-            if (comptime BuiltinName.get(property_slice)) |builtin_name| {
-                return target.fastGetWithError(global, builtin_name);
->>>>>>> f21fffd1
             }
         }
 
