const Bun = @This();
const default_allocator = bun.default_allocator;
const bun = @import("root").bun;
const Environment = bun.Environment;
const AnyBlob = bun.JSC.WebCore.AnyBlob;
const Global = bun.Global;
const strings = bun.strings;
const string = bun.string;
const Output = bun.Output;
const MutableString = bun.MutableString;
const std = @import("std");
const Allocator = std.mem.Allocator;
const IdentityContext = @import("../../identity_context.zig").IdentityContext;
const Fs = @import("../../fs.zig");
const Resolver = @import("../../resolver/resolver.zig");
const ast = @import("../../import_record.zig");
const Sys = @import("../../sys.zig");

const MacroEntryPoint = bun.bundler.MacroEntryPoint;
const logger = bun.logger;
const Api = @import("../../api/schema.zig").Api;
const options = @import("../../options.zig");
const Bundler = bun.Bundler;
const ServerEntryPoint = bun.bundler.ServerEntryPoint;
const js_printer = bun.js_printer;
const js_parser = bun.js_parser;
const js_ast = bun.JSAst;
const NodeFallbackModules = @import("../../node_fallbacks.zig");
const ImportKind = ast.ImportKind;
const Analytics = @import("../../analytics/analytics_thread.zig");
const ZigString = bun.JSC.ZigString;
const Runtime = @import("../../runtime.zig");
const ImportRecord = ast.ImportRecord;
const DotEnv = @import("../../env_loader.zig");
const ParseResult = bun.bundler.ParseResult;
const PackageJSON = @import("../../resolver/package_json.zig").PackageJSON;
const MacroRemap = @import("../../resolver/package_json.zig").MacroMap;
const WebCore = bun.JSC.WebCore;
const Request = WebCore.Request;
const Response = WebCore.Response;
const Headers = WebCore.Headers;
const Fetch = WebCore.Fetch;
const HTTP = bun.http;
const FetchEvent = WebCore.FetchEvent;
const js = bun.JSC.C;
const JSC = bun.JSC;
const MarkedArrayBuffer = @import("../base.zig").MarkedArrayBuffer;
const getAllocator = @import("../base.zig").getAllocator;
const JSValue = bun.JSC.JSValue;

const JSGlobalObject = bun.JSC.JSGlobalObject;
const ExceptionValueRef = bun.JSC.ExceptionValueRef;
const JSPrivateDataPtr = bun.JSC.JSPrivateDataPtr;
const ConsoleObject = bun.JSC.ConsoleObject;
const Node = bun.JSC.Node;
const ZigException = bun.JSC.ZigException;
const ZigStackTrace = bun.JSC.ZigStackTrace;
const ErrorableResolvedSource = bun.JSC.ErrorableResolvedSource;
const ResolvedSource = bun.JSC.ResolvedSource;
const JSPromise = bun.JSC.JSPromise;
const JSInternalPromise = bun.JSC.JSInternalPromise;
const JSModuleLoader = bun.JSC.JSModuleLoader;
const JSPromiseRejectionOperation = bun.JSC.JSPromiseRejectionOperation;
const Exception = bun.JSC.Exception;
const ErrorableZigString = bun.JSC.ErrorableZigString;
const ZigGlobalObject = bun.JSC.ZigGlobalObject;
const VM = bun.JSC.VM;
const JSFunction = bun.JSC.JSFunction;
const Config = @import("../config.zig");
const URL = @import("../../url.zig").URL;
const VirtualMachine = JSC.VirtualMachine;
const IOTask = JSC.IOTask;
const is_bindgen = JSC.is_bindgen;
const uws = bun.uws;
const Fallback = Runtime.Fallback;
const MimeType = HTTP.MimeType;
const Blob = JSC.WebCore.Blob;
const BoringSSL = bun.BoringSSL;
const Arena = @import("../../mimalloc_arena.zig").Arena;
const SendfileContext = struct {
    fd: bun.FileDescriptor,
    socket_fd: bun.FileDescriptor = bun.invalid_fd,
    remain: Blob.SizeType = 0,
    offset: Blob.SizeType = 0,
    has_listener: bool = false,
    has_set_on_writable: bool = false,
    auto_close: bool = false,
};
const linux = std.os.linux;
const Async = bun.Async;
const httplog = Output.scoped(.Server, false);
const ctxLog = Output.scoped(.RequestContext, false);
const BlobFileContentResult = struct {
    data: [:0]const u8,

    fn init(comptime fieldname: []const u8, js_obj: JSC.JSValue, global: *JSC.JSGlobalObject) bun.JSError!?BlobFileContentResult {
        {
            const body = try JSC.WebCore.Body.Value.fromJS(global, js_obj);
            if (body == .Blob and body.Blob.store != null and body.Blob.store.?.data == .file) {
                var fs: JSC.Node.NodeFS = .{};
                const read = fs.readFileWithOptions(.{ .path = body.Blob.store.?.data.file.pathlike }, .sync, .null_terminated);
                switch (read) {
                    .err => {
                        return global.throwValue(read.err.toJSC(global));
                    },
                    else => {
                        const str = read.result.null_terminated;
                        if (str.len > 0) {
                            return .{ .data = str };
                        }
                        return global.throwInvalidArguments(std.fmt.comptimePrint("Invalid {s} file", .{fieldname}), .{});
                    },
                }
            }
        }

        return null;
    }
};

fn getContentType(headers: ?*JSC.FetchHeaders, blob: *const JSC.WebCore.AnyBlob, allocator: std.mem.Allocator) struct { MimeType, bool, bool } {
    var needs_content_type = true;
    var content_type_needs_free = false;

    const content_type: MimeType = brk: {
        if (headers) |headers_| {
            if (headers_.fastGet(.ContentType)) |content| {
                needs_content_type = false;

                var content_slice = content.toSlice(allocator);
                defer content_slice.deinit();

                const content_type_allocator = if (content_slice.allocator.isNull()) null else allocator;
                break :brk MimeType.init(content_slice.slice(), content_type_allocator, &content_type_needs_free);
            }
        }

        break :brk if (blob.contentType().len > 0)
            MimeType.byName(blob.contentType())
        else if (MimeType.sniff(blob.slice())) |content|
            content
        else if (blob.wasString())
            MimeType.text
            // TODO: should we get the mime type off of the Blob.Store if it exists?
            // A little wary of doing this right now due to causing some breaking change
        else
            MimeType.other;
    };

    return .{ content_type, needs_content_type, content_type_needs_free };
}

fn writeHeaders(
    headers: *JSC.FetchHeaders,
    comptime ssl: bool,
    resp_ptr: ?*uws.NewApp(ssl).Response,
) void {
    ctxLog("writeHeaders", .{});
    headers.fastRemove(.ContentLength);
    headers.fastRemove(.TransferEncoding);
    if (!ssl) headers.fastRemove(.StrictTransportSecurity);
    if (resp_ptr) |resp| {
        headers.toUWSResponse(ssl, resp);
    }
}

fn writeStatus(comptime ssl: bool, resp_ptr: ?*uws.NewApp(ssl).Response, status: u16) void {
    if (resp_ptr) |resp| {
        if (HTTPStatusText.get(status)) |text| {
            resp.writeStatus(text);
        } else {
            var status_text_buf: [48]u8 = undefined;
            resp.writeStatus(std.fmt.bufPrint(&status_text_buf, "{d} HM", .{status}) catch unreachable);
        }
    }
}

const StaticRoute = struct {
    server: ?AnyServer = null,
    status_code: u16,
    blob: AnyBlob,
    cached_blob_size: u64 = 0,
    has_content_disposition: bool = false,
    headers: Headers = .{
        .allocator = bun.default_allocator,
    },
    ref_count: u32 = 1,

    const HTTPResponse = uws.AnyResponse;
    const Route = @This();

    pub usingnamespace bun.NewRefCounted(@This(), deinit);

    fn deinit(this: *Route) void {
        this.blob.detach();
        this.headers.deinit();

        this.destroy();
    }

    pub fn fromJS(globalThis: *JSC.JSGlobalObject, argument: JSC.JSValue) bun.JSError!*Route {
        if (argument.as(JSC.WebCore.Response)) |response| {

            // The user may want to pass in the same Response object multiple endpoints
            // Let's let them do that.
            response.body.value.toBlobIfPossible();

            var blob: AnyBlob = brk: {
                switch (response.body.value) {
                    .Used => {
                        return globalThis.throwInvalidArguments("Response body has already been used", .{});
                    },

                    else => {
                        return globalThis.throwInvalidArguments("Body must be fully buffered before it can be used in a static route. Consider calling new Response(await response.blob()) to buffer the body.", .{});
                    },
                    .Null, .Empty => {
                        break :brk AnyBlob{
                            .InternalBlob = JSC.WebCore.InternalBlob{
                                .bytes = std.ArrayList(u8).init(bun.default_allocator),
                            },
                        };
                    },

                    .Blob, .InternalBlob, .WTFStringImpl => {
                        if (response.body.value == .Blob and response.body.value.Blob.needsToReadFile()) {
                            return globalThis.throwTODO("TODO: support Bun.file(path) in static routes");
                        }
                        var blob = response.body.value.use();
                        blob.globalThis = globalThis;
                        blob.allocator = null;
                        response.body.value = .{ .Blob = blob.dupe() };

                        break :brk .{ .Blob = blob };
                    },
                }
            };

            var has_content_disposition = false;

            if (response.init.headers) |headers| {
                has_content_disposition = headers.fastHas(.ContentDisposition);
                headers.fastRemove(.TransferEncoding);
                headers.fastRemove(.ContentLength);
            }

            const headers: Headers = if (response.init.headers) |headers|
                Headers.from(headers, bun.default_allocator, .{
                    .body = &blob,
                }) catch {
                    blob.detach();
                    globalThis.throwOutOfMemory();
                    return error.JSError;
                }
            else
                .{
                    .allocator = bun.default_allocator,
                };

            return Route.new(.{
                .blob = blob,
                .cached_blob_size = blob.size(),
                .has_content_disposition = has_content_disposition,
                .headers = headers,
                .server = null,
                .status_code = response.statusCode(),
            });
        }

        return globalThis.throwInvalidArguments("Expected a Response object", .{});
    }

    // HEAD requests have no body.
    pub fn onHEADRequest(this: *Route, req: *uws.Request, resp: HTTPResponse) void {
        req.setYield(false);
        this.ref();
        if (this.server) |server| {
            server.onPendingRequest();
            resp.timeout(server.config().idleTimeout);
        }
        resp.corked(renderMetadataAndEnd, .{ this, resp });
        this.onResponseComplete(resp);
    }

    fn renderMetadataAndEnd(this: *Route, resp: HTTPResponse) void {
        this.renderMetadata(resp);
        resp.writeHeaderInt("Content-Length", this.cached_blob_size);
        resp.endWithoutBody(resp.shouldCloseConnection());
    }

    pub fn onRequest(this: *Route, req: *uws.Request, resp: HTTPResponse) void {
        req.setYield(false);
        this.ref();
        if (this.server) |server| {
            server.onPendingRequest();
            resp.timeout(server.config().idleTimeout);
        }
        var finished = false;
        this.doRenderBlob(resp, &finished);
        if (finished) {
            this.onResponseComplete(resp);
            return;
        }

        this.toAsync(resp);
    }

    fn toAsync(this: *Route, resp: HTTPResponse) void {
        resp.onAborted(*Route, onAborted, this);
        resp.onWritable(*Route, onWritableBytes, this);
    }

    fn onAborted(this: *Route, resp: HTTPResponse) void {
        this.onResponseComplete(resp);
    }

    fn onResponseComplete(this: *Route, resp: HTTPResponse) void {
        resp.clearAborted();
        resp.clearOnWritable();
        resp.clearTimeout();

        if (this.server) |server| {
            server.onStaticRequestComplete();
        }

        this.deref();
    }

    pub fn doRenderBlob(this: *Route, resp: HTTPResponse, did_finish: *bool) void {
        // We are not corked
        // The body is small
        // Faster to do the memcpy than to do the two network calls
        // We are not streaming
        // This is an important performance optimization
        if (this.blob.fastSize() < 16384 - 1024) {
            resp.corked(doRenderBlobCorked, .{ this, resp, did_finish });
        } else {
            this.doRenderBlobCorked(resp, did_finish);
        }
    }

    pub fn doRenderBlobCorked(this: *Route, resp: HTTPResponse, did_finish: *bool) void {
        this.renderMetadata(resp);
        this.renderBytes(resp, did_finish);
    }

    fn onWritable(this: *Route, write_offset: u64, resp: HTTPResponse) void {
        if (this.server) |server| {
            resp.timeout(server.config().idleTimeout);
        }

        if (!this.onWritableBytes(write_offset, resp)) {
            this.toAsync(resp);
            return;
        }

        this.onResponseComplete(resp);
    }

    fn onWritableBytes(this: *Route, write_offset: u64, resp: HTTPResponse) bool {
        const blob = this.blob;
        const all_bytes = blob.slice();

        const bytes = all_bytes[@min(all_bytes.len, @as(usize, @truncate(write_offset)))..];

        if (!resp.tryEnd(
            bytes,
            all_bytes.len,
            resp.shouldCloseConnection(),
        )) {
            return false;
        }

        return true;
    }

    fn doWriteStatus(_: *StaticRoute, status: u16, resp: HTTPResponse) void {
        switch (resp) {
            .SSL => |r| writeStatus(true, r, status),
            .TCP => |r| writeStatus(false, r, status),
        }
    }

    fn doWriteHeaders(this: *StaticRoute, resp: HTTPResponse) void {
        switch (resp) {
            inline .SSL, .TCP => |s| {
                const entries = this.headers.entries.slice();
                const names: []const Api.StringPointer = entries.items(.name);
                const values: []const Api.StringPointer = entries.items(.value);
                const buf = this.headers.buf.items;

                for (names, values) |name, value| {
                    s.writeHeader(name.slice(buf), value.slice(buf));
                }
            },
        }
    }

    fn renderBytes(this: *Route, resp: HTTPResponse, did_finish: *bool) void {
        did_finish.* = this.onWritableBytes(0, resp);
    }

    fn renderMetadata(this: *Route, resp: HTTPResponse) void {
        var status = this.status_code;
        const size = this.cached_blob_size;

        status = if (status == 200 and size == 0 and !this.blob.isDetached())
            204
        else
            status;

        this.doWriteStatus(status, resp);
        this.doWriteHeaders(resp);
    }
};

pub const ServerConfig = struct {
    address: union(enum) {
        tcp: struct {
            port: u16 = 0,
            hostname: ?[*:0]const u8 = null,
        },
        unix: [:0]const u8,

        pub fn deinit(this: *@This(), allocator: std.mem.Allocator) void {
            switch (this.*) {
                .tcp => |tcp| {
                    if (tcp.hostname) |host| {
                        allocator.free(bun.sliceTo(host, 0));
                    }
                },
                .unix => |addr| {
                    allocator.free(addr);
                },
            }
            this.* = .{ .tcp = .{} };
        }
    } = .{
        .tcp = .{},
    },
    idleTimeout: u8 = 10, //TODO: should we match websocket default idleTimeout of 120?
    has_idleTimeout: bool = false,
    // TODO: use webkit URL parser instead of bun's
    base_url: URL = URL{},
    base_uri: string = "",

    ssl_config: ?SSLConfig = null,
    sni: ?bun.BabyList(SSLConfig) = null,
    max_request_body_size: usize = 1024 * 1024 * 128,
    development: bool = false,

    onError: JSC.JSValue = JSC.JSValue.zero,
    onRequest: JSC.JSValue = JSC.JSValue.zero,
    onNodeHTTPRequest: JSC.JSValue = JSC.JSValue.zero,

    websocket: ?WebSocketServer = null,

    inspector: bool = false,
    reuse_port: bool = false,
    id: []const u8 = "",
    allow_hot: bool = true,

    is_node_http: bool = false,

    static_routes: std.ArrayList(StaticRouteEntry) = std.ArrayList(StaticRouteEntry).init(bun.default_allocator),

    bake: ?bun.bake.UserOptions = null,

    pub const StaticRouteEntry = struct {
        path: []const u8,
        route: *StaticRoute,

        pub fn deinit(this: *StaticRouteEntry) void {
            bun.default_allocator.free(this.path);
            this.route.deref();
        }
    };

    pub fn applyStaticRoutes(this: *ServerConfig, comptime ssl: bool, server: AnyServer, app: *uws.NewApp(ssl)) void {
        for (this.static_routes.items) |entry| {
            entry.route.server = server;
            const handler_wrap = struct {
                pub fn handler(route: *StaticRoute, req: *uws.Request, resp: *uws.NewApp(ssl).Response) void {
                    route.onRequest(req, switch (comptime ssl) {
                        true => .{ .SSL = resp },
                        false => .{ .TCP = resp },
                    });
                }

                pub fn HEAD(route: *StaticRoute, req: *uws.Request, resp: *uws.NewApp(ssl).Response) void {
                    route.onHEADRequest(req, switch (comptime ssl) {
                        true => .{ .SSL = resp },
                        false => .{ .TCP = resp },
                    });
                }
            };
            app.head(entry.path, *StaticRoute, entry.route, handler_wrap.HEAD);
            app.any(entry.path, *StaticRoute, entry.route, handler_wrap.handler);
        }
    }

    pub fn deinit(this: *ServerConfig) void {
        this.address.deinit(bun.default_allocator);

        if (this.base_url.href.len > 0) {
            bun.default_allocator.free(this.base_url.href);
            this.base_url = URL{};
        }
        if (this.ssl_config) |*ssl_config| {
            ssl_config.deinit();
            this.ssl_config = null;
        }
        if (this.sni) |sni| {
            for (sni.slice()) |*ssl_config| {
                ssl_config.deinit();
            }
            this.sni.?.deinitWithAllocator(bun.default_allocator);
            this.sni = null;
        }

        for (this.static_routes.items) |*entry| {
            entry.deinit();
        }
        this.static_routes.clearAndFree();

        if (this.bake) |*bake| {
            bake.deinit();
        }
    }

    pub fn computeID(this: *const ServerConfig, allocator: std.mem.Allocator) []const u8 {
        var arraylist = std.ArrayList(u8).init(allocator);
        var writer = arraylist.writer();

        writer.writeAll("[http]-") catch {};
        switch (this.address) {
            .tcp => {
                if (this.address.tcp.hostname) |host| {
                    writer.print("tcp:{s}:{d}", .{
                        bun.sliceTo(host, 0),
                        this.address.tcp.port,
                    }) catch {};
                } else {
                    writer.print("tcp:localhost:{d}", .{
                        this.address.tcp.port,
                    }) catch {};
                }
            },
            .unix => {
                writer.print("unix:{s}", .{
                    bun.sliceTo(this.address.unix, 0),
                }) catch {};
            },
        }

        return arraylist.items;
    }

    pub const SSLConfig = struct {
        requires_custom_request_ctx: bool = false,
        server_name: [*c]const u8 = null,

        key_file_name: [*c]const u8 = null,
        cert_file_name: [*c]const u8 = null,

        ca_file_name: [*c]const u8 = null,
        dh_params_file_name: [*c]const u8 = null,

        passphrase: [*c]const u8 = null,
        low_memory_mode: bool = false,

        key: ?[][*c]const u8 = null,
        key_count: u32 = 0,

        cert: ?[][*c]const u8 = null,
        cert_count: u32 = 0,

        ca: ?[][*c]const u8 = null,
        ca_count: u32 = 0,

        secure_options: u32 = 0,
        request_cert: i32 = 0,
        reject_unauthorized: i32 = 0,
        ssl_ciphers: ?[*:0]const u8 = null,
        protos: ?[*:0]const u8 = null,
        protos_len: usize = 0,
        client_renegotiation_limit: u32 = 0,
        client_renegotiation_window: u32 = 0,

        const log = Output.scoped(.SSLConfig, false);

        pub fn asUSockets(this: SSLConfig) uws.us_bun_socket_context_options_t {
            var ctx_opts: uws.us_bun_socket_context_options_t = .{};

            if (this.key_file_name != null)
                ctx_opts.key_file_name = this.key_file_name;
            if (this.cert_file_name != null)
                ctx_opts.cert_file_name = this.cert_file_name;
            if (this.ca_file_name != null)
                ctx_opts.ca_file_name = this.ca_file_name;
            if (this.dh_params_file_name != null)
                ctx_opts.dh_params_file_name = this.dh_params_file_name;
            if (this.passphrase != null)
                ctx_opts.passphrase = this.passphrase;
            ctx_opts.ssl_prefer_low_memory_usage = @intFromBool(this.low_memory_mode);

            if (this.key) |key| {
                ctx_opts.key = key.ptr;
                ctx_opts.key_count = this.key_count;
            }
            if (this.cert) |cert| {
                ctx_opts.cert = cert.ptr;
                ctx_opts.cert_count = this.cert_count;
            }
            if (this.ca) |ca| {
                ctx_opts.ca = ca.ptr;
                ctx_opts.ca_count = this.ca_count;
            }

            if (this.ssl_ciphers != null) {
                ctx_opts.ssl_ciphers = this.ssl_ciphers;
            }
            ctx_opts.request_cert = this.request_cert;
            ctx_opts.reject_unauthorized = this.reject_unauthorized;

            return ctx_opts;
        }

        pub fn isSame(thisConfig: *const SSLConfig, otherConfig: *const SSLConfig) bool {
            { //strings
                const fields = .{
                    "server_name",
                    "key_file_name",
                    "cert_file_name",
                    "ca_file_name",
                    "dh_params_file_name",
                    "passphrase",
                    "ssl_ciphers",
                    "protos",
                };

                inline for (fields) |field| {
                    const lhs = @field(thisConfig, field);
                    const rhs = @field(otherConfig, field);
                    if (lhs != null and rhs != null) {
                        if (!stringsEqual(lhs, rhs))
                            return false;
                    } else if (lhs != null or rhs != null) {
                        return false;
                    }
                }
            }

            {
                //numbers
                const fields = .{ "secure_options", "request_cert", "reject_unauthorized", "low_memory_mode" };

                inline for (fields) |field| {
                    const lhs = @field(thisConfig, field);
                    const rhs = @field(otherConfig, field);
                    if (lhs != rhs)
                        return false;
                }
            }

            {
                // complex fields
                const fields = .{ "key", "ca", "cert" };
                inline for (fields) |field| {
                    const lhs_count = @field(thisConfig, field ++ "_count");
                    const rhs_count = @field(otherConfig, field ++ "_count");
                    if (lhs_count != rhs_count)
                        return false;
                    if (lhs_count > 0) {
                        const lhs = @field(thisConfig, field);
                        const rhs = @field(otherConfig, field);
                        for (0..lhs_count) |i| {
                            if (!stringsEqual(lhs.?[i], rhs.?[i]))
                                return false;
                        }
                    }
                }
            }

            return true;
        }

        fn stringsEqual(a: [*c]const u8, b: [*c]const u8) bool {
            const lhs = bun.asByteSlice(a);
            const rhs = bun.asByteSlice(b);
            return strings.eqlLong(lhs, rhs, true);
        }

        pub fn deinit(this: *SSLConfig) void {
            const fields = .{
                "server_name",
                "key_file_name",
                "cert_file_name",
                "ca_file_name",
                "dh_params_file_name",
                "passphrase",
                "ssl_ciphers",
                "protos",
            };

            inline for (fields) |field| {
                if (@field(this, field)) |slice_ptr| {
                    const slice = std.mem.span(slice_ptr);
                    if (slice.len > 0) {
                        bun.default_allocator.free(slice);
                    }
                    @field(this, field) = "";
                }
            }

            if (this.cert) |cert| {
                for (0..this.cert_count) |i| {
                    const slice = std.mem.span(cert[i]);
                    if (slice.len > 0) {
                        bun.default_allocator.free(slice);
                    }
                }

                bun.default_allocator.free(cert);
                this.cert = null;
            }

            if (this.key) |key| {
                for (0..this.key_count) |i| {
                    const slice = std.mem.span(key[i]);
                    if (slice.len > 0) {
                        bun.default_allocator.free(slice);
                    }
                }

                bun.default_allocator.free(key);
                this.key = null;
            }

            if (this.ca) |ca| {
                for (0..this.ca_count) |i| {
                    const slice = std.mem.span(ca[i]);
                    if (slice.len > 0) {
                        bun.default_allocator.free(slice);
                    }
                }

                bun.default_allocator.free(ca);
                this.ca = null;
            }
        }

        pub const zero = SSLConfig{};

        pub fn fromJS(vm: *JSC.VirtualMachine, global: *JSC.JSGlobalObject, obj: JSC.JSValue) bun.JSError!?SSLConfig {
            var result = zero;
            errdefer result.deinit();

            var arena: bun.ArenaAllocator = bun.ArenaAllocator.init(bun.default_allocator);
            defer arena.deinit();

            if (!obj.isObject()) {
                return global.throwInvalidArguments("tls option expects an object", .{});
            }

            var any = false;

            result.reject_unauthorized = @intFromBool(vm.getTLSRejectUnauthorized());

            // Required
            if (try obj.getTruthy(global, "keyFile")) |key_file_name| {
                var sliced = key_file_name.toSlice(global, bun.default_allocator);
                defer sliced.deinit();
                if (sliced.len > 0) {
                    result.key_file_name = bun.default_allocator.dupeZ(u8, sliced.slice()) catch unreachable;
                    if (std.posix.system.access(result.key_file_name, std.posix.F_OK) != 0) {
                        return global.throwInvalidArguments("Unable to access keyFile path", .{});
                    }
                    any = true;
                    result.requires_custom_request_ctx = true;
                }
            }

            if (try obj.getTruthy(global, "key")) |js_obj| {
                if (js_obj.jsType().isArray()) {
                    const count = js_obj.getLength(global);
                    if (count > 0) {
                        const native_array = bun.default_allocator.alloc([*c]const u8, count) catch unreachable;

                        var valid_count: u32 = 0;
                        for (0..count) |i| {
                            const item = js_obj.getIndex(global, @intCast(i));
                            if (JSC.Node.StringOrBuffer.fromJS(global, arena.allocator(), item)) |sb| {
                                defer sb.deinit();
                                const sliced = sb.slice();
                                if (sliced.len > 0) {
                                    native_array[valid_count] = bun.default_allocator.dupeZ(u8, sliced) catch unreachable;
                                    valid_count += 1;
                                    any = true;
                                    result.requires_custom_request_ctx = true;
                                }
                            } else if (try BlobFileContentResult.init("key", item, global)) |content| {
                                if (content.data.len > 0) {
                                    native_array[valid_count] = content.data.ptr;
                                    valid_count += 1;
                                    result.requires_custom_request_ctx = true;
                                    any = true;
                                } else {
                                    // mark and free all CA's
                                    result.cert = native_array;
                                    result.deinit();
                                    return null;
                                }
                            } else {
                                // mark and free all keys
                                result.key = native_array;
                                return global.throwInvalidArguments("key argument must be an string, Buffer, TypedArray, BunFile or an array containing string, Buffer, TypedArray or BunFile", .{});
                            }
                        }

                        if (valid_count == 0) {
                            bun.default_allocator.free(native_array);
                        } else {
                            result.key = native_array;
                        }

                        result.key_count = valid_count;
                    }
                } else if (try BlobFileContentResult.init("key", js_obj, global)) |content| {
                    if (content.data.len > 0) {
                        const native_array = bun.default_allocator.alloc([*c]const u8, 1) catch unreachable;
                        native_array[0] = content.data.ptr;
                        result.key = native_array;
                        result.key_count = 1;
                        any = true;
                        result.requires_custom_request_ctx = true;
                    } else {
                        result.deinit();
                        return null;
                    }
                } else {
                    const native_array = bun.default_allocator.alloc([*c]const u8, 1) catch unreachable;
                    if (JSC.Node.StringOrBuffer.fromJS(global, arena.allocator(), js_obj)) |sb| {
                        defer sb.deinit();
                        const sliced = sb.slice();
                        if (sliced.len > 0) {
                            native_array[0] = bun.default_allocator.dupeZ(u8, sliced) catch unreachable;
                            any = true;
                            result.requires_custom_request_ctx = true;
                            result.key = native_array;
                            result.key_count = 1;
                        } else {
                            bun.default_allocator.free(native_array);
                        }
                    } else {
                        // mark and free all certs
                        result.key = native_array;
                        return global.throwInvalidArguments("key argument must be an string, Buffer, TypedArray, BunFile or an array containing string, Buffer, TypedArray or BunFile", .{});
                    }
                }
            }

            if (try obj.getTruthy(global, "certFile")) |cert_file_name| {
                var sliced = cert_file_name.toSlice(global, bun.default_allocator);
                defer sliced.deinit();
                if (sliced.len > 0) {
                    result.cert_file_name = bun.default_allocator.dupeZ(u8, sliced.slice()) catch unreachable;
                    if (std.posix.system.access(result.cert_file_name, std.posix.F_OK) != 0) {
                        return global.throwInvalidArguments("Unable to access certFile path", .{});
                    }
                    any = true;
                    result.requires_custom_request_ctx = true;
                }
            }

            if (try obj.getTruthy(global, "ALPNProtocols")) |protocols| {
                if (JSC.Node.StringOrBuffer.fromJS(global, arena.allocator(), protocols)) |sb| {
                    defer sb.deinit();
                    const sliced = sb.slice();
                    if (sliced.len > 0) {
                        result.protos = bun.default_allocator.dupeZ(u8, sliced) catch unreachable;
                        result.protos_len = sliced.len;
                    }

                    any = true;
                    result.requires_custom_request_ctx = true;
                } else {
                    return global.throwInvalidArguments("ALPNProtocols argument must be an string, Buffer or TypedArray", .{});
                }
            }

            if (try obj.getTruthy(global, "cert")) |js_obj| {
                if (js_obj.jsType().isArray()) {
                    const count = js_obj.getLength(global);
                    if (count > 0) {
                        const native_array = bun.default_allocator.alloc([*c]const u8, count) catch unreachable;

                        var valid_count: u32 = 0;
                        for (0..count) |i| {
                            const item = js_obj.getIndex(global, @intCast(i));
                            if (JSC.Node.StringOrBuffer.fromJS(global, arena.allocator(), item)) |sb| {
                                defer sb.deinit();
                                const sliced = sb.slice();
                                if (sliced.len > 0) {
                                    native_array[valid_count] = bun.default_allocator.dupeZ(u8, sliced) catch unreachable;
                                    valid_count += 1;
                                    any = true;
                                    result.requires_custom_request_ctx = true;
                                }
                            } else if (try BlobFileContentResult.init("cert", item, global)) |content| {
                                if (content.data.len > 0) {
                                    native_array[valid_count] = content.data.ptr;
                                    valid_count += 1;
                                    result.requires_custom_request_ctx = true;
                                    any = true;
                                } else {
                                    // mark and free all CA's
                                    result.cert = native_array;
                                    result.deinit();
                                    return null;
                                }
                            } else {
                                // mark and free all certs
                                result.cert = native_array;
                                return global.throwInvalidArguments("cert argument must be an string, Buffer, TypedArray, BunFile or an array containing string, Buffer, TypedArray or BunFile", .{});
                            }
                        }

                        if (valid_count == 0) {
                            bun.default_allocator.free(native_array);
                        } else {
                            result.cert = native_array;
                        }

                        result.cert_count = valid_count;
                    }
                } else if (try BlobFileContentResult.init("cert", js_obj, global)) |content| {
                    if (content.data.len > 0) {
                        const native_array = bun.default_allocator.alloc([*c]const u8, 1) catch unreachable;
                        native_array[0] = content.data.ptr;
                        result.cert = native_array;
                        result.cert_count = 1;
                        any = true;
                        result.requires_custom_request_ctx = true;
                    } else {
                        result.deinit();
                        return null;
                    }
                } else {
                    const native_array = bun.default_allocator.alloc([*c]const u8, 1) catch unreachable;
                    if (JSC.Node.StringOrBuffer.fromJS(global, arena.allocator(), js_obj)) |sb| {
                        defer sb.deinit();
                        const sliced = sb.slice();
                        if (sliced.len > 0) {
                            native_array[0] = bun.default_allocator.dupeZ(u8, sliced) catch unreachable;
                            any = true;
                            result.requires_custom_request_ctx = true;
                            result.cert = native_array;
                            result.cert_count = 1;
                        } else {
                            bun.default_allocator.free(native_array);
                        }
                    } else {
                        // mark and free all certs
                        result.cert = native_array;
                        return global.throwInvalidArguments("cert argument must be an string, Buffer, TypedArray, BunFile or an array containing string, Buffer, TypedArray or BunFile", .{});
                    }
                }
            }

            if (try obj.getTruthy(global, "requestCert")) |request_cert| {
                if (request_cert.isBoolean()) {
                    result.request_cert = if (request_cert.asBoolean()) 1 else 0;
                    any = true;
                } else {
                    return global.throw("Expected requestCert to be a boolean", .{});
                }
            }

            if (try obj.getTruthy(global, "rejectUnauthorized")) |reject_unauthorized| {
                if (reject_unauthorized.isBoolean()) {
                    result.reject_unauthorized = if (reject_unauthorized.asBoolean()) 1 else 0;
                    any = true;
                } else {
                    return global.throw("Expected rejectUnauthorized to be a boolean", .{});
                }
            }

            if (try obj.getTruthy(global, "ciphers")) |ssl_ciphers| {
                var sliced = ssl_ciphers.toSlice(global, bun.default_allocator);
                defer sliced.deinit();
                if (sliced.len > 0) {
                    result.ssl_ciphers = bun.default_allocator.dupeZ(u8, sliced.slice()) catch unreachable;
                    any = true;
                    result.requires_custom_request_ctx = true;
                }
            }

            if (try obj.getTruthy(global, "serverName") orelse try obj.getTruthy(global, "servername")) |server_name| {
                var sliced = server_name.toSlice(global, bun.default_allocator);
                defer sliced.deinit();
                if (sliced.len > 0) {
                    result.server_name = bun.default_allocator.dupeZ(u8, sliced.slice()) catch unreachable;
                    any = true;
                    result.requires_custom_request_ctx = true;
                }
            }

            if (try obj.getTruthy(global, "ca")) |js_obj| {
                if (js_obj.jsType().isArray()) {
                    const count = js_obj.getLength(global);
                    if (count > 0) {
                        const native_array = bun.default_allocator.alloc([*c]const u8, count) catch unreachable;

                        var valid_count: u32 = 0;
                        for (0..count) |i| {
                            const item = js_obj.getIndex(global, @intCast(i));
                            if (JSC.Node.StringOrBuffer.fromJS(global, arena.allocator(), item)) |sb| {
                                defer sb.deinit();
                                const sliced = sb.slice();
                                if (sliced.len > 0) {
                                    native_array[valid_count] = bun.default_allocator.dupeZ(u8, sliced) catch unreachable;
                                    valid_count += 1;
                                    any = true;
                                    result.requires_custom_request_ctx = true;
                                }
                            } else if (try BlobFileContentResult.init("ca", item, global)) |content| {
                                if (content.data.len > 0) {
                                    native_array[valid_count] = content.data.ptr;
                                    valid_count += 1;
                                    any = true;
                                    result.requires_custom_request_ctx = true;
                                } else {
                                    // mark and free all CA's
                                    result.cert = native_array;
                                    result.deinit();
                                    return null;
                                }
                            } else {
                                // mark and free all CA's
                                result.cert = native_array;
                                return global.throwInvalidArguments("ca argument must be an string, Buffer, TypedArray, BunFile or an array containing string, Buffer, TypedArray or BunFile", .{});
                            }
                        }

                        if (valid_count == 0) {
                            bun.default_allocator.free(native_array);
                        } else {
                            result.ca = native_array;
                        }

                        result.ca_count = valid_count;
                    }
                } else if (try BlobFileContentResult.init("ca", js_obj, global)) |content| {
                    if (content.data.len > 0) {
                        const native_array = bun.default_allocator.alloc([*c]const u8, 1) catch unreachable;
                        native_array[0] = content.data.ptr;
                        result.ca = native_array;
                        result.ca_count = 1;
                        any = true;
                        result.requires_custom_request_ctx = true;
                    } else {
                        result.deinit();
                        return null;
                    }
                } else {
                    const native_array = bun.default_allocator.alloc([*c]const u8, 1) catch unreachable;
                    if (JSC.Node.StringOrBuffer.fromJS(global, arena.allocator(), js_obj)) |sb| {
                        defer sb.deinit();
                        const sliced = sb.slice();
                        if (sliced.len > 0) {
                            native_array[0] = bun.default_allocator.dupeZ(u8, sliced) catch unreachable;
                            any = true;
                            result.requires_custom_request_ctx = true;
                            result.ca = native_array;
                            result.ca_count = 1;
                        } else {
                            bun.default_allocator.free(native_array);
                        }
                    } else {
                        // mark and free all certs
                        result.ca = native_array;
                        return global.throwInvalidArguments("ca argument must be an string, Buffer, TypedArray, BunFile or an array containing string, Buffer, TypedArray or BunFile", .{});
                    }
                }
            }

            if (try obj.getTruthy(global, "caFile")) |ca_file_name| {
                var sliced = ca_file_name.toSlice(global, bun.default_allocator);
                defer sliced.deinit();
                if (sliced.len > 0) {
                    result.ca_file_name = bun.default_allocator.dupeZ(u8, sliced.slice()) catch unreachable;
                    if (std.posix.system.access(result.ca_file_name, std.posix.F_OK) != 0) {
                        return global.throwInvalidArguments("Invalid caFile path", .{});
                    }
                }
            }
            // Optional
            if (any) {
                if (try obj.getTruthy(global, "secureOptions")) |secure_options| {
                    if (secure_options.isNumber()) {
                        result.secure_options = secure_options.toU32();
                    }
                }

                if (try obj.getTruthy(global, "clientRenegotiationLimit")) |client_renegotiation_limit| {
                    if (client_renegotiation_limit.isNumber()) {
                        result.client_renegotiation_limit = client_renegotiation_limit.toU32();
                    }
                }

                if (try obj.getTruthy(global, "clientRenegotiationWindow")) |client_renegotiation_window| {
                    if (client_renegotiation_window.isNumber()) {
                        result.client_renegotiation_window = client_renegotiation_window.toU32();
                    }
                }

                if (try obj.getTruthy(global, "dhParamsFile")) |dh_params_file_name| {
                    var sliced = dh_params_file_name.toSlice(global, bun.default_allocator);
                    defer sliced.deinit();
                    if (sliced.len > 0) {
                        result.dh_params_file_name = bun.default_allocator.dupeZ(u8, sliced.slice()) catch unreachable;
                        if (std.posix.system.access(result.dh_params_file_name, std.posix.F_OK) != 0) {
                            return global.throwInvalidArguments("Invalid dhParamsFile path", .{});
                        }
                    }
                }

                if (try obj.getTruthy(global, "passphrase")) |passphrase| {
                    var sliced = passphrase.toSlice(global, bun.default_allocator);
                    defer sliced.deinit();
                    if (sliced.len > 0) {
                        result.passphrase = bun.default_allocator.dupeZ(u8, sliced.slice()) catch unreachable;
                    }
                }

                if (try obj.get(global, "lowMemoryMode")) |low_memory_mode| {
                    if (low_memory_mode.isBoolean() or low_memory_mode.isUndefined()) {
                        result.low_memory_mode = low_memory_mode.toBoolean();
                        any = true;
                    } else {
                        return global.throw("Expected lowMemoryMode to be a boolean", .{});
                    }
                }
            }

            if (!any)
                return null;
            return result;
        }
    };

    pub fn fromJS(
        global: *JSC.JSGlobalObject,
        args: *ServerConfig,
        arguments: *JSC.Node.ArgumentsSlice,
        allow_bake_config: bool,
    ) bun.JSError!void {
        const vm = arguments.vm;
        const env = vm.bundler.env;

        args.* = .{
            .address = .{
                .tcp = .{
                    .port = 3000,
                    .hostname = null,
                },
            },
            .development = true,

            // If this is a node:cluster child, let's default to SO_REUSEPORT.
            // That way you don't have to remember to set reusePort: true in Bun.serve() when using node:cluster.
            .reuse_port = env.get("NODE_UNIQUE_ID") != null,
        };
        var has_hostname = false;

        if (strings.eqlComptime(env.get("NODE_ENV") orelse "", "production")) {
            args.development = false;
        }

        if (arguments.vm.bundler.options.production) {
            args.development = false;
        }

        args.address.tcp.port = brk: {
            const PORT_ENV = .{ "BUN_PORT", "PORT", "NODE_PORT" };

            inline for (PORT_ENV) |PORT| {
                if (env.get(PORT)) |port| {
                    if (std.fmt.parseInt(u16, port, 10)) |_port| {
                        break :brk _port;
                    } else |_| {}
                }
            }

            if (arguments.vm.bundler.options.transform_options.port) |port| {
                break :brk port;
            }

            break :brk args.address.tcp.port;
        };
        var port = args.address.tcp.port;

        if (arguments.vm.bundler.options.transform_options.origin) |origin| {
            args.base_uri = origin;
        }

        defer {
            if (global.hasException()) {
                if (args.ssl_config) |*conf| {
                    conf.deinit();
                    args.ssl_config = null;
                }
            }
        }

        if (arguments.next()) |arg| {
            if (!arg.isObject()) {
                return global.throwInvalidArguments("Bun.serve expects an object", .{});
            }

            if (try arg.get(global, "static")) |static| {
                if (!static.isObject()) {
                    return global.throwInvalidArguments("Bun.serve expects 'static' to be an object shaped like { [pathname: string]: Response }", .{});
                }

                var iter = JSC.JSPropertyIterator(.{
                    .skip_empty_name = true,
                    .include_value = true,
                }).init(global, static);
                defer iter.deinit();

                while (iter.next()) |key| {
                    const path, const is_ascii = key.toOwnedSliceReturningAllASCII(bun.default_allocator) catch bun.outOfMemory();

                    const value = iter.value;

                    if (path.len == 0 or path[0] != '/') {
                        bun.default_allocator.free(path);
                        return global.throwInvalidArguments("Invalid static route \"{s}\". path must start with '/'", .{path});
                    }

                    if (!is_ascii) {
                        bun.default_allocator.free(path);
                        return global.throwInvalidArguments("Invalid static route \"{s}\". Please encode all non-ASCII characters in the path.", .{path});
                    }

                    const route = try StaticRoute.fromJS(global, value);
                    args.static_routes.append(.{
                        .path = path,
                        .route = route,
                    }) catch bun.outOfMemory();
                }
            }

            if (global.hasException()) return error.JSError;

            if (try arg.get(global, "idleTimeout")) |value| {
                if (!value.isUndefinedOrNull()) {
                    if (!value.isAnyInt()) {
                        return global.throwInvalidArguments("Bun.serve expects idleTimeout to be an integer", .{});
                    }
                    args.has_idleTimeout = true;

                    const idleTimeout: u64 = @intCast(@max(value.toInt64(), 0));
                    if (idleTimeout > 255) {
                        return global.throwInvalidArguments("Bun.serve expects idleTimeout to be 255 or less", .{});
                    }

                    args.idleTimeout = @truncate(idleTimeout);
                }
            }

            if (try arg.getTruthy(global, "webSocket") orelse try arg.getTruthy(global, "websocket")) |websocket_object| {
                if (!websocket_object.isObject()) {
                    if (args.ssl_config) |*conf| {
                        conf.deinit();
                    }
                    return global.throwInvalidArguments("Expected websocket to be an object", .{});
                }

                errdefer if (args.ssl_config) |*conf| conf.deinit();
                args.websocket = try WebSocketServer.onCreate(global, websocket_object);
            }
            if (global.hasException()) return error.JSError;

            if (try arg.getTruthy(global, "port")) |port_| {
                args.address.tcp.port = @as(
                    u16,
                    @intCast(@min(
                        @max(0, port_.coerce(i32, global)),
                        std.math.maxInt(u16),
                    )),
                );
                port = args.address.tcp.port;
            }
            if (global.hasException()) return error.JSError;

            if (try arg.getTruthy(global, "baseURI")) |baseURI| {
                var sliced = baseURI.toSlice(global, bun.default_allocator);

                if (sliced.len > 0) {
                    defer sliced.deinit();
                    args.base_uri = bun.default_allocator.dupe(u8, sliced.slice()) catch unreachable;
                }
            }
            if (global.hasException()) return error.JSError;

            if (try arg.getStringish(global, "hostname") orelse try arg.getStringish(global, "host")) |host| {
                defer host.deref();
                const host_str = host.toUTF8(bun.default_allocator);
                defer host_str.deinit();

                if (host_str.len > 0) {
                    args.address.tcp.hostname = bun.default_allocator.dupeZ(u8, host_str.slice()) catch unreachable;
                    has_hostname = true;
                }
            }
            if (global.hasException()) return error.JSError;

            if (try arg.getStringish(global, "unix")) |unix| {
                defer unix.deref();
                const unix_str = unix.toUTF8(bun.default_allocator);
                defer unix_str.deinit();
                if (unix_str.len > 0) {
                    if (has_hostname) {
                        return global.throwInvalidArguments("Cannot specify both hostname and unix", .{});
                    }

                    args.address = .{ .unix = bun.default_allocator.dupeZ(u8, unix_str.slice()) catch unreachable };
                }
            }
            if (global.hasException()) return error.JSError;

            if (try arg.get(global, "id")) |id| {
                if (id.isUndefinedOrNull()) {
                    args.allow_hot = false;
                } else {
                    const id_str = id.toSlice(
                        global,
                        bun.default_allocator,
                    );

                    if (id_str.len > 0) {
                        args.id = (id_str.cloneIfNeeded(bun.default_allocator) catch unreachable).slice();
                    } else {
                        args.allow_hot = false;
                    }
                }
            }
            if (global.hasException()) return error.JSError;

            if (try arg.get(global, "development")) |dev| {
                args.development = dev.coerce(bool, global);
                args.reuse_port = !args.development;
            }
            if (global.hasException()) return error.JSError;

            if (try arg.getTruthy(global, "app")) |bake_args_js| {
                if (!bun.FeatureFlags.bake()) {
                    return global.throwInvalidArguments("To use the experimental \"app\" option, upgrade to the canary build of bun via \"bun upgrade --canary\"", .{});
                }
                if (!allow_bake_config) {
                    return global.throwInvalidArguments("To use the \"app\" option, change from calling \"Bun.serve({ app })\" to \"export default { app: ... }\"", .{});
                }
                if (!args.development) {
                    return global.throwInvalidArguments("TODO: 'development: false' in serve options with 'app'. For now, use `bun build --app` or set 'development: true'", .{});
                }

                args.bake = try bun.bake.UserOptions.fromJS(bake_args_js, global);
            }

            if (try arg.get(global, "reusePort")) |dev| {
                args.reuse_port = dev.coerce(bool, global);
            }
            if (global.hasException()) return error.JSError;

            if (try arg.get(global, "inspector")) |inspector| {
                args.inspector = inspector.coerce(bool, global);

                if (args.inspector and !args.development) {
                    return global.throwInvalidArguments("Cannot enable inspector in production. Please set development: true in Bun.serve()", .{});
                }
            }
            if (global.hasException()) return error.JSError;

            if (try arg.getTruthy(global, "maxRequestBodySize")) |max_request_body_size| {
                if (max_request_body_size.isNumber()) {
                    args.max_request_body_size = @as(u64, @intCast(@max(0, max_request_body_size.toInt64())));
                }
            }
            if (global.hasException()) return error.JSError;

            if (try arg.getTruthyComptime(global, "error")) |onError| {
                if (!onError.isCallable(global.vm())) {
                    return global.throwInvalidArguments("Expected error to be a function", .{});
                }
                const onErrorSnapshot = onError.withAsyncContextIfNeeded(global);
                args.onError = onErrorSnapshot;
                onErrorSnapshot.protect();
            }
            if (global.hasException()) return error.JSError;

            if (try arg.getTruthy(global, "onNodeHTTPRequest")) |onRequest_| {
                if (!onRequest_.isCallable(global.vm())) {
                    return global.throwInvalidArguments("Expected onNodeHTTPRequest to be a function", .{});
                }
                const onRequest = onRequest_.withAsyncContextIfNeeded(global);
                JSC.C.JSValueProtect(global, onRequest.asObjectRef());
                args.onNodeHTTPRequest = onRequest;
            }

            if (try arg.getTruthy(global, "fetch")) |onRequest_| {
                if (!onRequest_.isCallable(global.vm())) {
                    return global.throwInvalidArguments("Expected fetch() to be a function", .{});
                }
                const onRequest = onRequest_.withAsyncContextIfNeeded(global);
                JSC.C.JSValueProtect(global, onRequest.asObjectRef());
                args.onRequest = onRequest;
            } else if (args.bake == null and args.onNodeHTTPRequest == .zero) {
                if (global.hasException()) return error.JSError;
                return global.throwInvalidArguments("Expected fetch() to be a function", .{});
            } else {
                if (global.hasException()) return error.JSError;
            }

            if (try arg.getTruthy(global, "tls")) |tls| {
                if (tls.isFalsey()) {
                    args.ssl_config = null;
                } else if (tls.jsType().isArray()) {
                    var value_iter = tls.arrayIterator(global);
                    if (value_iter.len == 1) {
                        return global.throwInvalidArguments("tls option expects at least 1 tls object", .{});
                    }
                    while (value_iter.next()) |item| {
                        var ssl_config = try SSLConfig.fromJS(vm, global, item) orelse {
                            if (global.hasException()) {
                                return error.JSError;
                            }

                            // Backwards-compatibility; we ignored empty tls objects.
                            continue;
                        };

                        if (args.ssl_config == null) {
                            args.ssl_config = ssl_config;
                        } else {
                            if (ssl_config.server_name == null or std.mem.span(ssl_config.server_name).len == 0) {
                                defer ssl_config.deinit();
                                return global.throwInvalidArguments("SNI tls object must have a serverName", .{});
                            }
                            if (args.sni == null) {
                                args.sni = bun.BabyList(SSLConfig).initCapacity(bun.default_allocator, value_iter.len - 1) catch bun.outOfMemory();
                            }

                            args.sni.?.push(bun.default_allocator, ssl_config) catch bun.outOfMemory();
                        }
                    }
                } else {
                    if (try SSLConfig.fromJS(vm, global, tls)) |ssl_config| {
                        args.ssl_config = ssl_config;
                    }
                    if (global.hasException()) {
                        return error.JSError;
                    }
                }
            }
            if (global.hasException()) return error.JSError;

            // @compatibility Bun v0.x - v0.2.1
            // this used to be top-level, now it's "tls" object
            if (args.ssl_config == null) {
                if (try SSLConfig.fromJS(vm, global, arg)) |ssl_config| {
                    args.ssl_config = ssl_config;
                }
                if (global.hasException()) {
                    return error.JSError;
                }
            }
        } else {
            return global.throwInvalidArguments("Bun.serve expects an object", .{});
        }

        if (args.base_uri.len > 0) {
            args.base_url = URL.parse(args.base_uri);
            if (args.base_url.hostname.len == 0) {
                bun.default_allocator.free(@constCast(args.base_uri));
                args.base_uri = "";
                return global.throwInvalidArguments("baseURI must have a hostname", .{});
            }

            if (!strings.isAllASCII(args.base_uri)) {
                bun.default_allocator.free(@constCast(args.base_uri));
                args.base_uri = "";
                return global.throwInvalidArguments("Unicode baseURI must already be encoded for now.\nnew URL(baseuRI).toString() should do the trick.", .{});
            }

            if (args.base_url.protocol.len == 0) {
                const protocol: string = if (args.ssl_config != null) "https" else "http";
                const hostname = args.base_url.hostname;
                const needsBrackets: bool = strings.isIPV6Address(hostname) and hostname[0] != '[';
                if (needsBrackets) {
                    args.base_uri = (if ((port == 80 and args.ssl_config == null) or (port == 443 and args.ssl_config != null))
                        std.fmt.allocPrint(bun.default_allocator, "{s}://[{s}]/{s}", .{
                            protocol,
                            hostname,
                            strings.trimLeadingChar(args.base_url.pathname, '/'),
                        })
                    else
                        std.fmt.allocPrint(bun.default_allocator, "{s}://[{s}]:{d}/{s}", .{
                            protocol,
                            hostname,
                            port,
                            strings.trimLeadingChar(args.base_url.pathname, '/'),
                        })) catch unreachable;
                } else {
                    args.base_uri = (if ((port == 80 and args.ssl_config == null) or (port == 443 and args.ssl_config != null))
                        std.fmt.allocPrint(bun.default_allocator, "{s}://{s}/{s}", .{
                            protocol,
                            hostname,
                            strings.trimLeadingChar(args.base_url.pathname, '/'),
                        })
                    else
                        std.fmt.allocPrint(bun.default_allocator, "{s}://{s}:{d}/{s}", .{
                            protocol,
                            hostname,
                            port,
                            strings.trimLeadingChar(args.base_url.pathname, '/'),
                        })) catch unreachable;
                }

                args.base_url = URL.parse(args.base_uri);
            }
        } else {
            const hostname: string =
                if (has_hostname) std.mem.span(args.address.tcp.hostname.?) else "0.0.0.0";

            const needsBrackets: bool = strings.isIPV6Address(hostname) and hostname[0] != '[';

            const protocol: string = if (args.ssl_config != null) "https" else "http";
            if (needsBrackets) {
                args.base_uri = (if ((port == 80 and args.ssl_config == null) or (port == 443 and args.ssl_config != null))
                    std.fmt.allocPrint(bun.default_allocator, "{s}://[{s}]/", .{
                        protocol,
                        hostname,
                    })
                else
                    std.fmt.allocPrint(bun.default_allocator, "{s}://[{s}]:{d}/", .{ protocol, hostname, port })) catch unreachable;
            } else {
                args.base_uri = (if ((port == 80 and args.ssl_config == null) or (port == 443 and args.ssl_config != null))
                    std.fmt.allocPrint(bun.default_allocator, "{s}://{s}/", .{
                        protocol,
                        hostname,
                    })
                else
                    std.fmt.allocPrint(bun.default_allocator, "{s}://{s}:{d}/", .{ protocol, hostname, port })) catch unreachable;
            }

            if (!strings.isAllASCII(hostname)) {
                bun.default_allocator.free(@constCast(args.base_uri));
                args.base_uri = "";
                return global.throwInvalidArguments("Unicode hostnames must already be encoded for now.\nnew URL(input).hostname should do the trick.", .{});
            }

            args.base_url = URL.parse(args.base_uri);
        }

        // I don't think there's a case where this can happen
        // but let's check anyway, just in case
        if (args.base_url.hostname.len == 0) {
            bun.default_allocator.free(@constCast(args.base_uri));
            args.base_uri = "";
            return global.throwInvalidArguments("baseURI must have a hostname", .{});
        }

        if (args.base_url.username.len > 0 or args.base_url.password.len > 0) {
            bun.default_allocator.free(@constCast(args.base_uri));
            args.base_uri = "";
            return global.throwInvalidArguments("baseURI can't have a username or password", .{});
        }

        return;
    }
};

const HTTPStatusText = struct {
    pub fn get(code: u16) ?[]const u8 {
        return switch (code) {
            100 => "100 Continue",
            101 => "101 Switching protocols",
            102 => "102 Processing",
            103 => "103 Early Hints",
            200 => "200 OK",
            201 => "201 Created",
            202 => "202 Accepted",
            203 => "203 Non-Authoritative Information",
            204 => "204 No Content",
            205 => "205 Reset Content",
            206 => "206 Partial Content",
            207 => "207 Multi-Status",
            208 => "208 Already Reported",
            226 => "226 IM Used",
            300 => "300 Multiple Choices",
            301 => "301 Moved Permanently",
            302 => "302 Found",
            303 => "303 See Other",
            304 => "304 Not Modified",
            305 => "305 Use Proxy",
            306 => "306 Switch Proxy",
            307 => "307 Temporary Redirect",
            308 => "308 Permanent Redirect",
            400 => "400 Bad Request",
            401 => "401 Unauthorized",
            402 => "402 Payment Required",
            403 => "403 Forbidden",
            404 => "404 Not Found",
            405 => "405 Method Not Allowed",
            406 => "406 Not Acceptable",
            407 => "407 Proxy Authentication Required",
            408 => "408 Request Timeout",
            409 => "409 Conflict",
            410 => "410 Gone",
            411 => "411 Length Required",
            412 => "412 Precondition Failed",
            413 => "413 Payload Too Large",
            414 => "414 URI Too Long",
            415 => "415 Unsupported Media Type",
            416 => "416 Range Not Satisfiable",
            417 => "417 Expectation Failed",
            418 => "418 I'm a Teapot",
            421 => "421 Misdirected Request",
            422 => "422 Unprocessable Entity",
            423 => "423 Locked",
            424 => "424 Failed Dependency",
            425 => "425 Too Early",
            426 => "426 Upgrade Required",
            428 => "428 Precondition Required",
            429 => "429 Too Many Requests",
            431 => "431 Request Header Fields Too Large",
            451 => "451 Unavailable For Legal Reasons",
            500 => "500 Internal Server Error",
            501 => "501 Not Implemented",
            502 => "502 Bad Gateway",
            503 => "503 Service Unavailable",
            504 => "504 Gateway Timeout",
            505 => "505 HTTP Version Not Supported",
            506 => "506 Variant Also Negotiates",
            507 => "507 Insufficient Storage",
            508 => "508 Loop Detected",
            510 => "510 Not Extended",
            511 => "511 Network Authentication Required",
            else => null,
        };
    }
};

fn NewFlags(comptime debug_mode: bool) type {
    return packed struct {
        has_marked_complete: bool = false,
        has_marked_pending: bool = false,
        has_abort_handler: bool = false,
        has_timeout_handler: bool = false,
        has_sendfile_ctx: bool = false,
        has_called_error_handler: bool = false,
        needs_content_length: bool = false,
        needs_content_range: bool = false,
        /// Used to avoid looking at the uws.Request struct after it's been freed
        is_transfer_encoding: bool = false,

        /// Used to identify if request can be safely deinitialized
        is_waiting_for_request_body: bool = false,
        /// Used in renderMissing in debug mode to show the user an HTML page
        /// Used to avoid looking at the uws.Request struct after it's been freed
        is_web_browser_navigation: if (debug_mode) bool else void = if (debug_mode) false else {},
        has_written_status: bool = false,
        response_protected: bool = false,
        aborted: bool = false,
        has_finalized: bun.DebugOnly(bool) = bun.DebugOnlyDefault(false),

        is_error_promise_pending: bool = false,
    };
}

/// A generic wrapper for the HTTP(s) Server`RequestContext`s.
/// Only really exists because of `NewServer()` and `NewRequestContext()` generics.
pub const AnyRequestContext = struct {
    pub const Pointer = bun.TaggedPointerUnion(.{
        HTTPServer.RequestContext,
        HTTPSServer.RequestContext,
        DebugHTTPServer.RequestContext,
        DebugHTTPSServer.RequestContext,
    });

    tagged_pointer: Pointer,

    pub const Null = .{ .tagged_pointer = Pointer.Null };

    pub fn init(request_ctx: anytype) AnyRequestContext {
        return .{ .tagged_pointer = Pointer.init(request_ctx) };
    }
    pub fn get(self: AnyRequestContext, comptime T: type) ?*T {
        return self.tagged_pointer.get(T);
    }

    pub fn setTimeout(self: AnyRequestContext, seconds: c_uint) bool {
        if (self.tagged_pointer.isNull()) {
            return false;
        }

        switch (self.tagged_pointer.tag()) {
            @field(Pointer.Tag, bun.meta.typeBaseName(@typeName(HTTPServer.RequestContext))) => {
                return self.tagged_pointer.as(HTTPServer.RequestContext).setTimeout(seconds);
            },
            @field(Pointer.Tag, bun.meta.typeBaseName(@typeName(HTTPSServer.RequestContext))) => {
                return self.tagged_pointer.as(HTTPSServer.RequestContext).setTimeout(seconds);
            },
            @field(Pointer.Tag, bun.meta.typeBaseName(@typeName(DebugHTTPServer.RequestContext))) => {
                return self.tagged_pointer.as(DebugHTTPServer.RequestContext).setTimeout(seconds);
            },
            @field(Pointer.Tag, bun.meta.typeBaseName(@typeName(DebugHTTPSServer.RequestContext))) => {
                return self.tagged_pointer.as(DebugHTTPSServer.RequestContext).setTimeout(seconds);
            },
            else => @panic("Unexpected AnyRequestContext tag"),
        }
        return false;
    }

    pub fn enableTimeoutEvents(self: AnyRequestContext) void {
        if (self.tagged_pointer.isNull()) {
            return;
        }

        switch (self.tagged_pointer.tag()) {
            @field(Pointer.Tag, bun.meta.typeBaseName(@typeName(HTTPServer.RequestContext))) => {
                return self.tagged_pointer.as(HTTPServer.RequestContext).setTimeoutHandler();
            },
            @field(Pointer.Tag, bun.meta.typeBaseName(@typeName(HTTPSServer.RequestContext))) => {
                return self.tagged_pointer.as(HTTPSServer.RequestContext).setTimeoutHandler();
            },
            @field(Pointer.Tag, bun.meta.typeBaseName(@typeName(DebugHTTPServer.RequestContext))) => {
                return self.tagged_pointer.as(DebugHTTPServer.RequestContext).setTimeoutHandler();
            },
            @field(Pointer.Tag, bun.meta.typeBaseName(@typeName(DebugHTTPSServer.RequestContext))) => {
                return self.tagged_pointer.as(DebugHTTPSServer.RequestContext).setTimeoutHandler();
            },
            else => @panic("Unexpected AnyRequestContext tag"),
        }
    }

    pub fn getRemoteSocketInfo(self: AnyRequestContext) ?uws.SocketAddress {
        if (self.tagged_pointer.isNull()) {
            return null;
        }

        switch (self.tagged_pointer.tag()) {
            @field(Pointer.Tag, bun.meta.typeBaseName(@typeName(HTTPServer.RequestContext))) => {
                return self.tagged_pointer.as(HTTPServer.RequestContext).getRemoteSocketInfo();
            },
            @field(Pointer.Tag, bun.meta.typeBaseName(@typeName(HTTPSServer.RequestContext))) => {
                return self.tagged_pointer.as(HTTPSServer.RequestContext).getRemoteSocketInfo();
            },
            @field(Pointer.Tag, bun.meta.typeBaseName(@typeName(DebugHTTPServer.RequestContext))) => {
                return self.tagged_pointer.as(DebugHTTPServer.RequestContext).getRemoteSocketInfo();
            },
            @field(Pointer.Tag, bun.meta.typeBaseName(@typeName(DebugHTTPSServer.RequestContext))) => {
                return self.tagged_pointer.as(DebugHTTPSServer.RequestContext).getRemoteSocketInfo();
            },
            else => @panic("Unexpected AnyRequestContext tag"),
        }
    }

    pub fn detachRequest(self: AnyRequestContext) void {
        if (self.tagged_pointer.isNull()) {
            return;
        }
        switch (self.tagged_pointer.tag()) {
            @field(Pointer.Tag, bun.meta.typeBaseName(@typeName(HTTPServer.RequestContext))) => {
                self.tagged_pointer.as(HTTPServer.RequestContext).req = null;
            },
            @field(Pointer.Tag, bun.meta.typeBaseName(@typeName(HTTPSServer.RequestContext))) => {
                self.tagged_pointer.as(HTTPSServer.RequestContext).req = null;
            },
            @field(Pointer.Tag, bun.meta.typeBaseName(@typeName(DebugHTTPServer.RequestContext))) => {
                self.tagged_pointer.as(DebugHTTPServer.RequestContext).req = null;
            },
            @field(Pointer.Tag, bun.meta.typeBaseName(@typeName(DebugHTTPSServer.RequestContext))) => {
                self.tagged_pointer.as(DebugHTTPSServer.RequestContext).req = null;
            },
            else => @panic("Unexpected AnyRequestContext tag"),
        }
    }

    /// Wont actually set anything if `self` is `.none`
    pub fn setRequest(self: AnyRequestContext, req: *uws.Request) void {
        if (self.tagged_pointer.isNull()) {
            return;
        }

        switch (self.tagged_pointer.tag()) {
            @field(Pointer.Tag, bun.meta.typeBaseName(@typeName(HTTPServer.RequestContext))) => {
                self.tagged_pointer.as(HTTPServer.RequestContext).req = req;
            },
            @field(Pointer.Tag, bun.meta.typeBaseName(@typeName(HTTPSServer.RequestContext))) => {
                self.tagged_pointer.as(HTTPSServer.RequestContext).req = req;
            },
            @field(Pointer.Tag, bun.meta.typeBaseName(@typeName(DebugHTTPServer.RequestContext))) => {
                self.tagged_pointer.as(DebugHTTPServer.RequestContext).req = req;
            },
            @field(Pointer.Tag, bun.meta.typeBaseName(@typeName(DebugHTTPSServer.RequestContext))) => {
                self.tagged_pointer.as(DebugHTTPSServer.RequestContext).req = req;
            },
            else => @panic("Unexpected AnyRequestContext tag"),
        }
    }

    pub fn getRequest(self: AnyRequestContext) ?*uws.Request {
        if (self.tagged_pointer.isNull()) {
            return null;
        }

        switch (self.tagged_pointer.tag()) {
            @field(Pointer.Tag, bun.meta.typeBaseName(@typeName(HTTPServer.RequestContext))) => {
                return self.tagged_pointer.as(HTTPServer.RequestContext).req;
            },
            @field(Pointer.Tag, bun.meta.typeBaseName(@typeName(HTTPSServer.RequestContext))) => {
                return self.tagged_pointer.as(HTTPSServer.RequestContext).req;
            },
            @field(Pointer.Tag, bun.meta.typeBaseName(@typeName(DebugHTTPServer.RequestContext))) => {
                return self.tagged_pointer.as(DebugHTTPServer.RequestContext).req;
            },
            @field(Pointer.Tag, bun.meta.typeBaseName(@typeName(DebugHTTPSServer.RequestContext))) => {
                return self.tagged_pointer.as(DebugHTTPSServer.RequestContext).req;
            },
            else => @panic("Unexpected AnyRequestContext tag"),
        }
    }

    pub fn deref(self: AnyRequestContext) void {
        if (self.tagged_pointer.isNull()) {
            return;
        }

        switch (self.tagged_pointer.tag()) {
            @field(Pointer.Tag, bun.meta.typeBaseName(@typeName(HTTPServer.RequestContext))) => {
                self.tagged_pointer.as(HTTPServer.RequestContext).deref();
            },
            @field(Pointer.Tag, bun.meta.typeBaseName(@typeName(HTTPSServer.RequestContext))) => {
                self.tagged_pointer.as(HTTPSServer.RequestContext).deref();
            },
            @field(Pointer.Tag, bun.meta.typeBaseName(@typeName(DebugHTTPServer.RequestContext))) => {
                self.tagged_pointer.as(DebugHTTPServer.RequestContext).deref();
            },
            @field(Pointer.Tag, bun.meta.typeBaseName(@typeName(DebugHTTPSServer.RequestContext))) => {
                self.tagged_pointer.as(DebugHTTPSServer.RequestContext).deref();
            },
            else => @panic("Unexpected AnyRequestContext tag"),
        }
    }
};

// This is defined separately partially to work-around an LLVM debugger bug.
fn NewRequestContext(comptime ssl_enabled: bool, comptime debug_mode: bool, comptime ThisServer: type) type {
    return struct {
        const RequestContext = @This();

        const App = uws.NewApp(ssl_enabled);
        pub threadlocal var pool: ?*RequestContext.RequestContextStackAllocator = null;
        pub const ResponseStream = JSC.WebCore.HTTPServerWritable(ssl_enabled);

        // This pre-allocates up to 2,048 RequestContext structs.
        // It costs about 655,632 bytes.
        pub const RequestContextStackAllocator = bun.HiveArray(RequestContext, if (bun.heap_breakdown.enabled) 0 else 2048).Fallback;

        pub const name = "HTTPRequestContext" ++ (if (debug_mode) "Debug" else "") ++ (if (ThisServer.ssl_enabled) "TLS" else "");
        pub const shim = JSC.Shimmer("Bun", name, @This());

        server: ?*ThisServer,
        resp: ?*App.Response,
        /// thread-local default heap allocator
        /// this prevents an extra pthread_getspecific() call which shows up in profiling
        allocator: std.mem.Allocator,
        req: ?*uws.Request,
        request_weakref: Request.WeakRef = .{},
        signal: ?*JSC.WebCore.AbortSignal = null,
        method: HTTP.Method,

        flags: NewFlags(debug_mode) = .{},

        upgrade_context: ?*uws.uws_socket_context_t = null,

        /// We can only safely free once the request body promise is finalized
        /// and the response is rejected
        response_jsvalue: JSC.JSValue = JSC.JSValue.zero,
        ref_count: u8 = 1,

        response_ptr: ?*JSC.WebCore.Response = null,
        blob: JSC.WebCore.AnyBlob = JSC.WebCore.AnyBlob{ .Blob = .{} },

        sendfile: SendfileContext = undefined,

        request_body_readable_stream_ref: JSC.WebCore.ReadableStream.Strong = .{},
        request_body: ?*JSC.BodyValueRef = null,
        request_body_buf: std.ArrayListUnmanaged(u8) = .{},
        request_body_content_len: usize = 0,

        sink: ?*ResponseStream.JSSink = null,
        byte_stream: ?*JSC.WebCore.ByteStream = null,
        // reference to the readable stream / byte_stream alive
        readable_stream_ref: JSC.WebCore.ReadableStream.Strong = .{},

        /// Used in errors
        pathname: bun.String = bun.String.empty,

        /// Used either for temporary blob data or fallback
        /// When the response body is a temporary value
        response_buf_owned: std.ArrayListUnmanaged(u8) = .{},

        /// Defer finalization until after the request handler task is completed?
        defer_deinit_until_callback_completes: ?*bool = null,

        // TODO: support builtin compression
        const can_sendfile = !ssl_enabled and !Environment.isWindows;

        pub inline fn isAsync(this: *const RequestContext) bool {
            return this.defer_deinit_until_callback_completes == null;
        }

        fn drainMicrotasks(this: *const RequestContext) void {
            if (this.isAsync()) return;
            if (this.server) |server| server.vm.drainMicrotasks();
        }

        pub fn setAbortHandler(this: *RequestContext) void {
            if (this.flags.has_abort_handler) return;
            if (this.resp) |resp| {
                this.flags.has_abort_handler = true;
                resp.onAborted(*RequestContext, RequestContext.onAbort, this);
            }
        }

        pub fn setTimeoutHandler(this: *RequestContext) void {
            if (this.flags.has_timeout_handler) return;
            if (this.resp) |resp| {
                this.flags.has_timeout_handler = true;
                resp.onTimeout(*RequestContext, RequestContext.onTimeout, this);
            }
        }

        pub fn onResolve(_: *JSC.JSGlobalObject, callframe: *JSC.CallFrame) bun.JSError!JSC.JSValue {
            ctxLog("onResolve", .{});

            const arguments = callframe.arguments_old(2);
            var ctx = arguments.ptr[1].asPromisePtr(@This());
            defer ctx.deref();

            const result = arguments.ptr[0];
            result.ensureStillAlive();

            handleResolve(ctx, result);
            return JSValue.jsUndefined();
        }

        fn renderMissingInvalidResponse(ctx: *RequestContext, value: JSC.JSValue) void {
            var class_name = value.getClassInfoName() orelse bun.String.empty;
            defer class_name.deref();

            if (ctx.server) |server| {
                const globalThis: *JSC.JSGlobalObject = server.globalThis;

                Output.enableBuffering();
                var writer = Output.errorWriter();

                if (class_name.eqlComptime("Response")) {
                    Output.errGeneric("Expected a native Response object, but received a polyfilled Response object. Bun.serve() only supports native Response objects.", .{});
                } else if (value != .zero and !globalThis.hasException()) {
                    var formatter = JSC.ConsoleObject.Formatter{
                        .globalThis = globalThis,
                        .quote_strings = true,
                    };
                    Output.errGeneric("Expected a Response object, but received '{}'", .{value.toFmt(&formatter)});
                } else {
                    Output.errGeneric("Expected a Response object", .{});
                }

                Output.flush();
                if (!globalThis.hasException()) {
                    JSC.ConsoleObject.writeTrace(@TypeOf(&writer), &writer, globalThis);
                }
                Output.flush();
            }
            ctx.renderMissing();
        }

        fn handleResolve(ctx: *RequestContext, value: JSC.JSValue) void {
            if (ctx.isAbortedOrEnded() or ctx.didUpgradeWebSocket()) {
                return;
            }

            if (ctx.server == null) {
                ctx.renderMissingInvalidResponse(value);
                return;
            }
            if (value.isEmptyOrUndefinedOrNull() or !value.isCell()) {
                ctx.renderMissingInvalidResponse(value);
                return;
            }

            const response = value.as(JSC.WebCore.Response) orelse {
                ctx.renderMissingInvalidResponse(value);
                return;
            };
            ctx.response_jsvalue = value;
            assert(!ctx.flags.response_protected);
            ctx.flags.response_protected = true;
            JSC.C.JSValueProtect(ctx.server.?.globalThis, value.asObjectRef());

            ctx.render(response);
        }

        pub fn shouldRenderMissing(this: *RequestContext) bool {
            // If we did not respond yet, we should render missing
            // To allow this all the conditions above should be true:
            // 1 - still has a response (not detached)
            // 2 - not aborted
            // 3 - not marked completed
            // 4 - not marked pending
            // 5 - is the only reference of the context
            // 6 - is not waiting for request body
            // 7 - did not call sendfile
            return this.resp != null and !this.flags.aborted and !this.flags.has_marked_complete and !this.flags.has_marked_pending and this.ref_count == 1 and !this.flags.is_waiting_for_request_body and !this.flags.has_sendfile_ctx;
        }

        pub fn isDeadRequest(this: *RequestContext) bool {
            // check if has pending promise or extra reference (aka not the only reference)
            if (this.ref_count > 1) return false;
            // check if the body is Locked (streaming)
            if (this.request_body) |body| {
                if (body.value == .Locked) {
                    return false;
                }
            }

            return true;
        }

        /// destroy RequestContext, should be only called by deref or if defer_deinit_until_callback_completes is ref is set to true
        fn deinit(this: *RequestContext) void {
            this.detachResponse();
            this.endRequestStreamingAndDrain();
            // TODO: has_marked_complete is doing something?
            this.flags.has_marked_complete = true;

            if (this.defer_deinit_until_callback_completes) |defer_deinit| {
                defer_deinit.* = true;
                ctxLog("deferred deinit <d> ({*})<r>", .{this});
                return;
            }

            ctxLog("deinit<d> ({*})<r>", .{this});
            if (comptime Environment.allow_assert)
                assert(this.flags.has_finalized);

            this.request_body_buf.clearAndFree(this.allocator);
            this.response_buf_owned.clearAndFree(this.allocator);

            if (this.request_body) |body| {
                _ = body.unref();
                this.request_body = null;
            }

            if (this.server) |server| {
                this.server = null;
                server.request_pool_allocator.put(this);
                server.onRequestComplete();
            }
        }

        pub fn deref(this: *RequestContext) void {
            streamLog("deref", .{});
            assert(this.ref_count > 0);
            const ref_count = this.ref_count;
            this.ref_count -= 1;
            if (ref_count == 1) {
                this.finalizeWithoutDeinit();
                this.deinit();
            }
        }

        pub fn ref(this: *RequestContext) void {
            streamLog("ref", .{});
            this.ref_count += 1;
        }

        pub fn onReject(_: *JSC.JSGlobalObject, callframe: *JSC.CallFrame) bun.JSError!JSC.JSValue {
            ctxLog("onReject", .{});

            const arguments = callframe.arguments_old(2);
            const ctx = arguments.ptr[1].asPromisePtr(@This());
            const err = arguments.ptr[0];
            defer ctx.deref();
            handleReject(ctx, if (!err.isEmptyOrUndefinedOrNull()) err else .undefined);
            return JSValue.jsUndefined();
        }

        fn handleReject(ctx: *RequestContext, value: JSC.JSValue) void {
            if (ctx.isAbortedOrEnded()) {
                return;
            }

            const resp = ctx.resp.?;
            const has_responded = resp.hasResponded();
            if (!has_responded) {
                const original_state = ctx.defer_deinit_until_callback_completes;
                var should_deinit_context = if (original_state) |defer_deinit| defer_deinit.* else false;
                ctx.defer_deinit_until_callback_completes = &should_deinit_context;
                ctx.runErrorHandler(
                    value,
                );
                ctx.defer_deinit_until_callback_completes = original_state;
                // we try to deinit inside runErrorHandler so we just return here and let it deinit
                if (should_deinit_context) {
                    ctx.deinit();
                    return;
                }
            }
            // check again in case it get aborted after runErrorHandler
            if (ctx.isAbortedOrEnded()) {
                return;
            }

            // I don't think this case happens?
            if (ctx.didUpgradeWebSocket()) {
                return;
            }

            if (!resp.hasResponded() and !ctx.flags.has_marked_pending and !ctx.flags.is_error_promise_pending) {
                ctx.renderMissing();
                return;
            }
        }

        pub fn renderMissing(ctx: *RequestContext) void {
            if (ctx.resp) |resp| {
                resp.runCorkedWithType(*RequestContext, renderMissingCorked, ctx);
            }
        }

        pub fn renderMissingCorked(ctx: *RequestContext) void {
            if (ctx.resp) |resp| {
                if (comptime !debug_mode) {
                    if (!ctx.flags.has_written_status)
                        resp.writeStatus("204 No Content");
                    ctx.flags.has_written_status = true;
                    ctx.end("", ctx.shouldCloseConnection());
                    return;
                }
                // avoid writing the status again and mismatching the content-length
                if (ctx.flags.has_written_status) {
                    ctx.end("", ctx.shouldCloseConnection());
                    return;
                }

                if (ctx.flags.is_web_browser_navigation) {
                    resp.writeStatus("200 OK");
                    ctx.flags.has_written_status = true;

                    resp.writeHeader("content-type", MimeType.html.value);
                    resp.writeHeader("content-encoding", "gzip");
                    resp.writeHeaderInt("content-length", welcome_page_html_gz.len);
                    ctx.end(welcome_page_html_gz, ctx.shouldCloseConnection());
                    return;
                }
                const missing_content = "Welcome to Bun! To get started, return a Response object.";
                resp.writeStatus("200 OK");
                resp.writeHeader("content-type", MimeType.text.value);
                resp.writeHeaderInt("content-length", missing_content.len);
                ctx.flags.has_written_status = true;
                ctx.end(missing_content, ctx.shouldCloseConnection());
            }
        }

        pub fn renderDefaultError(
            this: *RequestContext,
            log: *logger.Log,
            err: anyerror,
            exceptions: []Api.JsException,
            comptime fmt: string,
            args: anytype,
        ) void {
            if (!this.flags.has_written_status) {
                this.flags.has_written_status = true;
                if (this.resp) |resp| {
                    resp.writeStatus("500 Internal Server Error");
                    resp.writeHeader("content-type", MimeType.html.value);
                }
            }

            const allocator = this.allocator;

            const fallback_container = allocator.create(Api.FallbackMessageContainer) catch unreachable;
            defer allocator.destroy(fallback_container);
            fallback_container.* = Api.FallbackMessageContainer{
                .message = std.fmt.allocPrint(allocator, comptime Output.prettyFmt(fmt, false), args) catch unreachable,
                .router = null,
                .reason = .fetch_event_handler,
                .cwd = VirtualMachine.get().bundler.fs.top_level_dir,
                .problems = Api.Problems{
                    .code = @as(u16, @truncate(@intFromError(err))),
                    .name = @errorName(err),
                    .exceptions = exceptions,
                    .build = log.toAPI(allocator) catch unreachable,
                },
            };

            if (comptime fmt.len > 0) Output.prettyErrorln(fmt, args);
            Output.flush();

            var bb = std.ArrayList(u8).init(allocator);
            const bb_writer = bb.writer();

            Fallback.renderBackend(
                allocator,
                fallback_container,
                @TypeOf(bb_writer),
                bb_writer,
            ) catch unreachable;
            if (this.resp == null or this.resp.?.tryEnd(bb.items, bb.items.len, this.shouldCloseConnection())) {
                bb.clearAndFree();
                this.detachResponse();
                this.endRequestStreamingAndDrain();
                this.finalizeWithoutDeinit();
                this.deref();
                return;
            }

            this.flags.has_marked_pending = true;
            this.response_buf_owned = std.ArrayListUnmanaged(u8){ .items = bb.items, .capacity = bb.capacity };

            if (this.resp) |resp| {
                resp.onWritable(*RequestContext, onWritableCompleteResponseBuffer, this);
            }
        }

        pub fn renderResponseBuffer(this: *RequestContext) void {
            if (this.resp) |resp| {
                resp.onWritable(*RequestContext, onWritableResponseBuffer, this);
            }
        }

        /// Render a complete response buffer
        pub fn renderResponseBufferAndMetadata(this: *RequestContext) void {
            if (this.resp) |resp| {
                this.renderMetadata();

                if (!resp.tryEnd(
                    this.response_buf_owned.items,
                    this.response_buf_owned.items.len,
                    this.shouldCloseConnection(),
                )) {
                    this.flags.has_marked_pending = true;
                    resp.onWritable(*RequestContext, onWritableCompleteResponseBuffer, this);
                    return;
                }
            }
            this.detachResponse();
            this.endRequestStreamingAndDrain();
            this.deref();
        }

        /// Drain a partial response buffer
        pub fn drainResponseBufferAndMetadata(this: *RequestContext) void {
            if (this.resp) |resp| {
                this.renderMetadata();

                _ = resp.write(
                    this.response_buf_owned.items,
                );
            }
            this.response_buf_owned.items.len = 0;
        }

        pub fn end(this: *RequestContext, data: []const u8, closeConnection: bool) void {
            if (this.resp) |resp| {
                defer this.deref();

                this.detachResponse();
                this.endRequestStreamingAndDrain();
                resp.end(data, closeConnection);
            }
        }

        pub fn endStream(this: *RequestContext, closeConnection: bool) void {
            ctxLog("endStream", .{});
            if (this.resp) |resp| {
                defer this.deref();

                this.detachResponse();
                this.endRequestStreamingAndDrain();
                // This will send a terminating 0\r\n\r\n chunk to the client
                // We only want to do that if they're still expecting a body
                // We cannot call this function if the Content-Length header was previously set
                if (resp.state().isResponsePending())
                    resp.endStream(closeConnection);
            }
        }

        pub fn endWithoutBody(this: *RequestContext, closeConnection: bool) void {
            if (this.resp) |resp| {
                defer this.deref();

                this.detachResponse();
                this.endRequestStreamingAndDrain();
                resp.endWithoutBody(closeConnection);
            }
        }

        pub fn onWritableResponseBuffer(this: *RequestContext, _: u64, resp: *App.Response) bool {
            ctxLog("onWritableResponseBuffer", .{});

            assert(this.resp == resp);
            if (this.isAbortedOrEnded()) {
                return false;
            }
            this.end("", this.shouldCloseConnection());
            return false;
        }

        // TODO: should we cork?
        pub fn onWritableCompleteResponseBufferAndMetadata(this: *RequestContext, write_offset: u64, resp: *App.Response) bool {
            ctxLog("onWritableCompleteResponseBufferAndMetadata", .{});
            assert(this.resp == resp);

            if (this.isAbortedOrEnded()) {
                return false;
            }

            if (!this.flags.has_written_status) {
                this.renderMetadata();
            }

            if (this.method == .HEAD) {
                this.end("", this.shouldCloseConnection());
                return false;
            }

            return this.sendWritableBytesForCompleteResponseBuffer(this.response_buf_owned.items, write_offset, resp);
        }

        pub fn onWritableCompleteResponseBuffer(this: *RequestContext, write_offset: u64, resp: *App.Response) bool {
            ctxLog("onWritableCompleteResponseBuffer", .{});
            assert(this.resp == resp);
            if (this.isAbortedOrEnded()) {
                return false;
            }
            return this.sendWritableBytesForCompleteResponseBuffer(this.response_buf_owned.items, write_offset, resp);
        }

        pub fn create(this: *RequestContext, server: *ThisServer, req: *uws.Request, resp: *App.Response, should_deinit_context: ?*bool) void {
            this.* = .{
                .allocator = server.allocator,
                .resp = resp,
                .req = req,
                .method = HTTP.Method.which(req.method()) orelse .GET,
                .server = server,
                .defer_deinit_until_callback_completes = should_deinit_context,
            };

            ctxLog("create<d> ({*})<r>", .{this});
        }

        pub fn onTimeout(this: *RequestContext, resp: *App.Response) void {
            assert(this.resp == resp);
            assert(this.server != null);

            var any_js_calls = false;
            var vm = this.server.?.vm;
            const globalThis = this.server.?.globalThis;
            defer {
                // This is a task in the event loop.
                // If we called into JavaScript, we must drain the microtask queue
                if (any_js_calls) {
                    vm.drainMicrotasks();
                }
            }

            if (this.request_weakref.get()) |request| {
                if (request.internal_event_callback.trigger(Request.InternalJSEventCallback.EventType.timeout, globalThis)) {
                    any_js_calls = true;
                }
            }
        }

        pub fn onAbort(this: *RequestContext, resp: *App.Response) void {
            assert(this.resp == resp);
            assert(!this.flags.aborted);
            assert(this.server != null);
            // mark request as aborted
            this.flags.aborted = true;

            this.detachResponse();
            var any_js_calls = false;
            var vm = this.server.?.vm;
            const globalThis = this.server.?.globalThis;
            defer {
                // This is a task in the event loop.
                // If we called into JavaScript, we must drain the microtask queue
                if (any_js_calls) {
                    vm.drainMicrotasks();
                }
                this.deref();
            }

            if (this.request_weakref.get()) |request| {
                request.request_context = AnyRequestContext.Null;
                if (request.internal_event_callback.trigger(Request.InternalJSEventCallback.EventType.abort, globalThis)) {
                    any_js_calls = true;
                }
                // we can already clean this strong refs
                request.internal_event_callback.deinit();
                this.request_weakref.deinit();
            }
            // if signal is not aborted, abort the signal
            if (this.signal) |signal| {
                this.signal = null;
                defer {
                    signal.pendingActivityUnref();
                    signal.unref();
                }
                if (!signal.aborted()) {
                    signal.signal(globalThis, .ConnectionClosed);
                    any_js_calls = true;
                }
            }

            //if have sink, call onAborted on sink
            if (this.sink) |wrapper| {
                wrapper.sink.abort();
                return;
            }

            // if we can, free the request now.
            if (this.isDeadRequest()) {
                this.finalizeWithoutDeinit();
            } else {
                if (this.endRequestStreaming()) {
                    any_js_calls = true;
                }

                if (this.response_ptr) |response| {
                    if (response.body.value == .Locked) {
                        var strong_readable = response.body.value.Locked.readable;
                        response.body.value.Locked.readable = .{};
                        defer strong_readable.deinit();
                        if (strong_readable.get()) |readable| {
                            readable.abort(globalThis);
                            any_js_calls = true;
                        }
                    }
                }
            }
        }

        // This function may be called multiple times
        // so it's important that we can safely do that
        pub fn finalizeWithoutDeinit(this: *RequestContext) void {
            ctxLog("finalizeWithoutDeinit<d> ({*})<r>", .{this});
            this.blob.detach();
            assert(this.server != null);
            const globalThis = this.server.?.globalThis;

            if (comptime Environment.allow_assert) {
                ctxLog("finalizeWithoutDeinit: has_finalized {any}", .{this.flags.has_finalized});
                this.flags.has_finalized = true;
            }

            if (this.response_jsvalue != .zero) {
                ctxLog("finalizeWithoutDeinit: response_jsvalue != .zero", .{});
                if (this.flags.response_protected) {
                    this.response_jsvalue.unprotect();
                    this.flags.response_protected = false;
                }
                this.response_jsvalue = JSC.JSValue.zero;
            }

            this.request_body_readable_stream_ref.deinit();

            if (this.request_weakref.get()) |request| {
                request.request_context = AnyRequestContext.Null;
                // we can already clean this strong refs
                request.internal_event_callback.deinit();
                this.request_weakref.deinit();
            }

            // if signal is not aborted, abort the signal
            if (this.signal) |signal| {
                this.signal = null;
                defer {
                    signal.pendingActivityUnref();
                    signal.unref();
                }
                if (this.flags.aborted and !signal.aborted()) {
                    signal.signal(globalThis, .ConnectionClosed);
                }
            }

            // Case 1:
            // User called .blob(), .json(), text(), or .arrayBuffer() on the Request object
            // but we received nothing or the connection was aborted
            // the promise is pending
            // Case 2:
            // User ignored the body and the connection was aborted or ended
            // Case 3:
            // Stream was not consumed and the connection was aborted or ended
            _ = this.endRequestStreaming();

            if (this.byte_stream) |stream| {
                ctxLog("finalizeWithoutDeinit: stream != null", .{});

                this.byte_stream = null;
                stream.unpipeWithoutDeref();
            }

            this.readable_stream_ref.deinit();

            if (!this.pathname.isEmpty()) {
                this.pathname.deref();
                this.pathname = bun.String.empty;
            }
        }

        pub fn endSendFile(this: *RequestContext, writeOffSet: usize, closeConnection: bool) void {
            if (this.resp) |resp| {
                defer this.deref();

                this.detachResponse();
                this.endRequestStreamingAndDrain();
                resp.endSendFile(writeOffSet, closeConnection);
            }
        }

        fn cleanupAndFinalizeAfterSendfile(this: *RequestContext) void {
            const sendfile = this.sendfile;
            this.endSendFile(sendfile.offset, this.shouldCloseConnection());

            // use node syscall so that we don't segfault on BADF
            if (sendfile.auto_close)
                _ = bun.sys.close(sendfile.fd);
        }
        const separator: string = "\r\n";
        const separator_iovec = [1]std.posix.iovec_const{.{
            .iov_base = separator.ptr,
            .iov_len = separator.len,
        }};

        pub fn onSendfile(this: *RequestContext) bool {
            if (this.isAbortedOrEnded()) {
                this.cleanupAndFinalizeAfterSendfile();
                return false;
            }
            const resp = this.resp.?;

            const adjusted_count_temporary = @min(@as(u64, this.sendfile.remain), @as(u63, std.math.maxInt(u63)));
            // TODO we should not need this int cast; improve the return type of `@min`
            const adjusted_count = @as(u63, @intCast(adjusted_count_temporary));

            if (Environment.isLinux) {
                var signed_offset = @as(i64, @intCast(this.sendfile.offset));
                const start = this.sendfile.offset;
                const val = linux.sendfile(this.sendfile.socket_fd.cast(), this.sendfile.fd.cast(), &signed_offset, this.sendfile.remain);
                this.sendfile.offset = @as(Blob.SizeType, @intCast(signed_offset));

                const errcode = bun.C.getErrno(val);

                this.sendfile.remain -|= @as(Blob.SizeType, @intCast(this.sendfile.offset -| start));

                if (errcode != .SUCCESS or this.isAbortedOrEnded() or this.sendfile.remain == 0 or val == 0) {
                    if (errcode != .AGAIN and errcode != .SUCCESS and errcode != .PIPE and errcode != .NOTCONN) {
                        Output.prettyErrorln("Error: {s}", .{@tagName(errcode)});
                        Output.flush();
                    }
                    this.cleanupAndFinalizeAfterSendfile();
                    return errcode != .SUCCESS;
                }
            } else {
                var sbytes: std.posix.off_t = adjusted_count;
                const signed_offset = @as(i64, @bitCast(@as(u64, this.sendfile.offset)));
                const errcode = bun.C.getErrno(std.c.sendfile(
                    this.sendfile.fd.cast(),
                    this.sendfile.socket_fd.cast(),
                    signed_offset,
                    &sbytes,
                    null,
                    0,
                ));
                const wrote = @as(Blob.SizeType, @intCast(sbytes));
                this.sendfile.offset +|= wrote;
                this.sendfile.remain -|= wrote;
                if (errcode != .AGAIN or this.isAbortedOrEnded() or this.sendfile.remain == 0 or sbytes == 0) {
                    if (errcode != .AGAIN and errcode != .SUCCESS and errcode != .PIPE and errcode != .NOTCONN) {
                        Output.prettyErrorln("Error: {s}", .{@tagName(errcode)});
                        Output.flush();
                    }
                    this.cleanupAndFinalizeAfterSendfile();
                    return errcode == .SUCCESS;
                }
            }

            if (!this.sendfile.has_set_on_writable) {
                this.sendfile.has_set_on_writable = true;
                this.flags.has_marked_pending = true;
                resp.onWritable(*RequestContext, onWritableSendfile, this);
            }

            resp.markNeedsMore();

            return true;
        }

        pub fn onWritableBytes(this: *RequestContext, write_offset: u64, resp: *App.Response) bool {
            ctxLog("onWritableBytes", .{});
            assert(this.resp == resp);
            if (this.isAbortedOrEnded()) {
                return false;
            }

            // Copy to stack memory to prevent aliasing issues in release builds
            const blob = this.blob;
            const bytes = blob.slice();

            _ = this.sendWritableBytesForBlob(bytes, write_offset, resp);
            return true;
        }

        pub fn sendWritableBytesForBlob(this: *RequestContext, bytes_: []const u8, write_offset_: u64, resp: *App.Response) bool {
            assert(this.resp == resp);
            const write_offset: usize = write_offset_;

            const bytes = bytes_[@min(bytes_.len, @as(usize, @truncate(write_offset)))..];
            if (resp.tryEnd(bytes, bytes_.len, this.shouldCloseConnection())) {
                this.detachResponse();
                this.endRequestStreamingAndDrain();
                this.deref();
                return true;
            } else {
                this.flags.has_marked_pending = true;
                resp.onWritable(*RequestContext, onWritableBytes, this);
                return true;
            }
        }

        pub fn sendWritableBytesForCompleteResponseBuffer(this: *RequestContext, bytes_: []const u8, write_offset_: u64, resp: *App.Response) bool {
            const write_offset: usize = write_offset_;
            assert(this.resp == resp);

            const bytes = bytes_[@min(bytes_.len, @as(usize, @truncate(write_offset)))..];
            if (resp.tryEnd(bytes, bytes_.len, this.shouldCloseConnection())) {
                this.response_buf_owned.items.len = 0;
                this.detachResponse();
                this.endRequestStreamingAndDrain();
                this.deref();
            } else {
                this.flags.has_marked_pending = true;
                resp.onWritable(*RequestContext, onWritableCompleteResponseBuffer, this);
            }

            return true;
        }

        pub fn onWritableSendfile(this: *RequestContext, _: u64, _: *App.Response) bool {
            ctxLog("onWritableSendfile", .{});
            return this.onSendfile();
        }

        // We tried open() in another thread for this
        // it was not faster due to the mountain of syscalls
        pub fn renderSendFile(this: *RequestContext, blob: JSC.WebCore.Blob) void {
            if (this.resp == null or this.server == null) return;
            const globalThis = this.server.?.globalThis;
            const resp = this.resp.?;

            this.blob = .{ .Blob = blob };
            const file = &this.blob.store().?.data.file;
            var file_buf: bun.PathBuffer = undefined;
            const auto_close = file.pathlike != .fd;
            const fd = if (!auto_close)
                file.pathlike.fd
            else switch (bun.sys.open(file.pathlike.path.sliceZ(&file_buf), bun.O.RDONLY | bun.O.NONBLOCK | bun.O.CLOEXEC, 0)) {
                .result => |_fd| _fd,
                .err => |err| return this.runErrorHandler(err.withPath(file.pathlike.path.slice()).toSystemError().toErrorInstance(
                    globalThis,
                )),
            };

            // stat only blocks if the target is a file descriptor
            const stat: bun.Stat = switch (bun.sys.fstat(fd)) {
                .result => |result| result,
                .err => |err| {
                    this.runErrorHandler(err.withPathLike(file.pathlike).toSystemError().toErrorInstance(
                        globalThis,
                    ));
                    if (auto_close) {
                        _ = bun.sys.close(fd);
                    }
                    return;
                },
            };

            if (Environment.isMac) {
                if (!bun.isRegularFile(stat.mode)) {
                    if (auto_close) {
                        _ = bun.sys.close(fd);
                    }

                    var err = bun.sys.Error{
                        .errno = @as(bun.sys.Error.Int, @intCast(@intFromEnum(std.posix.E.INVAL))),
                        .syscall = .sendfile,
                    };
                    var sys = err.withPathLike(file.pathlike).toSystemError();
                    sys.message = bun.String.static("MacOS does not support sending non-regular files");
                    this.runErrorHandler(sys.toErrorInstance(
                        globalThis,
                    ));
                    return;
                }
            }

            if (Environment.isLinux) {
                if (!(bun.isRegularFile(stat.mode) or std.posix.S.ISFIFO(stat.mode) or std.posix.S.ISSOCK(stat.mode))) {
                    if (auto_close) {
                        _ = bun.sys.close(fd);
                    }

                    var err = bun.sys.Error{
                        .errno = @as(bun.sys.Error.Int, @intCast(@intFromEnum(std.posix.E.INVAL))),
                        .syscall = .sendfile,
                    };
                    var sys = err.withPathLike(file.pathlike).toSystemError();
                    sys.message = bun.String.static("File must be regular or FIFO");
                    this.runErrorHandler(sys.toErrorInstance(
                        globalThis,
                    ));
                    return;
                }
            }

            const original_size = this.blob.Blob.size;
            const stat_size = @as(Blob.SizeType, @intCast(stat.size));
            this.blob.Blob.size = if (bun.isRegularFile(stat.mode))
                stat_size
            else
                @min(original_size, stat_size);

            this.flags.needs_content_length = true;

            this.sendfile = .{
                .fd = fd,
                .remain = this.blob.Blob.offset + original_size,
                .offset = this.blob.Blob.offset,
                .auto_close = auto_close,
                .socket_fd = if (!this.isAbortedOrEnded()) resp.getNativeHandle() else bun.invalid_fd,
            };

            // if we are sending only part of a file, include the content-range header
            // only include content-range automatically when using a file path instead of an fd
            // this is to better support manually controlling the behavior
            if (bun.isRegularFile(stat.mode) and auto_close) {
                this.flags.needs_content_range = (this.sendfile.remain -| this.sendfile.offset) != stat_size;
            }

            // we know the bounds when we are sending a regular file
            if (bun.isRegularFile(stat.mode)) {
                this.sendfile.offset = @min(this.sendfile.offset, stat_size);
                this.sendfile.remain = @min(@max(this.sendfile.remain, this.sendfile.offset), stat_size) -| this.sendfile.offset;
            }

            resp.runCorkedWithType(*RequestContext, renderMetadataAndNewline, this);

            if (this.sendfile.remain == 0 or !this.method.hasBody()) {
                this.cleanupAndFinalizeAfterSendfile();
                return;
            }

            _ = this.onSendfile();
        }

        pub fn renderMetadataAndNewline(this: *RequestContext) void {
            if (this.resp) |resp| {
                this.renderMetadata();
                resp.prepareForSendfile();
            }
        }

        pub fn doSendfile(this: *RequestContext, blob: Blob) void {
            if (this.isAbortedOrEnded()) {
                return;
            }

            if (this.flags.has_sendfile_ctx) return;

            this.flags.has_sendfile_ctx = true;

            if (comptime can_sendfile) {
                return this.renderSendFile(blob);
            }
            if (this.server) |server| {
                this.ref();
                this.blob.Blob.doReadFileInternal(*RequestContext, this, onReadFile, server.globalThis);
            }
        }

        pub fn onReadFile(this: *RequestContext, result: Blob.ReadFile.ResultType) void {
            defer this.deref();

            if (this.isAbortedOrEnded()) {
                return;
            }

            if (result == .err) {
                if (this.server) |server| {
                    this.runErrorHandler(result.err.toErrorInstance(server.globalThis));
                }
                return;
            }

            const is_temporary = result.result.is_temporary;

            if (comptime Environment.allow_assert) {
                assert(this.blob == .Blob);
            }

            if (!is_temporary) {
                this.blob.Blob.resolveSize();
                this.doRenderBlob();
            } else {
                const stat_size = @as(Blob.SizeType, @intCast(result.result.total_size));

                if (this.blob == .Blob) {
                    const original_size = this.blob.Blob.size;
                    // if we dont know the size we use the stat size
                    this.blob.Blob.size = if (original_size == 0 or original_size == Blob.max_size)
                        stat_size
                    else // the blob can be a slice of a file
                        @max(original_size, stat_size);
                }

                if (!this.flags.has_written_status)
                    this.flags.needs_content_range = true;

                // this is used by content-range
                this.sendfile = .{
                    .fd = bun.invalid_fd,
                    .remain = @as(Blob.SizeType, @truncate(result.result.buf.len)),
                    .offset = if (this.blob == .Blob) this.blob.Blob.offset else 0,
                    .auto_close = false,
                    .socket_fd = bun.invalid_fd,
                };

                this.response_buf_owned = .{ .items = result.result.buf, .capacity = result.result.buf.len };
                this.resp.?.runCorkedWithType(*RequestContext, renderResponseBufferAndMetadata, this);
            }
        }

        pub fn doRenderWithBodyLocked(this: *anyopaque, value: *JSC.WebCore.Body.Value) void {
            doRenderWithBody(bun.cast(*RequestContext, this), value);
        }

        fn renderWithBlobFromBodyValue(this: *RequestContext) void {
            if (this.isAbortedOrEnded()) {
                return;
            }

            if (this.blob.needsToReadFile()) {
                if (!this.flags.has_sendfile_ctx)
                    this.doSendfile(this.blob.Blob);
                return;
            }

            this.doRenderBlob();
        }

        const StreamPair = struct { this: *RequestContext, stream: JSC.WebCore.ReadableStream };

        fn handleFirstStreamWrite(this: *@This()) void {
            if (!this.flags.has_written_status) {
                this.renderMetadata();
            }
        }

        fn doRenderStream(pair: *StreamPair) void {
            ctxLog("doRenderStream", .{});
            var this = pair.this;
            var stream = pair.stream;
            assert(this.server != null);
            const globalThis = this.server.?.globalThis;

            if (this.isAbortedOrEnded()) {
                stream.cancel(globalThis);
                this.readable_stream_ref.deinit();
                return;
            }
            const resp = this.resp.?;

            stream.value.ensureStillAlive();

            var response_stream = this.allocator.create(ResponseStream.JSSink) catch unreachable;
            response_stream.* = ResponseStream.JSSink{
                .sink = .{
                    .res = resp,
                    .allocator = this.allocator,
                    .buffer = bun.ByteList{},
                    .onFirstWrite = @ptrCast(&handleFirstStreamWrite),
                    .ctx = this,
                    .globalThis = globalThis,
                },
            };
            var signal = &response_stream.sink.signal;
            this.sink = response_stream;

            signal.* = ResponseStream.JSSink.SinkSignal.init(JSValue.zero);

            // explicitly set it to a dead pointer
            // we use this memory address to disable signals being sent
            signal.clear();
            assert(signal.isDead());

            // We are already corked!
            const assignment_result: JSValue = ResponseStream.JSSink.assignToStream(
                globalThis,
                stream.value,
                response_stream,
                @as(**anyopaque, @ptrCast(&signal.ptr)),
            );

            assignment_result.ensureStillAlive();

            // assert that it was updated
            assert(!signal.isDead());

            if (comptime Environment.allow_assert) {
                if (resp.hasResponded()) {
                    streamLog("responded", .{});
                }
            }

            this.flags.aborted = this.flags.aborted or response_stream.sink.aborted;

            if (assignment_result.toError()) |err_value| {
                streamLog("returned an error", .{});
                response_stream.detach();
                this.sink = null;
                response_stream.sink.destroy();
                return this.handleReject(err_value);
            }

            if (resp.hasResponded()) {
                streamLog("done", .{});
                response_stream.detach();
                this.sink = null;
                response_stream.sink.destroy();
                stream.done(globalThis);
                this.readable_stream_ref.deinit();
                this.endStream(this.shouldCloseConnection());
                return;
            }

            if (!assignment_result.isEmptyOrUndefinedOrNull()) {
                assignment_result.ensureStillAlive();
                // it returns a Promise when it goes through ReadableStreamDefaultReader
                if (assignment_result.asAnyPromise()) |promise| {
                    streamLog("returned a promise", .{});
                    this.drainMicrotasks();

                    switch (promise.status(globalThis.vm())) {
                        .pending => {
                            streamLog("promise still Pending", .{});
                            if (!this.flags.has_written_status) {
                                response_stream.sink.onFirstWrite = null;
                                response_stream.sink.ctx = null;
                                this.renderMetadata();
                            }

                            // TODO: should this timeout?
                            this.response_ptr.?.body.value = .{
                                .Locked = .{
                                    .readable = JSC.WebCore.ReadableStream.Strong.init(stream, globalThis),
                                    .global = globalThis,
                                },
                            };
                            this.ref();
                            assignment_result.then(
                                globalThis,
                                this,
                                onResolveStream,
                                onRejectStream,
                            );
                            // the response_stream should be GC'd

                        },
                        .fulfilled => {
                            streamLog("promise Fulfilled", .{});
                            var readable_stream_ref = this.readable_stream_ref;
                            this.readable_stream_ref = .{};
                            defer {
                                stream.done(globalThis);
                                readable_stream_ref.deinit();
                            }

                            this.handleResolveStream();
                        },
                        .rejected => {
                            streamLog("promise Rejected", .{});
                            var readable_stream_ref = this.readable_stream_ref;
                            this.readable_stream_ref = .{};
                            defer {
                                stream.cancel(globalThis);
                                readable_stream_ref.deinit();
                            }
                            this.handleRejectStream(globalThis, promise.result(globalThis.vm()));
                        },
                    }
                    return;
                } else {
                    // if is not a promise we treat it as Error
                    streamLog("returned an error", .{});
                    response_stream.detach();
                    this.sink = null;
                    response_stream.sink.destroy();
                    return this.handleReject(assignment_result);
                }
            }

            if (this.isAbortedOrEnded()) {
                response_stream.detach();
                stream.cancel(globalThis);
                defer this.readable_stream_ref.deinit();

                response_stream.sink.markDone();
                response_stream.sink.onFirstWrite = null;

                response_stream.sink.finalize();
                return;
            }
            var readable_stream_ref = this.readable_stream_ref;
            this.readable_stream_ref = .{};
            defer readable_stream_ref.deinit();

            const is_in_progress = response_stream.sink.has_backpressure or !(response_stream.sink.wrote == 0 and
                response_stream.sink.buffer.len == 0);

            if (!stream.isLocked(globalThis) and !is_in_progress) {
                if (JSC.WebCore.ReadableStream.fromJS(stream.value, globalThis)) |comparator| {
                    if (std.meta.activeTag(comparator.ptr) == std.meta.activeTag(stream.ptr)) {
                        streamLog("is not locked", .{});
                        this.renderMissing();
                        return;
                    }
                }
            }

            streamLog("is in progress, but did not return a Promise. Finalizing request context", .{});
            response_stream.sink.onFirstWrite = null;
            response_stream.sink.ctx = null;
            response_stream.detach();
            stream.cancel(globalThis);
            response_stream.sink.markDone();
            this.renderMissing();
        }

        const streamLog = Output.scoped(.ReadableStream, false);

        pub fn didUpgradeWebSocket(this: *RequestContext) bool {
            return @intFromPtr(this.upgrade_context) == std.math.maxInt(usize);
        }

        fn toAsyncWithoutAbortHandler(ctx: *RequestContext, req: *uws.Request, request_object: *Request) void {
            request_object.request_context.setRequest(req);
            assert(ctx.server != null);

            request_object.ensureURL() catch {
                request_object.url = bun.String.empty;
            };

            // we have to clone the request headers here since they will soon belong to a different request
            if (!request_object.hasFetchHeaders()) {
                request_object.setFetchHeaders(JSC.FetchHeaders.createFromUWS(req));
            }

            // This object dies after the stack frame is popped
            // so we have to clear it in here too
            request_object.request_context.detachRequest();
        }

        fn toAsync(
            ctx: *RequestContext,
            req: *uws.Request,
            request_object: *Request,
        ) void {
            ctxLog("toAsync", .{});
            ctx.toAsyncWithoutAbortHandler(req, request_object);
            if (comptime debug_mode) {
                ctx.pathname = request_object.url.clone();
            }
            ctx.setAbortHandler();
        }

        fn endRequestStreamingAndDrain(this: *RequestContext) void {
            assert(this.server != null);

            if (this.endRequestStreaming()) {
                this.server.?.vm.drainMicrotasks();
            }
        }
        fn endRequestStreaming(this: *RequestContext) bool {
            assert(this.server != null);
            // if we cannot, we have to reject pending promises
            // first, we reject the request body promise
            if (this.request_body) |body| {
                // User called .blob(), .json(), text(), or .arrayBuffer() on the Request object
                // but we received nothing or the connection was aborted
                if (body.value == .Locked) {
                    body.value.toErrorInstance(.{ .AbortReason = .ConnectionClosed }, this.server.?.globalThis);
                    return true;
                }
            }
            return false;
        }
        fn detachResponse(this: *RequestContext) void {
            if (this.resp) |resp| {
                this.resp = null;

                if (this.flags.is_waiting_for_request_body) {
                    this.flags.is_waiting_for_request_body = false;
                    resp.clearOnData();
                }
                if (this.flags.has_abort_handler) {
                    resp.clearAborted();
                    this.flags.has_abort_handler = false;
                }
                if (this.flags.has_timeout_handler) {
                    resp.clearTimeout();
                    this.flags.has_timeout_handler = false;
                }
            }
        }

        fn isAbortedOrEnded(this: *const RequestContext) bool {
            // resp == null or aborted or server.stop(true)
            return this.resp == null or this.flags.aborted or this.server == null or this.server.?.flags.terminated;
        }

        // Each HTTP request or TCP socket connection is effectively a "task".
        //
        // However, unlike the regular task queue, we don't drain the microtask
        // queue at the end.
        //
        // Instead, we drain it multiple times, at the points that would
        // otherwise "halt" the Response from being rendered.
        //
        // - If you return a Promise, we drain the microtask queue once
        // - If you return a streaming Response, we drain the microtask queue (possibly the 2nd time this task!)
        pub fn onResponse(
            ctx: *RequestContext,
            this: *ThisServer,
            request_value: JSValue,
            response_value: JSValue,
        ) void {
            request_value.ensureStillAlive();
            response_value.ensureStillAlive();
            ctx.drainMicrotasks();

            if (ctx.isAbortedOrEnded()) {
                return;
            }
            // if you return a Response object or a Promise<Response>
            // but you upgraded the connection to a WebSocket
            // just ignore the Response object. It doesn't do anything.
            // it's better to do that than to throw an error
            if (ctx.didUpgradeWebSocket()) {
                return;
            }

            if (response_value.isEmptyOrUndefinedOrNull()) {
                ctx.renderMissingInvalidResponse(response_value);
                return;
            }

            if (response_value.toError()) |err_value| {
                ctx.runErrorHandler(err_value);
                return;
            }

            if (response_value.as(JSC.WebCore.Response)) |response| {
                ctx.response_jsvalue = response_value;
                ctx.response_jsvalue.ensureStillAlive();
                ctx.flags.response_protected = false;

                response.body.value.toBlobIfPossible();

                switch (response.body.value) {
                    .Blob => |*blob| {
                        if (blob.needsToReadFile()) {
                            response_value.protect();
                            ctx.flags.response_protected = true;
                        }
                    },
                    .Locked => {
                        response_value.protect();
                        ctx.flags.response_protected = true;
                    },
                    else => {},
                }
                ctx.render(response);
                return;
            }

            var vm = this.vm;

            if (response_value.asAnyPromise()) |promise| {
                // If we immediately have the value available, we can skip the extra event loop tick
                switch (promise.unwrap(vm.global.vm(), .mark_handled)) {
                    .pending => {
                        ctx.ref();
                        response_value.then(this.globalThis, ctx, RequestContext.onResolve, RequestContext.onReject);
                        return;
                    },
                    .fulfilled => |fulfilled_value| {
                        // if you return a Response object or a Promise<Response>
                        // but you upgraded the connection to a WebSocket
                        // just ignore the Response object. It doesn't do anything.
                        // it's better to do that than to throw an error
                        if (ctx.didUpgradeWebSocket()) {
                            return;
                        }

                        if (fulfilled_value.isEmptyOrUndefinedOrNull()) {
                            ctx.renderMissingInvalidResponse(fulfilled_value);
                            return;
                        }
                        var response = fulfilled_value.as(JSC.WebCore.Response) orelse {
                            ctx.renderMissingInvalidResponse(fulfilled_value);
                            return;
                        };

                        ctx.response_jsvalue = fulfilled_value;
                        ctx.response_jsvalue.ensureStillAlive();
                        ctx.flags.response_protected = false;
                        ctx.response_ptr = response;

                        response.body.value.toBlobIfPossible();
                        switch (response.body.value) {
                            .Blob => |*blob| {
                                if (blob.needsToReadFile()) {
                                    fulfilled_value.protect();
                                    ctx.flags.response_protected = true;
                                }
                            },
                            .Locked => {
                                fulfilled_value.protect();
                                ctx.flags.response_protected = true;
                            },
                            else => {},
                        }
                        ctx.render(response);
                        return;
                    },
                    .rejected => |err| {
                        ctx.handleReject(err);
                        return;
                    },
                }
            }
        }

        pub fn handleResolveStream(req: *RequestContext) void {
            streamLog("handleResolveStream", .{});

            var wrote_anything = false;
            if (req.sink) |wrapper| {
                req.flags.aborted = req.flags.aborted or wrapper.sink.aborted;
                wrote_anything = wrapper.sink.wrote > 0;

                wrapper.sink.finalize();
                wrapper.detach();
                req.sink = null;
                wrapper.sink.destroy();
            }

            if (req.response_ptr) |resp| {
                assert(req.server != null);

                if (resp.body.value == .Locked) {
                    if (resp.body.value.Locked.readable.get()) |stream| {
                        stream.done(req.server.?.globalThis);
                    }
                    resp.body.value.Locked.readable.deinit();
                    resp.body.value = .{ .Used = {} };
                }
            }

            if (req.isAbortedOrEnded()) {
                return;
            }

            streamLog("onResolve({any})", .{wrote_anything});
            if (!req.flags.has_written_status) {
                req.renderMetadata();
            }
            req.endStream(req.shouldCloseConnection());
        }

        pub fn onResolveStream(_: *JSC.JSGlobalObject, callframe: *JSC.CallFrame) bun.JSError!JSC.JSValue {
            streamLog("onResolveStream", .{});
            var args = callframe.arguments_old(2);
            var req: *@This() = args.ptr[args.len - 1].asPromisePtr(@This());
            defer req.deref();
            req.handleResolveStream();
            return JSValue.jsUndefined();
        }
        pub fn onRejectStream(globalThis: *JSC.JSGlobalObject, callframe: *JSC.CallFrame) bun.JSError!JSC.JSValue {
            streamLog("onRejectStream", .{});
            const args = callframe.arguments_old(2);
            var req = args.ptr[args.len - 1].asPromisePtr(@This());
            const err = args.ptr[0];
            defer req.deref();

            req.handleRejectStream(globalThis, err);
            return JSValue.jsUndefined();
        }

        pub fn handleRejectStream(req: *@This(), globalThis: *JSC.JSGlobalObject, err: JSValue) void {
            streamLog("handleRejectStream", .{});

            if (req.sink) |wrapper| {
                wrapper.sink.pending_flush = null;
                wrapper.sink.done = true;
                req.flags.aborted = req.flags.aborted or wrapper.sink.aborted;
                wrapper.sink.finalize();
                wrapper.detach();
                req.sink = null;
                wrapper.sink.destroy();
            }

            if (req.response_ptr) |resp| {
                if (resp.body.value == .Locked) {
                    if (resp.body.value.Locked.readable.get()) |stream| {
                        stream.done(globalThis);
                    }
                    resp.body.value.Locked.readable.deinit();
                    resp.body.value = .{ .Used = {} };
                }
            }

            // aborted so call finalizeForAbort
            if (req.isAbortedOrEnded()) {
                return;
            }

            streamLog("onReject()", .{});

            if (!req.flags.has_written_status) {
                req.renderMetadata();
            }

            if (comptime debug_mode) {
                if (req.server) |server| {
                    if (!err.isEmptyOrUndefinedOrNull()) {
                        var exception_list: std.ArrayList(Api.JsException) = std.ArrayList(Api.JsException).init(req.allocator);
                        defer exception_list.deinit();
                        server.vm.runErrorHandler(err, &exception_list);
                    }
                }
            }
            req.endStream(true);
        }

        pub fn doRenderWithBody(this: *RequestContext, value: *JSC.WebCore.Body.Value) void {
            this.drainMicrotasks();

            // If a ReadableStream can trivially be converted to a Blob, do so.
            // If it's a WTFStringImpl and it cannot be used as a UTF-8 string, convert it to a Blob.
            value.toBlobIfPossible();
            const globalThis = this.server.?.globalThis;
            switch (value.*) {
                .Error => |*err_ref| {
                    _ = value.use();
                    if (this.isAbortedOrEnded()) {
                        return;
                    }
                    this.runErrorHandler(err_ref.toJS(globalThis));
                    return;
                },
                // .InlineBlob,
                .WTFStringImpl,
                .InternalBlob,
                .Blob,
                => {
                    // toBlobIfPossible checks for WTFString needing a conversion.
                    this.blob = value.useAsAnyBlobAllowNonUTF8String();
                    this.renderWithBlobFromBodyValue();
                    return;
                },
                .Locked => |*lock| {
                    if (this.isAbortedOrEnded()) {
                        return;
                    }

                    if (lock.readable.get()) |stream_| {
                        const stream: JSC.WebCore.ReadableStream = stream_;
                        // we hold the stream alive until we're done with it
                        this.readable_stream_ref = lock.readable;
                        value.* = .{ .Used = {} };

                        if (stream.isLocked(globalThis)) {
                            streamLog("was locked but it shouldn't be", .{});
                            var err = JSC.SystemError{
                                .code = bun.String.static(@tagName(JSC.Node.ErrorCode.ERR_STREAM_CANNOT_PIPE)),
                                .message = bun.String.static("Stream already used, please create a new one"),
                            };
                            stream.value.unprotect();
                            this.runErrorHandler(err.toErrorInstance(globalThis));
                            return;
                        }

                        switch (stream.ptr) {
                            .Invalid => {
                                this.readable_stream_ref.deinit();
                            },
                            // toBlobIfPossible will typically convert .Blob streams, or .File streams into a Blob object, but cannot always.
                            .Blob,
                            .File,
                            // These are the common scenario:
                            .JavaScript,
                            .Direct,
                            => {
                                if (this.resp) |resp| {
                                    var pair = StreamPair{ .stream = stream, .this = this };
                                    resp.runCorkedWithType(*StreamPair, doRenderStream, &pair);
                                }
                                return;
                            },

                            .Bytes => |byte_stream| {
                                assert(byte_stream.pipe.ctx == null);
                                assert(this.byte_stream == null);
                                if (this.resp == null) {
                                    // we don't have a response, so we can discard the stream
                                    stream.done(globalThis);
                                    this.readable_stream_ref.deinit();
                                    return;
                                }
                                const resp = this.resp.?;
                                // If we've received the complete body by the time this function is called
                                // we can avoid streaming it and just send it all at once.
                                if (byte_stream.has_received_last_chunk) {
                                    this.blob.from(byte_stream.buffer);
                                    this.readable_stream_ref.deinit();
                                    this.doRenderBlob();
                                    return;
                                }

                                byte_stream.pipe = JSC.WebCore.Pipe.New(@This(), onPipe).init(this);
                                this.readable_stream_ref = JSC.WebCore.ReadableStream.Strong.init(stream, globalThis);

                                this.byte_stream = byte_stream;
                                this.response_buf_owned = byte_stream.buffer.moveToUnmanaged();

                                // we don't set size here because even if we have a hint
                                // uWebSockets won't let us partially write streaming content
                                this.blob.detach();

                                // if we've received metadata and part of the body, send everything we can and drain
                                if (this.response_buf_owned.items.len > 0) {
                                    resp.runCorkedWithType(*RequestContext, drainResponseBufferAndMetadata, this);
                                } else {
                                    // if we only have metadata to send, send it now
                                    resp.runCorkedWithType(*RequestContext, renderMetadata, this);
                                }
                                return;
                            },
                        }
                    }

                    if (lock.onReceiveValue != null or lock.task != null) {
                        // someone else is waiting for the stream or waiting for `onStartStreaming`
                        const readable = value.toReadableStream(globalThis);
                        readable.ensureStillAlive();
                        this.doRenderWithBody(value);
                        return;
                    }

                    // when there's no stream, we need to
                    lock.onReceiveValue = doRenderWithBodyLocked;
                    lock.task = this;

                    return;
                },
                else => {},
            }

            this.doRenderBlob();
        }

        pub fn onPipe(this: *RequestContext, stream: JSC.WebCore.StreamResult, allocator: std.mem.Allocator) void {
            const stream_needs_deinit = stream == .owned or stream == .owned_and_done;

            defer {
                if (stream_needs_deinit) {
                    if (stream.isDone()) {
                        stream.owned_and_done.listManaged(allocator).deinit();
                    } else {
                        stream.owned.listManaged(allocator).deinit();
                    }
                }
            }

            if (this.isAbortedOrEnded()) {
                return;
            }
            const resp = this.resp.?;

            const chunk = stream.slice();
            // on failure, it will continue to allocate
            // we can't do buffering ourselves here or it won't work
            // uSockets will append and manage the buffer
            // so any write will buffer if the write fails
            if (resp.write(chunk) == .want_more) {
                if (stream.isDone()) {
                    this.endStream(this.shouldCloseConnection());
                }
            } else {
                // when it's the last one, we just want to know if it's done
                if (stream.isDone()) {
                    this.flags.has_marked_pending = true;
                    resp.onWritable(*RequestContext, onWritableResponseBuffer, this);
                }
            }
        }

        pub fn doRenderBlob(this: *RequestContext) void {
            // We are not corked
            // The body is small
            // Faster to do the memcpy than to do the two network calls
            // We are not streaming
            // This is an important performance optimization
            if (this.flags.has_abort_handler and this.blob.fastSize() < 16384 - 1024) {
                if (this.resp) |resp| {
                    resp.runCorkedWithType(*RequestContext, doRenderBlobCorked, this);
                }
            } else {
                this.doRenderBlobCorked();
            }
        }

        pub fn doRenderBlobCorked(this: *RequestContext) void {
            this.renderMetadata();
            this.renderBytes();
        }

        pub fn doRender(this: *RequestContext) void {
            ctxLog("doRender", .{});

            if (this.isAbortedOrEnded()) {
                return;
            }
            var response = this.response_ptr.?;
            this.doRenderWithBody(&response.body.value);
        }

        pub fn renderProductionError(this: *RequestContext, status: u16) void {
            if (this.resp) |resp| {
                switch (status) {
                    404 => {
                        if (!this.flags.has_written_status) {
                            resp.writeStatus("404 Not Found");
                            this.flags.has_written_status = true;
                        }
                        this.endWithoutBody(this.shouldCloseConnection());
                    },
                    else => {
                        if (!this.flags.has_written_status) {
                            resp.writeStatus("500 Internal Server Error");
                            resp.writeHeader("content-type", "text/plain");
                            this.flags.has_written_status = true;
                        }

                        this.end("Something went wrong!", this.shouldCloseConnection());
                    },
                }
            }
        }

        pub fn runErrorHandler(
            this: *RequestContext,
            value: JSC.JSValue,
        ) void {
            runErrorHandlerWithStatusCode(this, value, 500);
        }

        const PathnameFormatter = struct {
            ctx: *RequestContext,

            pub fn format(formatter: @This(), comptime fmt: []const u8, opts: std.fmt.FormatOptions, writer: anytype) !void {
                var this = formatter.ctx;

                if (!this.pathname.isEmpty()) {
                    try this.pathname.format(fmt, opts, writer);
                    return;
                }

                if (!this.flags.has_abort_handler) {
                    if (this.req) |req| {
                        try writer.writeAll(req.url());
                        return;
                    }
                }

                try writer.writeAll("/");
            }
        };

        fn ensurePathname(this: *RequestContext) PathnameFormatter {
            return .{ .ctx = this };
        }

        pub inline fn shouldCloseConnection(this: *const RequestContext) bool {
            if (this.resp) |resp| {
                return resp.shouldCloseConnection();
            }
            return false;
        }

        fn finishRunningErrorHandler(this: *RequestContext, value: JSC.JSValue, status: u16) void {
            if (this.server == null) return this.renderProductionError(status);
            var vm: *JSC.VirtualMachine = this.server.?.vm;
            const globalThis = this.server.?.globalThis;
            if (comptime debug_mode) {
                var exception_list: std.ArrayList(Api.JsException) = std.ArrayList(Api.JsException).init(this.allocator);
                defer exception_list.deinit();
                const prev_exception_list = vm.onUnhandledRejectionExceptionList;
                vm.onUnhandledRejectionExceptionList = &exception_list;
                vm.onUnhandledRejection(vm, globalThis, value);
                vm.onUnhandledRejectionExceptionList = prev_exception_list;

                this.renderDefaultError(
                    vm.log,
                    error.ExceptionOcurred,
                    exception_list.toOwnedSlice() catch @panic("TODO"),
                    "<r><red>{s}<r> - <b>{}<r> failed",
                    .{ @as(string, @tagName(this.method)), this.ensurePathname() },
                );
            } else {
                if (status != 404) {
                    vm.onUnhandledRejection(vm, globalThis, value);
                }
                this.renderProductionError(status);
            }

            vm.log.reset();
        }

        pub fn runErrorHandlerWithStatusCodeDontCheckResponded(
            this: *RequestContext,
            value: JSC.JSValue,
            status: u16,
        ) void {
            JSC.markBinding(@src());
            if (this.server) |server| {
                if (server.config.onError != .zero and !this.flags.has_called_error_handler) {
                    this.flags.has_called_error_handler = true;
                    const result = server.config.onError.call(
                        server.globalThis,
                        server.thisObject,
                        &.{value},
                    ) catch |err| server.globalThis.takeException(err);
                    defer result.ensureStillAlive();
                    if (!result.isEmptyOrUndefinedOrNull()) {
                        if (result.toError()) |err| {
                            this.finishRunningErrorHandler(err, status);
                            return;
                        } else if (result.asAnyPromise()) |promise| {
                            this.processOnErrorPromise(result, promise, value, status);
                            return;
                        } else if (result.as(Response)) |response| {
                            this.render(response);
                            return;
                        }
                    }
                }
            }

            this.finishRunningErrorHandler(value, status);
        }

        fn processOnErrorPromise(
            ctx: *RequestContext,
            promise_js: JSC.JSValue,
            promise: JSC.AnyPromise,
            value: JSC.JSValue,
            status: u16,
        ) void {
            assert(ctx.server != null);
            var vm = ctx.server.?.vm;

            switch (promise.unwrap(vm.global.vm(), .mark_handled)) {
                .pending => {
                    ctx.flags.is_error_promise_pending = true;
                    ctx.ref();
                    promise_js.then(
                        ctx.server.?.globalThis,
                        ctx,
                        RequestContext.onResolve,
                        RequestContext.onReject,
                    );
                },
                .fulfilled => |fulfilled_value| {
                    // if you return a Response object or a Promise<Response>
                    // but you upgraded the connection to a WebSocket
                    // just ignore the Response object. It doesn't do anything.
                    // it's better to do that than to throw an error
                    if (ctx.didUpgradeWebSocket()) {
                        return;
                    }

                    var response = fulfilled_value.as(JSC.WebCore.Response) orelse {
                        ctx.finishRunningErrorHandler(value, status);
                        return;
                    };

                    ctx.response_jsvalue = fulfilled_value;
                    ctx.response_jsvalue.ensureStillAlive();
                    ctx.flags.response_protected = false;
                    ctx.response_ptr = response;

                    response.body.value.toBlobIfPossible();
                    switch (response.body.value) {
                        .Blob => |*blob| {
                            if (blob.needsToReadFile()) {
                                fulfilled_value.protect();
                                ctx.flags.response_protected = true;
                            }
                        },
                        .Locked => {
                            fulfilled_value.protect();
                            ctx.flags.response_protected = true;
                        },
                        else => {},
                    }
                    ctx.render(response);
                    return;
                },
                .rejected => |err| {
                    ctx.finishRunningErrorHandler(err, status);
                    return;
                },
            }
        }

        pub fn runErrorHandlerWithStatusCode(
            this: *RequestContext,
            value: JSC.JSValue,
            status: u16,
        ) void {
            JSC.markBinding(@src());
            if (this.resp == null or this.resp.?.hasResponded()) return;

            runErrorHandlerWithStatusCodeDontCheckResponded(this, value, status);
        }

        pub fn renderMetadata(this: *RequestContext) void {
            if (this.resp == null) return;
            const resp = this.resp.?;

            var response: *JSC.WebCore.Response = this.response_ptr.?;
            var status = response.statusCode();
            var needs_content_range = this.flags.needs_content_range and this.sendfile.remain < this.blob.size();

            const size = if (needs_content_range)
                this.sendfile.remain
            else
                this.blob.size();

            status = if (status == 200 and size == 0 and !this.blob.isDetached())
                204
            else
                status;

            const content_type, const needs_content_type, const content_type_needs_free = getContentType(
                response.init.headers,
                &this.blob,
                this.allocator,
            );
            defer if (content_type_needs_free) content_type.deinit(this.allocator);
            var has_content_disposition = false;
            var has_content_range = false;
            if (response.init.headers) |headers_| {
                has_content_disposition = headers_.fastHas(.ContentDisposition);
                has_content_range = headers_.fastHas(.ContentRange);
                needs_content_range = needs_content_range and has_content_range;
                if (needs_content_range) {
                    status = 206;
                }

                this.doWriteStatus(status);
                this.doWriteHeaders(headers_);
                response.init.headers = null;
                headers_.deref();
            } else if (needs_content_range) {
                status = 206;
                this.doWriteStatus(status);
            } else {
                this.doWriteStatus(status);
            }

            if (needs_content_type and
                // do not insert the content type if it is the fallback value
                // we may not know the content-type when streaming
                (!this.blob.isDetached() or content_type.value.ptr != MimeType.other.value.ptr))
            {
                resp.writeHeader("content-type", content_type.value);
            }

            // automatically include the filename when:
            // 1. Bun.file("foo")
            // 2. The content-disposition header is not present
            if (!has_content_disposition and content_type.category.autosetFilename()) {
                if (this.blob.getFileName()) |filename| {
                    const basename = std.fs.path.basename(filename);
                    if (basename.len > 0) {
                        var filename_buf: [1024]u8 = undefined;

                        resp.writeHeader(
                            "content-disposition",
                            std.fmt.bufPrint(&filename_buf, "filename=\"{s}\"", .{basename[0..@min(basename.len, 1024 - 32)]}) catch "",
                        );
                    }
                }
            }

            if (this.flags.needs_content_length) {
                resp.writeHeaderInt("content-length", size);
                this.flags.needs_content_length = false;
            }

            if (needs_content_range and !has_content_range) {
                var content_range_buf: [1024]u8 = undefined;

                resp.writeHeader(
                    "content-range",
                    std.fmt.bufPrint(
                        &content_range_buf,
                        // we omit the full size of the Blob because it could
                        // change between requests and this potentially leaks
                        // PII undesirably
                        "bytes {d}-{d}/*",
                        .{ this.sendfile.offset, this.sendfile.offset + (this.sendfile.remain -| 1) },
                    ) catch "bytes */*",
                );
                this.flags.needs_content_range = false;
            }
        }

        fn doWriteStatus(this: *RequestContext, status: u16) void {
            assert(!this.flags.has_written_status);
            this.flags.has_written_status = true;

            writeStatus(ssl_enabled, this.resp, status);
        }

        fn doWriteHeaders(this: *RequestContext, headers: *JSC.FetchHeaders) void {
            writeHeaders(headers, ssl_enabled, this.resp);
        }

        pub fn renderBytes(this: *RequestContext) void {
            // copy it to stack memory to prevent aliasing issues in release builds
            const blob = this.blob;
            const bytes = blob.slice();
            if (this.resp) |resp| {
                if (!resp.tryEnd(
                    bytes,
                    bytes.len,
                    this.shouldCloseConnection(),
                )) {
                    this.flags.has_marked_pending = true;
                    resp.onWritable(*RequestContext, onWritableBytes, this);
                    return;
                }
            }
            this.detachResponse();
            this.endRequestStreamingAndDrain();
            this.deref();
        }

        pub fn render(this: *RequestContext, response: *JSC.WebCore.Response) void {
            ctxLog("render", .{});
            this.response_ptr = response;

            this.doRender();
        }

        pub fn onBufferedBodyChunk(this: *RequestContext, resp: *App.Response, chunk: []const u8, last: bool) void {
            ctxLog("onBufferedBodyChunk {} {}", .{ chunk.len, last });

            assert(this.resp == resp);

            this.flags.is_waiting_for_request_body = last == false;
            if (this.isAbortedOrEnded() or this.flags.has_marked_complete) return;
            if (!last and chunk.len == 0) {
                // Sometimes, we get back an empty chunk
                // We have to ignore those chunks unless it's the last one
                return;
            }
            const vm = this.server.?.vm;
            const globalThis = this.server.?.globalThis;

            // After the user does request.body,
            // if they then do .text(), .arrayBuffer(), etc
            // we can no longer hold the strong reference from the body value ref.
            if (this.request_body_readable_stream_ref.get()) |readable| {
                assert(this.request_body_buf.items.len == 0);
                vm.eventLoop().enter();
                defer vm.eventLoop().exit();

                if (!last) {
                    readable.ptr.Bytes.onData(
                        .{
                            .temporary = bun.ByteList.initConst(chunk),
                        },
                        bun.default_allocator,
                    );
                } else {
                    var strong = this.request_body_readable_stream_ref;
                    this.request_body_readable_stream_ref = .{};
                    defer strong.deinit();
                    if (this.request_body) |request_body| {
                        _ = request_body.unref();
                        this.request_body = null;
                    }

                    readable.value.ensureStillAlive();
                    readable.ptr.Bytes.onData(
                        .{
                            .temporary_and_done = bun.ByteList.initConst(chunk),
                        },
                        bun.default_allocator,
                    );
                }

                return;
            }

            // This is the start of a task, so it's a good time to drain
            if (this.request_body != null) {
                var body = this.request_body.?;

                if (last) {
                    var bytes = &this.request_body_buf;

                    var old = body.value;

                    const total = bytes.items.len + chunk.len;
                    getter: {
                        // if (total <= JSC.WebCore.InlineBlob.available_bytes) {
                        //     if (total == 0) {
                        //         body.value = .{ .Empty = {} };
                        //         break :getter;
                        //     }

                        //     body.value = .{ .InlineBlob = JSC.WebCore.InlineBlob.concat(bytes.items, chunk) };
                        //     this.request_body_buf.clearAndFree(this.allocator);
                        // } else {
                        bytes.ensureTotalCapacityPrecise(this.allocator, total) catch |err| {
                            this.request_body_buf.clearAndFree(this.allocator);
                            body.value.toError(err, globalThis);
                            break :getter;
                        };

                        const prev_len = bytes.items.len;
                        bytes.items.len = total;
                        var slice = bytes.items[prev_len..];
                        @memcpy(slice[0..chunk.len], chunk);
                        body.value = .{
                            .InternalBlob = .{
                                .bytes = bytes.toManaged(this.allocator),
                            },
                        };
                        // }
                    }
                    this.request_body_buf = .{};

                    if (old == .Locked) {
                        var loop = vm.eventLoop();
                        loop.enter();
                        defer loop.exit();

                        old.resolve(&body.value, globalThis, null);
                    }
                    return;
                }

                if (this.request_body_buf.capacity == 0) {
                    this.request_body_buf.ensureTotalCapacityPrecise(this.allocator, @min(this.request_body_content_len, max_request_body_preallocate_length)) catch @panic("Out of memory while allocating request body buffer");
                }
                this.request_body_buf.appendSlice(this.allocator, chunk) catch @panic("Out of memory while allocating request body");
            }
        }

        pub fn onStartStreamingRequestBody(this: *RequestContext) JSC.WebCore.DrainResult {
            ctxLog("onStartStreamingRequestBody", .{});
            if (this.isAbortedOrEnded()) {
                return JSC.WebCore.DrainResult{
                    .aborted = {},
                };
            }

            // This means we have received part of the body but not the whole thing
            if (this.request_body_buf.items.len > 0) {
                var emptied = this.request_body_buf;
                this.request_body_buf = .{};
                return .{
                    .owned = .{
                        .list = emptied.toManaged(this.allocator),
                        .size_hint = if (emptied.capacity < max_request_body_preallocate_length)
                            emptied.capacity
                        else
                            0,
                    },
                };
            }

            return .{
                .estimated_size = this.request_body_content_len,
            };
        }
        const max_request_body_preallocate_length = 1024 * 256;
        pub fn onStartBuffering(this: *RequestContext) void {
            if (this.server) |server| {
                ctxLog("onStartBuffering", .{});
                // TODO: check if is someone calling onStartBuffering other than onStartBufferingCallback
                // if is not, this should be removed and only keep protect + setAbortHandler
                if (this.flags.is_transfer_encoding == false and this.request_body_content_len == 0) {
                    // no content-length or 0 content-length
                    // no transfer-encoding
                    if (this.request_body != null) {
                        var body = this.request_body.?;
                        var old = body.value;
                        old.Locked.onReceiveValue = null;
                        var new_body = .{ .Null = {} };
                        old.resolve(&new_body, server.globalThis, null);
                        body.value = new_body;
                    }
                }
            }
        }

        pub fn onRequestBodyReadableStreamAvailable(ptr: *anyopaque, globalThis: *JSC.JSGlobalObject, readable: JSC.WebCore.ReadableStream) void {
            var this = bun.cast(*RequestContext, ptr);
            bun.debugAssert(this.request_body_readable_stream_ref.held.ref == null);
            this.request_body_readable_stream_ref = JSC.WebCore.ReadableStream.Strong.init(readable, globalThis);
        }

        pub fn onStartBufferingCallback(this: *anyopaque) void {
            onStartBuffering(bun.cast(*RequestContext, this));
        }

        pub fn onStartStreamingRequestBodyCallback(this: *anyopaque) JSC.WebCore.DrainResult {
            return onStartStreamingRequestBody(bun.cast(*RequestContext, this));
        }

        pub fn getRemoteSocketInfo(this: *RequestContext) ?uws.SocketAddress {
            return (this.resp orelse return null).getRemoteSocketInfo();
        }

        pub fn setTimeout(this: *RequestContext, seconds: c_uint) bool {
            if (this.resp) |resp| {
                resp.timeout(@min(seconds, 255));
                if (seconds > 0) {

                    // we only set the timeout callback if we wanna the timeout event to be triggered
                    // the connection will be closed so the abort handler will be called after the timeout
                    if (this.request_weakref.get()) |req| {
                        if (req.internal_event_callback.hasCallback()) {
                            this.setTimeoutHandler();
                        }
                    }
                } else {
                    // if the timeout is 0, we don't need to trigger the timeout event
                    resp.clearTimeout();
                }
                return true;
            }
            return false;
        }

        pub const Export = shim.exportFunctions(.{
            .onResolve = onResolve,
            .onReject = onReject,
            .onResolveStream = onResolveStream,
            .onRejectStream = onRejectStream,
        });

        comptime {
            const jsonResolve = JSC.toJSHostFunction(onResolve);
            @export(jsonResolve, .{ .name = Export[0].symbol_name });
            const jsonReject = JSC.toJSHostFunction(onReject);
            @export(jsonReject, .{ .name = Export[1].symbol_name });
            const jsonResolveStream = JSC.toJSHostFunction(onResolveStream);
            @export(jsonResolveStream, .{ .name = Export[2].symbol_name });
            const jsonRejectStream = JSC.toJSHostFunction(onRejectStream);
            @export(jsonRejectStream, .{ .name = Export[3].symbol_name });
        }
    };
}

pub const WebSocketServer = struct {
    globalObject: *JSC.JSGlobalObject = undefined,
    handler: WebSocketServer.Handler = .{},

    maxPayloadLength: u32 = 1024 * 1024 * 16, // 16MB
    maxLifetime: u16 = 0,
    idleTimeout: u16 = 120, // 2 minutes
    compression: i32 = 0,
    backpressureLimit: u32 = 1024 * 1024 * 16, // 16MB
    sendPingsAutomatically: bool = true,
    resetIdleTimeoutOnSend: bool = true,
    closeOnBackpressureLimit: bool = false,

    pub const Handler = struct {
        onOpen: JSC.JSValue = .zero,
        onMessage: JSC.JSValue = .zero,
        onClose: JSC.JSValue = .zero,
        onDrain: JSC.JSValue = .zero,
        onError: JSC.JSValue = .zero,
        onPing: JSC.JSValue = .zero,
        onPong: JSC.JSValue = .zero,

        app: ?*anyopaque = null,

        // Always set manually.
        vm: *JSC.VirtualMachine = undefined,
        globalObject: *JSC.JSGlobalObject = undefined,
        active_connections: usize = 0,

        /// used by publish()
        flags: packed struct(u2) {
            ssl: bool = false,
            publish_to_self: bool = false,
        } = .{},

        pub fn runErrorCallback(this: *const Handler, vm: *JSC.VirtualMachine, globalObject: *JSC.JSGlobalObject, error_value: JSC.JSValue) void {
            const onError = this.onError;
            if (!onError.isEmptyOrUndefinedOrNull()) {
                _ = onError.call(globalObject, .undefined, &.{error_value}) catch |err|
                    this.globalObject.reportActiveExceptionAsUnhandled(err);
                return;
            }

            _ = vm.uncaughtException(globalObject, error_value, false);
        }

        pub fn fromJS(globalObject: *JSC.JSGlobalObject, object: JSC.JSValue) bun.JSError!Handler {
            const vm = globalObject.vm();
            var handler = Handler{ .globalObject = globalObject, .vm = VirtualMachine.get() };

            var valid = false;

            if (try object.getTruthyComptime(globalObject, "message")) |message_| {
                if (!message_.isCallable(vm)) {
                    return globalObject.throwInvalidArguments("websocket expects a function for the message option", .{});
                }
                const message = message_.withAsyncContextIfNeeded(globalObject);
                handler.onMessage = message;
                message.ensureStillAlive();
                valid = true;
            }

            if (try object.getTruthy(globalObject, "open")) |open_| {
                if (!open_.isCallable(vm)) {
                    return globalObject.throwInvalidArguments("websocket expects a function for the open option", .{});
                }
                const open = open_.withAsyncContextIfNeeded(globalObject);
                handler.onOpen = open;
                open.ensureStillAlive();
                valid = true;
            }

            if (try object.getTruthy(globalObject, "close")) |close_| {
                if (!close_.isCallable(vm)) {
                    return globalObject.throwInvalidArguments("websocket expects a function for the close option", .{});
                }
                const close = close_.withAsyncContextIfNeeded(globalObject);
                handler.onClose = close;
                close.ensureStillAlive();
                valid = true;
            }

            if (try object.getTruthy(globalObject, "drain")) |drain_| {
                if (!drain_.isCallable(vm)) {
                    return globalObject.throwInvalidArguments("websocket expects a function for the drain option", .{});
                }
                const drain = drain_.withAsyncContextIfNeeded(globalObject);
                handler.onDrain = drain;
                drain.ensureStillAlive();
                valid = true;
            }

            if (try object.getTruthy(globalObject, "onError")) |onError_| {
                if (!onError_.isCallable(vm)) {
                    return globalObject.throwInvalidArguments("websocket expects a function for the onError option", .{});
                }
                const onError = onError_.withAsyncContextIfNeeded(globalObject);
                handler.onError = onError;
                onError.ensureStillAlive();
            }

            if (try object.getTruthy(globalObject, "ping")) |cb| {
                if (!cb.isCallable(vm)) {
                    return globalObject.throwInvalidArguments("websocket expects a function for the ping option", .{});
                }
                handler.onPing = cb;
                cb.ensureStillAlive();
                valid = true;
            }

            if (try object.getTruthy(globalObject, "pong")) |cb| {
                if (!cb.isCallable(vm)) {
                    return globalObject.throwInvalidArguments("websocket expects a function for the pong option", .{});
                }
                handler.onPong = cb;
                cb.ensureStillAlive();
                valid = true;
            }

            if (valid)
                return handler;

            return globalObject.throwInvalidArguments("WebSocketServer expects a message handler", .{});
        }

        pub fn protect(this: Handler) void {
            this.onOpen.protect();
            this.onMessage.protect();
            this.onClose.protect();
            this.onDrain.protect();
            this.onError.protect();
            this.onPing.protect();
            this.onPong.protect();
        }

        pub fn unprotect(this: Handler) void {
            if (this.vm.isShuttingDown()) {
                return;
            }

            this.onOpen.unprotect();
            this.onMessage.unprotect();
            this.onClose.unprotect();
            this.onDrain.unprotect();
            this.onError.unprotect();
            this.onPing.unprotect();
            this.onPong.unprotect();
        }
    };

    pub fn toBehavior(this: WebSocketServer) uws.WebSocketBehavior {
        return .{
            .maxPayloadLength = this.maxPayloadLength,
            .idleTimeout = this.idleTimeout,
            .compression = this.compression,
            .maxBackpressure = this.backpressureLimit,
            .sendPingsAutomatically = this.sendPingsAutomatically,
            .maxLifetime = this.maxLifetime,
            .resetIdleTimeoutOnSend = this.resetIdleTimeoutOnSend,
            .closeOnBackpressureLimit = this.closeOnBackpressureLimit,
        };
    }

    pub fn protect(this: WebSocketServer) void {
        this.handler.protect();
    }
    pub fn unprotect(this: WebSocketServer) void {
        this.handler.unprotect();
    }

    const CompressTable = bun.ComptimeStringMap(i32, .{
        .{ "disable", 0 },
        .{ "shared", uws.SHARED_COMPRESSOR },
        .{ "dedicated", uws.DEDICATED_COMPRESSOR },
        .{ "3KB", uws.DEDICATED_COMPRESSOR_3KB },
        .{ "4KB", uws.DEDICATED_COMPRESSOR_4KB },
        .{ "8KB", uws.DEDICATED_COMPRESSOR_8KB },
        .{ "16KB", uws.DEDICATED_COMPRESSOR_16KB },
        .{ "32KB", uws.DEDICATED_COMPRESSOR_32KB },
        .{ "64KB", uws.DEDICATED_COMPRESSOR_64KB },
        .{ "128KB", uws.DEDICATED_COMPRESSOR_128KB },
        .{ "256KB", uws.DEDICATED_COMPRESSOR_256KB },
    });

    const DecompressTable = bun.ComptimeStringMap(i32, .{
        .{ "disable", 0 },
        .{ "shared", uws.SHARED_DECOMPRESSOR },
        .{ "dedicated", uws.DEDICATED_DECOMPRESSOR },
        .{ "3KB", uws.DEDICATED_COMPRESSOR_3KB },
        .{ "4KB", uws.DEDICATED_COMPRESSOR_4KB },
        .{ "8KB", uws.DEDICATED_COMPRESSOR_8KB },
        .{ "16KB", uws.DEDICATED_COMPRESSOR_16KB },
        .{ "32KB", uws.DEDICATED_COMPRESSOR_32KB },
        .{ "64KB", uws.DEDICATED_COMPRESSOR_64KB },
        .{ "128KB", uws.DEDICATED_COMPRESSOR_128KB },
        .{ "256KB", uws.DEDICATED_COMPRESSOR_256KB },
    });

    pub fn onCreate(globalObject: *JSC.JSGlobalObject, object: JSValue) bun.JSError!WebSocketServer {
        var server = WebSocketServer{};
        server.handler = try Handler.fromJS(globalObject, object);

        if (try object.get(globalObject, "perMessageDeflate")) |per_message_deflate| {
            getter: {
                if (per_message_deflate.isUndefined()) {
                    break :getter;
                }

                if (per_message_deflate.isBoolean() or per_message_deflate.isNull()) {
                    if (per_message_deflate.toBoolean()) {
                        server.compression = uws.SHARED_COMPRESSOR | uws.SHARED_DECOMPRESSOR;
                    } else {
                        server.compression = 0;
                    }
                    break :getter;
                }

                if (try per_message_deflate.getTruthy(globalObject, "compress")) |compression| {
                    if (compression.isBoolean()) {
                        server.compression |= if (compression.toBoolean()) uws.SHARED_COMPRESSOR else 0;
                    } else if (compression.isString()) {
                        server.compression |= CompressTable.getWithEql(compression.getZigString(globalObject), ZigString.eqlComptime) orelse {
                            return globalObject.throwInvalidArguments("WebSocketServer expects a valid compress option, either disable \"shared\" \"dedicated\" \"3KB\" \"4KB\" \"8KB\" \"16KB\" \"32KB\" \"64KB\" \"128KB\" or \"256KB\"", .{});
                        };
                    } else {
                        return globalObject.throwInvalidArguments("websocket expects a valid compress option, either disable \"shared\" \"dedicated\" \"3KB\" \"4KB\" \"8KB\" \"16KB\" \"32KB\" \"64KB\" \"128KB\" or \"256KB\"", .{});
                    }
                }

                if (try per_message_deflate.getTruthy(globalObject, "decompress")) |compression| {
                    if (compression.isBoolean()) {
                        server.compression |= if (compression.toBoolean()) uws.SHARED_DECOMPRESSOR else 0;
                    } else if (compression.isString()) {
                        server.compression |= DecompressTable.getWithEql(compression.getZigString(globalObject), ZigString.eqlComptime) orelse {
                            return globalObject.throwInvalidArguments("websocket expects a valid decompress option, either \"disable\" \"shared\" \"dedicated\" \"3KB\" \"4KB\" \"8KB\" \"16KB\" \"32KB\" \"64KB\" \"128KB\" or \"256KB\"", .{});
                        };
                    } else {
                        return globalObject.throwInvalidArguments("websocket expects a valid decompress option, either \"disable\" \"shared\" \"dedicated\" \"3KB\" \"4KB\" \"8KB\" \"16KB\" \"32KB\" \"64KB\" \"128KB\" or \"256KB\"", .{});
                    }
                }
            }
        }

        if (try object.get(globalObject, "maxPayloadLength")) |value| {
            if (!value.isUndefinedOrNull()) {
                if (!value.isAnyInt()) {
                    return globalObject.throwInvalidArguments("websocket expects maxPayloadLength to be an integer", .{});
                }
                server.maxPayloadLength = @truncate(@max(value.toInt64(), 0));
            }
        }

        if (try object.get(globalObject, "idleTimeout")) |value| {
            if (!value.isUndefinedOrNull()) {
                if (!value.isAnyInt()) {
                    return globalObject.throwInvalidArguments("websocket expects idleTimeout to be an integer", .{});
                }

                var idleTimeout: u16 = @truncate(@max(value.toInt64(), 0));
                if (idleTimeout > 960) {
                    return globalObject.throwInvalidArguments("websocket expects idleTimeout to be 960 or less", .{});
                } else if (idleTimeout > 0) {
                    // uws does not allow idleTimeout to be between (0, 8),
                    // since its timer is not that accurate, therefore round up.
                    idleTimeout = @max(idleTimeout, 8);
                }

                server.idleTimeout = idleTimeout;
            }
        }
        if (try object.get(globalObject, "backpressureLimit")) |value| {
            if (!value.isUndefinedOrNull()) {
                if (!value.isAnyInt()) {
                    return globalObject.throwInvalidArguments("websocket expects backpressureLimit to be an integer", .{});
                }

                server.backpressureLimit = @truncate(@max(value.toInt64(), 0));
            }
        }

        if (try object.get(globalObject, "closeOnBackpressureLimit")) |value| {
            if (!value.isUndefinedOrNull()) {
                if (!value.isBoolean()) {
                    return globalObject.throwInvalidArguments("websocket expects closeOnBackpressureLimit to be a boolean", .{});
                }

                server.closeOnBackpressureLimit = value.toBoolean();
            }
        }

        if (try object.get(globalObject, "sendPings")) |value| {
            if (!value.isUndefinedOrNull()) {
                if (!value.isBoolean()) {
                    return globalObject.throwInvalidArguments("websocket expects sendPings to be a boolean", .{});
                }

                server.sendPingsAutomatically = value.toBoolean();
            }
        }

        if (try object.get(globalObject, "publishToSelf")) |value| {
            if (!value.isUndefinedOrNull()) {
                if (!value.isBoolean()) {
                    return globalObject.throwInvalidArguments("websocket expects publishToSelf to be a boolean", .{});
                }

                server.handler.flags.publish_to_self = value.toBoolean();
            }
        }

        server.protect();
        return server;
    }
};

const Corker = struct {
    args: []const JSValue = &.{},
    globalObject: *JSC.JSGlobalObject,
    this_value: JSC.JSValue = .zero,
    callback: JSC.JSValue,
    result: JSValue = .zero,

    pub fn run(this: *Corker) void {
        const this_value = this.this_value;
        this.result = this.callback.call(
            this.globalObject,
            if (this_value == .zero) .undefined else this_value,
            this.args,
        ) catch |err| this.globalObject.takeException(err);
    }
};

// Let's keep this 3 pointers wide or less.
pub const ServerWebSocket = struct {
    handler: *WebSocketServer.Handler,
    this_value: JSValue = .zero,
    flags: Flags = .{},
    signal: ?*JSC.AbortSignal = null,

    // We pack the per-socket data into this struct below
    const Flags = packed struct(u64) {
        ssl: bool = false,
        closed: bool = false,
        opened: bool = false,
        binary_type: JSC.BinaryType = .Buffer,
        packed_websocket_ptr: u57 = 0,

        inline fn websocket(this: Flags) uws.AnyWebSocket {
            // Ensure those other bits are zeroed out
            const that = Flags{ .packed_websocket_ptr = this.packed_websocket_ptr };

            return if (this.ssl) .{
                .ssl = @ptrFromInt(@as(usize, that.packed_websocket_ptr)),
            } else .{
                .tcp = @ptrFromInt(@as(usize, that.packed_websocket_ptr)),
            };
        }
    };

    inline fn websocket(this: *const ServerWebSocket) uws.AnyWebSocket {
        return this.flags.websocket();
    }

    pub usingnamespace JSC.Codegen.JSServerWebSocket;
    pub usingnamespace bun.New(ServerWebSocket);

    const log = Output.scoped(.WebSocketServer, false);

    pub fn onOpen(this: *ServerWebSocket, ws: uws.AnyWebSocket) void {
        log("OnOpen", .{});

        this.flags.packed_websocket_ptr = @truncate(@intFromPtr(ws.raw()));
        this.flags.closed = false;
        this.flags.ssl = ws == .ssl;

        // the this value is initially set to whatever the user passed in
        const value_to_cache = this.this_value;

        var handler = this.handler;
        const vm = this.handler.vm;
        handler.active_connections +|= 1;
        const globalObject = handler.globalObject;
        const onOpenHandler = handler.onOpen;
        if (vm.isShuttingDown()) {
            log("onOpen called after script execution", .{});
            ws.close();
            return;
        }

        this.this_value = .zero;
        this.flags.opened = false;
        if (value_to_cache != .zero) {
            const current_this = this.getThisValue();
            ServerWebSocket.dataSetCached(current_this, globalObject, value_to_cache);
        }

        if (onOpenHandler.isEmptyOrUndefinedOrNull()) return;
        const this_value = this.getThisValue();
        var args = [_]JSValue{this_value};

        const loop = vm.eventLoop();
        loop.enter();
        defer loop.exit();

        var corker = Corker{
            .args = &args,
            .globalObject = globalObject,
            .callback = onOpenHandler,
        };
        ws.cork(&corker, Corker.run);
        const result = corker.result;
        this.flags.opened = true;
        if (result.toError()) |err_value| {
            log("onOpen exception", .{});

            if (!this.flags.closed) {
                this.flags.closed = true;
                // we un-gracefully close the connection if there was an exception
                // we don't want any event handlers to fire after this for anything other than error()
                // https://github.com/oven-sh/bun/issues/1480
                this.websocket().close();
                handler.active_connections -|= 1;
                this_value.unprotect();
            }

            handler.runErrorCallback(vm, globalObject, err_value);
        }
    }

    pub fn getThisValue(this: *ServerWebSocket) JSValue {
        var this_value = this.this_value;
        if (this_value == .zero) {
            this_value = this.toJS(this.handler.globalObject);
            this_value.protect();
            this.this_value = this_value;
        }
        return this_value;
    }

    pub fn onMessage(
        this: *ServerWebSocket,
        ws: uws.AnyWebSocket,
        message: []const u8,
        opcode: uws.Opcode,
    ) void {
        log("onMessage({d}): {s}", .{
            @intFromEnum(opcode),
            message,
        });
        const onMessageHandler = this.handler.onMessage;
        if (onMessageHandler.isEmptyOrUndefinedOrNull()) return;
        var globalObject = this.handler.globalObject;
        // This is the start of a task.
        const vm = this.handler.vm;
        if (vm.isShuttingDown()) {
            log("onMessage called after script execution", .{});
            ws.close();
            return;
        }

        const loop = vm.eventLoop();
        loop.enter();
        defer loop.exit();

        const arguments = [_]JSValue{
            this.getThisValue(),
            switch (opcode) {
                .text => brk: {
                    var str = ZigString.init(message);
                    str.markUTF8();
                    break :brk str.toJS(globalObject);
                },
                .binary => this.binaryToJS(globalObject, message),
                else => unreachable,
            },
        };

        var corker = Corker{
            .args = &arguments,
            .globalObject = globalObject,
            .callback = onMessageHandler,
        };

        ws.cork(&corker, Corker.run);
        const result = corker.result;

        if (result.isEmptyOrUndefinedOrNull()) return;

        if (result.toError()) |err_value| {
            this.handler.runErrorCallback(vm, globalObject, err_value);
            return;
        }

        if (result.asAnyPromise()) |promise| {
            switch (promise.status(globalObject.vm())) {
                .rejected => {
                    _ = promise.result(globalObject.vm());
                    return;
                },

                else => {},
            }
        }
    }

    pub inline fn isClosed(this: *const ServerWebSocket) bool {
        return this.flags.closed;
    }

    pub fn onDrain(this: *ServerWebSocket, _: uws.AnyWebSocket) void {
        log("onDrain", .{});

        const handler = this.handler;
        const vm = handler.vm;
        if (this.isClosed() or vm.isShuttingDown())
            return;

        if (handler.onDrain != .zero) {
            const globalObject = handler.globalObject;

            var corker = Corker{
                .args = &[_]JSC.JSValue{this.getThisValue()},
                .globalObject = globalObject,
                .callback = handler.onDrain,
            };
            const loop = vm.eventLoop();
            loop.enter();
            defer loop.exit();
            this.websocket().cork(&corker, Corker.run);
            const result = corker.result;

            if (result.toError()) |err_value| {
                handler.runErrorCallback(vm, globalObject, err_value);
            }
        }
    }

    fn binaryToJS(this: *const ServerWebSocket, globalThis: *JSC.JSGlobalObject, data: []const u8) JSC.JSValue {
        return switch (this.flags.binary_type) {
            .Buffer => JSC.ArrayBuffer.createBuffer(
                globalThis,
                data,
            ),
            .Uint8Array => JSC.ArrayBuffer.create(
                globalThis,
                data,
                .Uint8Array,
            ),
            else => JSC.ArrayBuffer.create(
                globalThis,
                data,
                .ArrayBuffer,
            ),
        };
    }

    pub fn onPing(this: *ServerWebSocket, _: uws.AnyWebSocket, data: []const u8) void {
        log("onPing: {s}", .{data});

        const handler = this.handler;
        var cb = handler.onPing;
        const vm = handler.vm;
        if (cb.isEmptyOrUndefinedOrNull() or vm.isShuttingDown()) return;
        const globalThis = handler.globalObject;

        // This is the start of a task.
        const loop = vm.eventLoop();
        loop.enter();
        defer loop.exit();

        _ = cb.call(
            globalThis,
            .undefined,
            &[_]JSC.JSValue{ this.getThisValue(), this.binaryToJS(globalThis, data) },
        ) catch |e| {
            const err = globalThis.takeException(e);
            log("onPing error", .{});
            handler.runErrorCallback(vm, globalThis, err);
        };
    }

    pub fn onPong(this: *ServerWebSocket, _: uws.AnyWebSocket, data: []const u8) void {
        log("onPong: {s}", .{data});

        const handler = this.handler;
        var cb = handler.onPong;
        if (cb.isEmptyOrUndefinedOrNull()) return;

        const globalThis = handler.globalObject;
        const vm = handler.vm;

        if (vm.isShuttingDown()) return;

        // This is the start of a task.
        const loop = vm.eventLoop();
        loop.enter();
        defer loop.exit();

        _ = cb.call(
            globalThis,
            .undefined,
            &[_]JSC.JSValue{ this.getThisValue(), this.binaryToJS(globalThis, data) },
        ) catch |e| {
            const err = globalThis.takeException(e);
            log("onPong error", .{});
            handler.runErrorCallback(vm, globalThis, err);
        };
    }

    pub fn onClose(this: *ServerWebSocket, _: uws.AnyWebSocket, code: i32, message: []const u8) void {
        log("onClose", .{});
        var handler = this.handler;
        const was_closed = this.isClosed();
        this.flags.closed = true;
        defer {
            if (!was_closed) {
                handler.active_connections -|= 1;
            }
        }
        const signal = this.signal;
        this.signal = null;

        defer {
            if (signal) |sig| {
                sig.pendingActivityUnref();
                sig.unref();
            }
        }

        const vm = handler.vm;
        if (vm.isShuttingDown()) {
            return;
        }

        if (!handler.onClose.isEmptyOrUndefinedOrNull()) {
            var str = ZigString.init(message);
            const globalObject = handler.globalObject;
            const loop = vm.eventLoop();

            loop.enter();
            defer loop.exit();
            str.markUTF8();
            if (signal) |sig| {
                if (!sig.aborted()) {
                    sig.signal(handler.globalObject, .ConnectionClosed);
                }
            }

            _ = handler.onClose.call(
                globalObject,
                .undefined,
                &[_]JSC.JSValue{ this.getThisValue(), JSValue.jsNumber(code), str.toJS(globalObject) },
            ) catch |e| {
                const err = globalObject.takeException(e);
                log("onClose error", .{});
                handler.runErrorCallback(vm, globalObject, err);
            };
        } else if (signal) |sig| {
            const loop = vm.eventLoop();

            loop.enter();
            defer loop.exit();

            if (!sig.aborted()) {
                sig.signal(handler.globalObject, .ConnectionClosed);
            }
        }

        this.this_value.unprotect();
    }

    pub fn behavior(comptime ServerType: type, comptime ssl: bool, opts: uws.WebSocketBehavior) uws.WebSocketBehavior {
        return uws.WebSocketBehavior.Wrap(ServerType, @This(), ssl).apply(opts);
    }

    pub fn constructor(globalObject: *JSC.JSGlobalObject, _: *JSC.CallFrame) bun.JSError!*ServerWebSocket {
        return globalObject.throw("Cannot construct ServerWebSocket", .{});
    }

    pub fn finalize(this: *ServerWebSocket) void {
        log("finalize", .{});
        this.destroy();
    }

    pub fn publish(
        this: *ServerWebSocket,
        globalThis: *JSC.JSGlobalObject,
        callframe: *JSC.CallFrame,
    ) bun.JSError!JSValue {
        const args = callframe.arguments_old(4);
        if (args.len < 1) {
            log("publish()", .{});
<<<<<<< HEAD
            return globalThis.throw2("publish requires at least 1 argument", .{});
=======
            return globalThis.throw("publish requires at least 1 argument", .{});
>>>>>>> a2e2d114
        }

        const app = this.handler.app orelse {
            log("publish() closed", .{});
            return JSValue.jsNumber(0);
        };
        const flags = this.handler.flags;
        const ssl = flags.ssl;
        const publish_to_self = flags.publish_to_self;

        const topic_value = args.ptr[0];
        const message_value = args.ptr[1];
        const compress_value = args.ptr[2];

        if (topic_value.isEmptyOrUndefinedOrNull() or !topic_value.isString()) {
            log("publish() topic invalid", .{});
<<<<<<< HEAD
            return globalThis.throw2("publish requires a topic string", .{});
=======
            return globalThis.throw("publish requires a topic string", .{});
>>>>>>> a2e2d114
        }

        var topic_slice = topic_value.toSlice(globalThis, bun.default_allocator);
        defer topic_slice.deinit();
        if (topic_slice.len == 0) {
<<<<<<< HEAD
            return globalThis.throw2("publish requires a non-empty topic", .{});
        }

        if (!compress_value.isBoolean() and !compress_value.isUndefined() and compress_value != .zero) {
            return globalThis.throw2("publish expects compress to be a boolean", .{});
=======
            return globalThis.throw("publish requires a non-empty topic", .{});
        }

        if (!compress_value.isBoolean() and !compress_value.isUndefined() and compress_value != .zero) {
            return globalThis.throw("publish expects compress to be a boolean", .{});
>>>>>>> a2e2d114
        }

        const compress = args.len > 1 and compress_value.toBoolean();

        if (message_value.isEmptyOrUndefinedOrNull()) {
<<<<<<< HEAD
            return globalThis.throw2("publish requires a non-empty message", .{});
=======
            return globalThis.throw("publish requires a non-empty message", .{});
>>>>>>> a2e2d114
        }

        if (message_value.asArrayBuffer(globalThis)) |array_buffer| {
            const buffer = array_buffer.slice();

            const result = if (!publish_to_self and !this.isClosed())
                this.websocket().publish(topic_slice.slice(), buffer, .binary, compress)
            else
                uws.AnyWebSocket.publishWithOptions(ssl, app, topic_slice.slice(), buffer, .binary, compress);

            return JSValue.jsNumber(
                // if 0, return 0
                // else return number of bytes sent
                if (result) @as(i32, @intCast(@as(u31, @truncate(buffer.len)))) else @as(i32, 0),
            );
        }

        {
            var string_slice = message_value.toSlice(globalThis, bun.default_allocator);
            defer string_slice.deinit();

            const buffer = string_slice.slice();

            const result = if (!publish_to_self and !this.isClosed())
                this.websocket().publish(topic_slice.slice(), buffer, .text, compress)
            else
                uws.AnyWebSocket.publishWithOptions(ssl, app, topic_slice.slice(), buffer, .text, compress);

            return JSValue.jsNumber(
                // if 0, return 0
                // else return number of bytes sent
                if (result) @as(i32, @intCast(@as(u31, @truncate(buffer.len)))) else @as(i32, 0),
            );
        }
    }

    pub fn publishText(
        this: *ServerWebSocket,
        globalThis: *JSC.JSGlobalObject,
        callframe: *JSC.CallFrame,
    ) bun.JSError!JSValue {
        const args = callframe.arguments_old(4);

        if (args.len < 1) {
            log("publish()", .{});
<<<<<<< HEAD
            return globalThis.throw2("publish requires at least 1 argument", .{});
=======
            return globalThis.throw("publish requires at least 1 argument", .{});
>>>>>>> a2e2d114
        }

        const app = this.handler.app orelse {
            log("publish() closed", .{});
            return JSValue.jsNumber(0);
        };
        const flags = this.handler.flags;
        const ssl = flags.ssl;
        const publish_to_self = flags.publish_to_self;

        const topic_value = args.ptr[0];
        const message_value = args.ptr[1];
        const compress_value = args.ptr[2];

        if (topic_value.isEmptyOrUndefinedOrNull() or !topic_value.isString()) {
            log("publish() topic invalid", .{});
<<<<<<< HEAD
            return globalThis.throw2("publishText requires a topic string", .{});
=======
            return globalThis.throw("publishText requires a topic string", .{});
>>>>>>> a2e2d114
        }

        var topic_slice = topic_value.toSlice(globalThis, bun.default_allocator);
        defer topic_slice.deinit();

        if (!compress_value.isBoolean() and !compress_value.isUndefined() and compress_value != .zero) {
<<<<<<< HEAD
            return globalThis.throw2("publishText expects compress to be a boolean", .{});
=======
            return globalThis.throw("publishText expects compress to be a boolean", .{});
>>>>>>> a2e2d114
        }

        const compress = args.len > 1 and compress_value.toBoolean();

        if (message_value.isEmptyOrUndefinedOrNull() or !message_value.isString()) {
<<<<<<< HEAD
            return globalThis.throw2("publishText requires a non-empty message", .{});
=======
            return globalThis.throw("publishText requires a non-empty message", .{});
>>>>>>> a2e2d114
        }

        var string_slice = message_value.toSlice(globalThis, bun.default_allocator);
        defer string_slice.deinit();

        const buffer = string_slice.slice();

        const result = if (!publish_to_self and !this.isClosed())
            this.websocket().publish(topic_slice.slice(), buffer, .text, compress)
        else
            uws.AnyWebSocket.publishWithOptions(ssl, app, topic_slice.slice(), buffer, .text, compress);

        return JSValue.jsNumber(
            // if 0, return 0
            // else return number of bytes sent
            if (result) @as(i32, @intCast(@as(u31, @truncate(buffer.len)))) else @as(i32, 0),
        );
    }

    pub fn publishBinary(
        this: *ServerWebSocket,
        globalThis: *JSC.JSGlobalObject,
        callframe: *JSC.CallFrame,
    ) bun.JSError!JSValue {
        const args = callframe.arguments_old(4);

        if (args.len < 1) {
            log("publishBinary()", .{});
<<<<<<< HEAD
            return globalThis.throw2("publishBinary requires at least 1 argument", .{});
=======
            return globalThis.throw("publishBinary requires at least 1 argument", .{});
>>>>>>> a2e2d114
        }

        const app = this.handler.app orelse {
            log("publish() closed", .{});
            return JSValue.jsNumber(0);
        };
        const flags = this.handler.flags;
        const ssl = flags.ssl;
        const publish_to_self = flags.publish_to_self;
        const topic_value = args.ptr[0];
        const message_value = args.ptr[1];
        const compress_value = args.ptr[2];

        if (topic_value.isEmptyOrUndefinedOrNull() or !topic_value.isString()) {
            log("publishBinary() topic invalid", .{});
<<<<<<< HEAD
            return globalThis.throw2("publishBinary requires a topic string", .{});
=======
            return globalThis.throw("publishBinary requires a topic string", .{});
>>>>>>> a2e2d114
        }

        var topic_slice = topic_value.toSlice(globalThis, bun.default_allocator);
        defer topic_slice.deinit();
        if (topic_slice.len == 0) {
<<<<<<< HEAD
            return globalThis.throw2("publishBinary requires a non-empty topic", .{});
        }

        if (!compress_value.isBoolean() and !compress_value.isUndefined() and compress_value != .zero) {
            return globalThis.throw2("publishBinary expects compress to be a boolean", .{});
=======
            return globalThis.throw("publishBinary requires a non-empty topic", .{});
        }

        if (!compress_value.isBoolean() and !compress_value.isUndefined() and compress_value != .zero) {
            return globalThis.throw("publishBinary expects compress to be a boolean", .{});
>>>>>>> a2e2d114
        }

        const compress = args.len > 1 and compress_value.toBoolean();

        if (message_value.isEmptyOrUndefinedOrNull()) {
<<<<<<< HEAD
            return globalThis.throw2("publishBinary requires a non-empty message", .{});
        }

        const array_buffer = message_value.asArrayBuffer(globalThis) orelse {
            return globalThis.throw2("publishBinary expects an ArrayBufferView", .{});
=======
            return globalThis.throw("publishBinary requires a non-empty message", .{});
        }

        const array_buffer = message_value.asArrayBuffer(globalThis) orelse {
            return globalThis.throw("publishBinary expects an ArrayBufferView", .{});
>>>>>>> a2e2d114
        };
        const buffer = array_buffer.slice();

        const result = if (!publish_to_self and !this.isClosed())
            this.websocket().publish(topic_slice.slice(), buffer, .binary, compress)
        else
            uws.AnyWebSocket.publishWithOptions(ssl, app, topic_slice.slice(), buffer, .binary, compress);

        return JSValue.jsNumber(
            // if 0, return 0
            // else return number of bytes sent
            if (result) @as(i32, @intCast(@as(u31, @truncate(buffer.len)))) else @as(i32, 0),
        );
    }

    pub fn publishBinaryWithoutTypeChecks(
        this: *ServerWebSocket,
        globalThis: *JSC.JSGlobalObject,
        topic_str: *JSC.JSString,
        array: *JSC.JSUint8Array,
    ) bun.JSError!JSC.JSValue {
        const app = this.handler.app orelse {
            log("publish() closed", .{});
            return JSValue.jsNumber(0);
        };
        const flags = this.handler.flags;
        const ssl = flags.ssl;
        const publish_to_self = flags.publish_to_self;

        var topic_slice = topic_str.toSlice(globalThis, bun.default_allocator);
        defer topic_slice.deinit();
        if (topic_slice.len == 0) {
<<<<<<< HEAD
            return globalThis.throw2("publishBinary requires a non-empty topic", .{});
=======
            return globalThis.throw("publishBinary requires a non-empty topic", .{});
>>>>>>> a2e2d114
        }

        const compress = true;

        const buffer = array.slice();
        if (buffer.len == 0) {
            return JSC.JSValue.jsNumber(0);
        }

        const result = if (!publish_to_self and !this.isClosed())
            this.websocket().publish(topic_slice.slice(), buffer, .binary, compress)
        else
            uws.AnyWebSocket.publishWithOptions(ssl, app, topic_slice.slice(), buffer, .binary, compress);

        return JSValue.jsNumber(
            // if 0, return 0
            // else return number of bytes sent
            if (result) @as(i32, @intCast(@as(u31, @truncate(buffer.len)))) else @as(i32, 0),
        );
    }

    pub fn publishTextWithoutTypeChecks(
        this: *ServerWebSocket,
        globalThis: *JSC.JSGlobalObject,
        topic_str: *JSC.JSString,
        str: *JSC.JSString,
    ) bun.JSError!JSC.JSValue {
        const app = this.handler.app orelse {
            log("publish() closed", .{});
            return JSValue.jsNumber(0);
        };
        const flags = this.handler.flags;
        const ssl = flags.ssl;
        const publish_to_self = flags.publish_to_self;

        var topic_slice = topic_str.toSlice(globalThis, bun.default_allocator);
        defer topic_slice.deinit();
        if (topic_slice.len == 0) {
<<<<<<< HEAD
            return globalThis.throw2("publishBinary requires a non-empty topic", .{});
=======
            return globalThis.throw("publishBinary requires a non-empty topic", .{});
>>>>>>> a2e2d114
        }

        const compress = true;

        const slice = str.toSlice(globalThis, bun.default_allocator);
        defer slice.deinit();
        const buffer = slice.slice();

        if (buffer.len == 0) {
            return JSC.JSValue.jsNumber(0);
        }

        const result = if (!publish_to_self and !this.isClosed())
            this.websocket().publish(topic_slice.slice(), buffer, .text, compress)
        else
            uws.AnyWebSocket.publishWithOptions(ssl, app, topic_slice.slice(), buffer, .text, compress);

        return JSValue.jsNumber(
            // if 0, return 0
            // else return number of bytes sent
            if (result) @as(i32, @intCast(@as(u31, @truncate(buffer.len)))) else @as(i32, 0),
        );
    }

    pub fn cork(
        this: *ServerWebSocket,
        globalThis: *JSC.JSGlobalObject,
        callframe: *JSC.CallFrame,
        // Since we're passing the `this` value to the cork function, we need to
        // make sure the `this` value is up to date.
        this_value: JSC.JSValue,
    ) bun.JSError!JSValue {
        const args = callframe.arguments_old(1);
        this.this_value = this_value;

        if (args.len < 1) {
            return globalThis.throwNotEnoughArguments("cork", 1, 0);
        }

        const callback = args.ptr[0];
        if (callback.isEmptyOrUndefinedOrNull() or !callback.isCallable(globalThis.vm())) {
            return globalThis.throwInvalidArgumentTypeValue("cork", "callback", callback);
        }

        if (this.isClosed()) {
            return JSValue.jsUndefined();
        }

        var corker = Corker{
            .globalObject = globalThis,
            .this_value = this_value,
            .callback = callback,
        };
        this.websocket().cork(&corker, Corker.run);

        const result = corker.result;

        if (result.isAnyError()) {
<<<<<<< HEAD
            return globalThis.throwValue2(result);
=======
            return globalThis.throwValue(result);
>>>>>>> a2e2d114
        }

        return result;
    }

    pub fn send(
        this: *ServerWebSocket,
        globalThis: *JSC.JSGlobalObject,
        callframe: *JSC.CallFrame,
    ) bun.JSError!JSValue {
        const args = callframe.arguments_old(2);

        if (args.len < 1) {
            log("send()", .{});
<<<<<<< HEAD
            return globalThis.throw2("send requires at least 1 argument", .{});
=======
            return globalThis.throw("send requires at least 1 argument", .{});
>>>>>>> a2e2d114
        }

        if (this.isClosed()) {
            log("send() closed", .{});
            return JSValue.jsNumber(0);
        }

        const message_value = args.ptr[0];
        const compress_value = args.ptr[1];

        if (!compress_value.isBoolean() and !compress_value.isUndefined() and compress_value != .zero) {
<<<<<<< HEAD
            return globalThis.throw2("send expects compress to be a boolean", .{});
=======
            return globalThis.throw("send expects compress to be a boolean", .{});
>>>>>>> a2e2d114
        }

        const compress = args.len > 1 and compress_value.toBoolean();

        if (message_value.isEmptyOrUndefinedOrNull()) {
<<<<<<< HEAD
            return globalThis.throw2("send requires a non-empty message", .{});
=======
            return globalThis.throw("send requires a non-empty message", .{});
>>>>>>> a2e2d114
        }

        if (message_value.asArrayBuffer(globalThis)) |buffer| {
            switch (this.websocket().send(buffer.slice(), .binary, compress, true)) {
                .backpressure => {
                    log("send() backpressure ({d} bytes)", .{buffer.len});
                    return JSValue.jsNumber(-1);
                },
                .success => {
                    log("send() success ({d} bytes)", .{buffer.len});
                    return JSValue.jsNumber(buffer.slice().len);
                },
                .dropped => {
                    log("send() dropped ({d} bytes)", .{buffer.len});
                    return JSValue.jsNumber(0);
                },
            }
        }

        {
            var string_slice = message_value.toSlice(globalThis, bun.default_allocator);
            defer string_slice.deinit();

            const buffer = string_slice.slice();
            switch (this.websocket().send(buffer, .text, compress, true)) {
                .backpressure => {
                    log("send() backpressure ({d} bytes string)", .{buffer.len});
                    return JSValue.jsNumber(-1);
                },
                .success => {
                    log("send() success ({d} bytes string)", .{buffer.len});
                    return JSValue.jsNumber(buffer.len);
                },
                .dropped => {
                    log("send() dropped ({d} bytes string)", .{buffer.len});
                    return JSValue.jsNumber(0);
                },
            }
        }
    }

    pub fn sendText(
        this: *ServerWebSocket,
        globalThis: *JSC.JSGlobalObject,
        callframe: *JSC.CallFrame,
    ) bun.JSError!JSValue {
        const args = callframe.arguments_old(2);

        if (args.len < 1) {
            log("sendText()", .{});
<<<<<<< HEAD
            return globalThis.throw2("sendText requires at least 1 argument", .{});
=======
            return globalThis.throw("sendText requires at least 1 argument", .{});
>>>>>>> a2e2d114
        }

        if (this.isClosed()) {
            log("sendText() closed", .{});
            return JSValue.jsNumber(0);
        }

        const message_value = args.ptr[0];
        const compress_value = args.ptr[1];

        if (!compress_value.isBoolean() and !compress_value.isUndefined() and compress_value != .zero) {
<<<<<<< HEAD
            return globalThis.throw2("sendText expects compress to be a boolean", .{});
=======
            return globalThis.throw("sendText expects compress to be a boolean", .{});
>>>>>>> a2e2d114
        }

        const compress = args.len > 1 and compress_value.toBoolean();

        if (message_value.isEmptyOrUndefinedOrNull() or !message_value.isString()) {
<<<<<<< HEAD
            return globalThis.throw2("sendText expects a string", .{});
=======
            return globalThis.throw("sendText expects a string", .{});
>>>>>>> a2e2d114
        }

        var string_slice = message_value.toSlice(globalThis, bun.default_allocator);
        defer string_slice.deinit();

        const buffer = string_slice.slice();
        switch (this.websocket().send(buffer, .text, compress, true)) {
            .backpressure => {
                log("sendText() backpressure ({d} bytes string)", .{buffer.len});
                return JSValue.jsNumber(-1);
            },
            .success => {
                log("sendText() success ({d} bytes string)", .{buffer.len});
                return JSValue.jsNumber(buffer.len);
            },
            .dropped => {
                log("sendText() dropped ({d} bytes string)", .{buffer.len});
                return JSValue.jsNumber(0);
            },
        }
    }

    pub fn sendTextWithoutTypeChecks(
        this: *ServerWebSocket,
        globalThis: *JSC.JSGlobalObject,
        message_str: *JSC.JSString,
        compress: bool,
    ) JSValue {
        if (this.isClosed()) {
            log("sendText() closed", .{});
            return JSValue.jsNumber(0);
        }

        var string_slice = message_str.toSlice(globalThis, bun.default_allocator);
        defer string_slice.deinit();

        const buffer = string_slice.slice();
        switch (this.websocket().send(buffer, .text, compress, true)) {
            .backpressure => {
                log("sendText() backpressure ({d} bytes string)", .{buffer.len});
                return JSValue.jsNumber(-1);
            },
            .success => {
                log("sendText() success ({d} bytes string)", .{buffer.len});
                return JSValue.jsNumber(buffer.len);
            },
            .dropped => {
                log("sendText() dropped ({d} bytes string)", .{buffer.len});
                return JSValue.jsNumber(0);
            },
        }
    }

    pub fn sendBinary(
        this: *ServerWebSocket,
        globalThis: *JSC.JSGlobalObject,
        callframe: *JSC.CallFrame,
    ) bun.JSError!JSValue {
        const args = callframe.arguments_old(2);

        if (args.len < 1) {
            log("sendBinary()", .{});
<<<<<<< HEAD
            return globalThis.throw2("sendBinary requires at least 1 argument", .{});
=======
            return globalThis.throw("sendBinary requires at least 1 argument", .{});
>>>>>>> a2e2d114
        }

        if (this.isClosed()) {
            log("sendBinary() closed", .{});
            return JSValue.jsNumber(0);
        }

        const message_value = args.ptr[0];
        const compress_value = args.ptr[1];

        if (!compress_value.isBoolean() and !compress_value.isUndefined() and compress_value != .zero) {
<<<<<<< HEAD
            return globalThis.throw2("sendBinary expects compress to be a boolean", .{});
=======
            return globalThis.throw("sendBinary expects compress to be a boolean", .{});
>>>>>>> a2e2d114
        }

        const compress = args.len > 1 and compress_value.toBoolean();

        const buffer = message_value.asArrayBuffer(globalThis) orelse {
<<<<<<< HEAD
            return globalThis.throw2("sendBinary requires an ArrayBufferView", .{});
=======
            return globalThis.throw("sendBinary requires an ArrayBufferView", .{});
>>>>>>> a2e2d114
        };

        switch (this.websocket().send(buffer.slice(), .binary, compress, true)) {
            .backpressure => {
                log("sendBinary() backpressure ({d} bytes)", .{buffer.len});
                return JSValue.jsNumber(-1);
            },
            .success => {
                log("sendBinary() success ({d} bytes)", .{buffer.len});
                return JSValue.jsNumber(buffer.slice().len);
            },
            .dropped => {
                log("sendBinary() dropped ({d} bytes)", .{buffer.len});
                return JSValue.jsNumber(0);
            },
        }
    }

    pub fn sendBinaryWithoutTypeChecks(
        this: *ServerWebSocket,
        _: *JSC.JSGlobalObject,
        array_buffer: *JSC.JSUint8Array,
        compress: bool,
    ) JSValue {
        if (this.isClosed()) {
            log("sendBinary() closed", .{});
            return JSValue.jsNumber(0);
        }

        const buffer = array_buffer.slice();

        switch (this.websocket().send(buffer, .binary, compress, true)) {
            .backpressure => {
                log("sendBinary() backpressure ({d} bytes)", .{buffer.len});
                return JSValue.jsNumber(-1);
            },
            .success => {
                log("sendBinary() success ({d} bytes)", .{buffer.len});
                return JSValue.jsNumber(buffer.len);
            },
            .dropped => {
                log("sendBinary() dropped ({d} bytes)", .{buffer.len});
                return JSValue.jsNumber(0);
            },
        }
    }

    pub fn ping(
        this: *ServerWebSocket,
        globalThis: *JSC.JSGlobalObject,
        callframe: *JSC.CallFrame,
    ) bun.JSError!JSValue {
        return sendPing(this, globalThis, callframe, "ping", .ping);
    }

    pub fn pong(
        this: *ServerWebSocket,
        globalThis: *JSC.JSGlobalObject,
        callframe: *JSC.CallFrame,
    ) bun.JSError!JSValue {
        return sendPing(this, globalThis, callframe, "pong", .pong);
    }

    inline fn sendPing(
        this: *ServerWebSocket,
        globalThis: *JSC.JSGlobalObject,
        callframe: *JSC.CallFrame,
        comptime name: string,
        comptime opcode: uws.Opcode,
    ) bun.JSError!JSValue {
        const args = callframe.arguments_old(2);

        if (this.isClosed()) {
            return JSValue.jsNumber(0);
        }

        if (args.len > 0) {
            var value = args.ptr[0];
            if (!value.isEmptyOrUndefinedOrNull()) {
                if (value.asArrayBuffer(globalThis)) |data| {
                    const buffer = data.slice();

                    switch (this.websocket().send(buffer, opcode, false, true)) {
                        .backpressure => {
                            log("{s}() backpressure ({d} bytes)", .{ name, buffer.len });
                            return JSValue.jsNumber(-1);
                        },
                        .success => {
                            log("{s}() success ({d} bytes)", .{ name, buffer.len });
                            return JSValue.jsNumber(buffer.len);
                        },
                        .dropped => {
                            log("{s}() dropped ({d} bytes)", .{ name, buffer.len });
                            return JSValue.jsNumber(0);
                        },
                    }
                } else if (value.isString()) {
                    var string_value = value.toString(globalThis).toSlice(globalThis, bun.default_allocator);
                    defer string_value.deinit();
                    const buffer = string_value.slice();

                    switch (this.websocket().send(buffer, opcode, false, true)) {
                        .backpressure => {
                            log("{s}() backpressure ({d} bytes)", .{ name, buffer.len });
                            return JSValue.jsNumber(-1);
                        },
                        .success => {
                            log("{s}() success ({d} bytes)", .{ name, buffer.len });
                            return JSValue.jsNumber(buffer.len);
                        },
                        .dropped => {
                            log("{s}() dropped ({d} bytes)", .{ name, buffer.len });
                            return JSValue.jsNumber(0);
                        },
                    }
                } else {
                    return globalThis.throwPretty("{s} requires a string or BufferSource", .{name});
                }
            }
        }

        switch (this.websocket().send(&.{}, opcode, false, true)) {
            .backpressure => {
                log("{s}() backpressure ({d} bytes)", .{ name, 0 });
                return JSValue.jsNumber(-1);
            },
            .success => {
                log("{s}() success ({d} bytes)", .{ name, 0 });
                return JSValue.jsNumber(0);
            },
            .dropped => {
                log("{s}() dropped ({d} bytes)", .{ name, 0 });
                return JSValue.jsNumber(0);
            },
        }
    }

    pub fn getData(
        _: *ServerWebSocket,
        _: *JSC.JSGlobalObject,
    ) JSValue {
        log("getData()", .{});
        return JSValue.jsUndefined();
    }

    pub fn setData(
        this: *ServerWebSocket,
        globalObject: *JSC.JSGlobalObject,
        value: JSC.JSValue,
    ) callconv(.C) bool {
        log("setData()", .{});
        ServerWebSocket.dataSetCached(this.this_value, globalObject, value);
        return true;
    }

    pub fn getReadyState(
        this: *ServerWebSocket,
        _: *JSC.JSGlobalObject,
    ) JSValue {
        log("getReadyState()", .{});

        if (this.isClosed()) {
            return JSValue.jsNumber(3);
        }

        return JSValue.jsNumber(1);
    }

    pub fn close(
        this: *ServerWebSocket,
        globalThis: *JSC.JSGlobalObject,
        callframe: *JSC.CallFrame,
        // Since close() can lead to the close() callback being called, let's always ensure the `this` value is up to date.
        this_value: JSC.JSValue,
    ) bun.JSError!JSValue {
        const args = callframe.arguments_old(2);
        log("close()", .{});
        this.this_value = this_value;

        if (this.isClosed()) {
            return .undefined;
        }

        const code = brk: {
            if (args.ptr[0] == .zero or args.ptr[0].isUndefined()) {
                // default exception code
                break :brk 1000;
            }

            if (!args.ptr[0].isNumber()) {
                return globalThis.throwInvalidArguments("close requires a numeric code or undefined", .{});
            }

            break :brk args.ptr[0].coerce(i32, globalThis);
        };

        var message_value: ZigString.Slice = brk: {
            if (args.ptr[1] == .zero or args.ptr[1].isUndefined()) break :brk ZigString.Slice.empty;
            break :brk try args.ptr[1].toSliceOrNull(globalThis);
        };

        defer message_value.deinit();

        this.flags.closed = true;
        this.websocket().end(code, message_value.slice());
        return .undefined;
    }

    pub fn terminate(
        this: *ServerWebSocket,
        globalThis: *JSC.JSGlobalObject,
        callframe: *JSC.CallFrame,
        // Since terminate() can lead to close() being called, let's always ensure the `this` value is up to date.
        this_value: JSC.JSValue,
    ) bun.JSError!JSValue {
        _ = globalThis;
        const args = callframe.arguments_old(2);
        _ = args;
        log("terminate()", .{});

        this.this_value = this_value;

        if (this.isClosed()) {
            return .undefined;
        }

        this.flags.closed = true;
        this.this_value.unprotect();
        this.websocket().close();

        return .undefined;
    }

    pub fn getBinaryType(
        this: *ServerWebSocket,
        globalThis: *JSC.JSGlobalObject,
    ) JSValue {
        log("getBinaryType()", .{});

        return switch (this.flags.binary_type) {
            .Uint8Array => bun.String.static("uint8array").toJS(globalThis),
            .Buffer => bun.String.static("nodebuffer").toJS(globalThis),
            .ArrayBuffer => bun.String.static("arraybuffer").toJS(globalThis),
            else => @panic("Invalid binary type"),
        };
    }

    pub fn setBinaryType(this: *ServerWebSocket, globalThis: *JSC.JSGlobalObject, value: JSC.JSValue) callconv(.C) bool {
        log("setBinaryType()", .{});

        const btype = JSC.BinaryType.fromJSValue(globalThis, value) catch return false;
        switch (btype orelse
            // some other value which we don't support
            .Float64Array) {
            .ArrayBuffer, .Buffer, .Uint8Array => |val| {
                this.flags.binary_type = val;
                return true;
            },
            else => {
                globalThis.throw("binaryType must be either \"uint8array\" or \"arraybuffer\" or \"nodebuffer\"", .{}) catch {};
                return false;
            },
        }
    }

    pub fn getBufferedAmount(
        this: *ServerWebSocket,
        _: *JSC.JSGlobalObject,
        _: *JSC.CallFrame,
    ) bun.JSError!JSValue {
        log("getBufferedAmount()", .{});

        if (this.isClosed()) {
            return JSValue.jsNumber(0);
        }

        return JSValue.jsNumber(this.websocket().getBufferedAmount());
    }
    pub fn subscribe(
        this: *ServerWebSocket,
        globalThis: *JSC.JSGlobalObject,
        callframe: *JSC.CallFrame,
    ) bun.JSError!JSValue {
        const args = callframe.arguments_old(1);
        if (args.len < 1) {
<<<<<<< HEAD
            return globalThis.throw2("subscribe requires at least 1 argument", .{});
=======
            return globalThis.throw("subscribe requires at least 1 argument", .{});
>>>>>>> a2e2d114
        }

        if (this.isClosed()) {
            return JSValue.jsBoolean(true);
        }

        if (comptime bun.FeatureFlags.breaking_changes_1_2) {
            if (!args.ptr[0].isString()) {
                return globalThis.throwInvalidArgumentTypeValue("topic", "string", args.ptr[0]);
            }
        }

        var topic = args.ptr[0].toSlice(globalThis, bun.default_allocator);
        defer topic.deinit();

        if (comptime !bun.FeatureFlags.breaking_changes_1_2) {
            if (globalThis.hasException()) {
                return error.JSError;
            }
        }

        if (topic.len == 0) {
<<<<<<< HEAD
            return globalThis.throw2("subscribe requires a non-empty topic name", .{});
=======
            return globalThis.throw("subscribe requires a non-empty topic name", .{});
>>>>>>> a2e2d114
        }

        return JSValue.jsBoolean(this.websocket().subscribe(topic.slice()));
    }
    pub fn unsubscribe(
        this: *ServerWebSocket,
        globalThis: *JSC.JSGlobalObject,
        callframe: *JSC.CallFrame,
    ) bun.JSError!JSValue {
        const args = callframe.arguments_old(1);
        if (args.len < 1) {
<<<<<<< HEAD
            return globalThis.throw2("unsubscribe requires at least 1 argument", .{});
=======
            return globalThis.throw("unsubscribe requires at least 1 argument", .{});
>>>>>>> a2e2d114
        }

        if (this.isClosed()) {
            return JSValue.jsBoolean(true);
        }

        if (comptime bun.FeatureFlags.breaking_changes_1_2) {
            if (!args.ptr[0].isString()) {
                return globalThis.throwInvalidArgumentTypeValue("topic", "string", args.ptr[0]);
            }
        }

        var topic = args.ptr[0].toSlice(globalThis, bun.default_allocator);
        defer topic.deinit();

        if (comptime !bun.FeatureFlags.breaking_changes_1_2) {
            if (globalThis.hasException()) {
                return error.JSError;
            }
        }

        if (topic.len == 0) {
<<<<<<< HEAD
            return globalThis.throw2("unsubscribe requires a non-empty topic name", .{});
=======
            return globalThis.throw("unsubscribe requires a non-empty topic name", .{});
>>>>>>> a2e2d114
        }

        return JSValue.jsBoolean(this.websocket().unsubscribe(topic.slice()));
    }
    pub fn isSubscribed(
        this: *ServerWebSocket,
        globalThis: *JSC.JSGlobalObject,
        callframe: *JSC.CallFrame,
    ) bun.JSError!JSValue {
        const args = callframe.arguments_old(1);
        if (args.len < 1) {
<<<<<<< HEAD
            return globalThis.throw2("isSubscribed requires at least 1 argument", .{});
=======
            return globalThis.throw("isSubscribed requires at least 1 argument", .{});
>>>>>>> a2e2d114
        }

        if (this.isClosed()) {
            return JSValue.jsBoolean(false);
        }

        if (comptime bun.FeatureFlags.breaking_changes_1_2) {
            if (!args.ptr[0].isString()) {
                return globalThis.throwInvalidArgumentTypeValue("topic", "string", args.ptr[0]);
            }
        }

        var topic = args.ptr[0].toSlice(globalThis, bun.default_allocator);
        defer topic.deinit();

        if (comptime !bun.FeatureFlags.breaking_changes_1_2) {
            if (globalThis.hasException()) {
                return error.JSError;
            }
        }

        if (topic.len == 0) {
<<<<<<< HEAD
            return globalThis.throw2("isSubscribed requires a non-empty topic name", .{});
=======
            return globalThis.throw("isSubscribed requires a non-empty topic name", .{});
>>>>>>> a2e2d114
        }

        return JSValue.jsBoolean(this.websocket().isSubscribed(topic.slice()));
    }

    pub fn getRemoteAddress(
        this: *ServerWebSocket,
        globalThis: *JSC.JSGlobalObject,
    ) JSValue {
        if (this.isClosed()) {
            return JSValue.jsUndefined();
        }

        var buf: [64]u8 = [_]u8{0} ** 64;
        var text_buf: [512]u8 = undefined;

        const address_bytes = this.websocket().getRemoteAddress(&buf);
        const address: std.net.Address = switch (address_bytes.len) {
            4 => std.net.Address.initIp4(address_bytes[0..4].*, 0),
            16 => std.net.Address.initIp6(address_bytes[0..16].*, 0, 0, 0),
            else => return JSValue.jsUndefined(),
        };

        const text = bun.fmt.formatIp(address, &text_buf) catch unreachable;
        return ZigString.init(text).toJS(globalThis);
    }
};

pub const NodeHTTPResponse = struct {
    response: uws.AnyResponse,
    onDataCallback: JSC.Strong = .{},
    onWritableCallback: JSC.Strong = .{},
    onAbortedCallback: JSC.Strong = .{},

    ref_count: u32 = 1,
    js_ref: JSC.Ref = .{},
    aborted: bool = false,
    finished: bool = false,
    ended: bool = false,
    is_request_pending: bool = true,
    body_read_state: BodyReadState = .none,
    body_read_ref: JSC.Ref = .{},
    promise: JSC.Strong = .{},
    server: AnyServer,

    /// When you call pause() on the node:http IncomingMessage
    /// We might've already read from the socket.
    /// So we need to buffer that data.
    /// This should be pretty uncommon though.
    buffered_request_body_data_during_pause: bun.ByteList = .{},
    is_data_buffered_during_pause: bool = false,
    /// Did we receive the last chunk of data during pause?
    is_data_buffered_during_pause_last: bool = false,

    upgrade_context: UpgradeCTX = .{},

    const log = bun.Output.scoped(.NodeHTTPResponse, false);
    pub usingnamespace JSC.Codegen.JSNodeHTTPResponse;
    pub usingnamespace bun.NewRefCounted(@This(), deinit);

    pub const UpgradeCTX = struct {
        context: ?*uws.uws_socket_context_t = null,
        // request will be detached when go async
        request: ?*uws.Request = null,

        // we need to store this, if we wanna to enable async upgrade
        sec_websocket_key: []const u8 = "",
        sec_websocket_protocol: []const u8 = "",
        sec_websocket_extensions: []const u8 = "",

        // this can be called multiple times
        pub fn deinit(this: *UpgradeCTX) void {
            const sec_websocket_key = this.sec_websocket_key;
            const sec_websocket_protocol = this.sec_websocket_protocol;
            const sec_websocket_extensions = this.sec_websocket_extensions;
            this.* = .{};
            if (sec_websocket_extensions.len > 0) bun.default_allocator.free(sec_websocket_extensions);
            if (sec_websocket_protocol.len > 0) bun.default_allocator.free(sec_websocket_protocol);
            if (sec_websocket_key.len > 0) bun.default_allocator.free(sec_websocket_key);
        }

        pub fn preserveWebSocketHeadersIfNeeded(this: *UpgradeCTX) void {
            if (this.request) |request| {
                this.request = null;

                const sec_websocket_key = request.header("sec-websocket-key") orelse "";
                const sec_websocket_protocol = request.header("sec-websocket-protocol") orelse "";
                const sec_websocket_extensions = request.header("sec-websocket-extensions") orelse "";

                if (sec_websocket_key.len > 0) {
                    this.sec_websocket_key = bun.default_allocator.dupe(u8, sec_websocket_key) catch bun.outOfMemory();
                }
                if (sec_websocket_protocol.len > 0) {
                    this.sec_websocket_protocol = bun.default_allocator.dupe(u8, sec_websocket_protocol) catch bun.outOfMemory();
                }
                if (sec_websocket_extensions.len > 0) {
                    this.sec_websocket_extensions = bun.default_allocator.dupe(u8, sec_websocket_extensions) catch bun.outOfMemory();
                }
            }
        }
    };

    pub const BodyReadState = enum(u8) {
        none = 0,
        pending = 1,
        done = 2,
    };

    extern "C" fn Bun__getNodeHTTPResponseThisValue(c_int, *anyopaque) JSC.JSValue;
    fn getThisValue(this: *NodeHTTPResponse) JSC.JSValue {
        return Bun__getNodeHTTPResponseThisValue(@intFromBool(this.response == .SSL), this.response.socket());
    }

    pub fn upgrade(this: *NodeHTTPResponse, data_value: JSValue, sec_websocket_protocol: ZigString, sec_websocket_extensions: ZigString) bool {
        const upgrade_ctx = this.upgrade_context.context orelse return false;
        const ws_handler = this.server.webSocketHandler() orelse return false;
        defer {
            this.upgrade_context.deinit();
            this.setOnAbortedHandler();
        }
        data_value.ensureStillAlive();

        const ws = ServerWebSocket.new(.{
            .handler = ws_handler,
            .this_value = data_value,
        });

        if (this.upgrade_context.request) |request| {
            this.upgrade_context = .{};

            var sec_websocket_protocol_str: ?ZigString.Slice = null;
            var sec_websocket_extensions_str: ?ZigString.Slice = null;

            const sec_websocket_protocol_value = brk: {
                if (sec_websocket_protocol.isEmpty()) {
                    break :brk request.header("sec-websocket-protocol") orelse "";
                }
                sec_websocket_protocol_str = sec_websocket_protocol.toSlice(bun.default_allocator);
                break :brk sec_websocket_protocol_str.?.slice();
            };

            const sec_websocket_extensions_value = brk: {
                if (sec_websocket_extensions.isEmpty()) {
                    break :brk request.header("sec-websocket-extensions") orelse "";
                }
                sec_websocket_extensions_str = sec_websocket_protocol.toSlice(bun.default_allocator);
                break :brk sec_websocket_extensions_str.?.slice();
            };
            defer {
                if (sec_websocket_protocol_str) |str| str.deinit();
                if (sec_websocket_extensions_str) |str| str.deinit();
            }

<<<<<<< HEAD
            this.response.upgrade(
                *ServerWebSocket,
                ws,
                request.header("sec-websocket-key") orelse "",
                sec_websocket_protocol_value,
                sec_websocket_extensions_value,
                upgrade_ctx,
            );
            return true;
=======
            if (this.config.websocket == null or this.app == null) {
                return JSValue.jsNumber(0);
            }

            return JSValue.jsNumber((this.app.?.numSubscribers(topic.slice())));
>>>>>>> a2e2d114
        }

        var sec_websocket_protocol_str: ?ZigString.Slice = null;
        var sec_websocket_extensions_str: ?ZigString.Slice = null;

        const sec_websocket_protocol_value = brk: {
            if (sec_websocket_protocol.isEmpty()) {
                break :brk this.upgrade_context.sec_websocket_protocol;
            }
            sec_websocket_protocol_str = sec_websocket_protocol.toSlice(bun.default_allocator);
            break :brk sec_websocket_protocol_str.?.slice();
        };

        const sec_websocket_extensions_value = brk: {
            if (sec_websocket_extensions.isEmpty()) {
                break :brk this.upgrade_context.sec_websocket_extensions;
            }
            sec_websocket_extensions_str = sec_websocket_protocol.toSlice(bun.default_allocator);
            break :brk sec_websocket_extensions_str.?.slice();
        };
        defer {
            if (sec_websocket_protocol_str) |str| str.deinit();
            if (sec_websocket_extensions_str) |str| str.deinit();
        }

        this.response.upgrade(
            *ServerWebSocket,
            ws,
            this.upgrade_context.sec_websocket_key,
            sec_websocket_protocol_value,
            sec_websocket_extensions_value,
            upgrade_ctx,
        );

        return true;
    }
    pub fn maybeStopReadingBody(this: *NodeHTTPResponse, vm: *JSC.VirtualMachine) void {
        this.upgrade_context.deinit(); // we can discart the upgrade context now

        if ((this.aborted or this.ended) and (this.body_read_ref.has or this.body_read_state == .pending) and !this.onDataCallback.has()) {
            const had_ref = this.body_read_ref.has;
            this.response.clearOnData();
            this.body_read_ref.unref(vm);
            this.body_read_state = .done;

            if (had_ref) {
                this.markRequestAsDoneIfNecessary();
            }

            this.deref();
        }
    }

<<<<<<< HEAD
    pub fn shouldRequestBePending(this: *const NodeHTTPResponse) bool {
        if (this.aborted) {
            return false;
=======
        pub fn timeout(this: *ThisServer, request: *JSC.WebCore.Request, seconds: JSValue) bun.JSError!JSC.JSValue {
            if (!seconds.isNumber()) {
                return this.globalThis.throw("timeout() requires a number", .{});
            }
            const value = seconds.to(c_uint);
            _ = request.request_context.setTimeout(value);
            return JSValue.jsUndefined();
>>>>>>> a2e2d114
        }

        if (this.ended) {
            return this.body_read_state == .pending;
        }

<<<<<<< HEAD
        return true;
    }
=======
        pub fn publish(this: *ThisServer, globalThis: *JSC.JSGlobalObject, topic: ZigString, message_value: JSValue, compress_value: ?JSValue) bun.JSError!JSValue {
            if (this.config.websocket == null)
                return JSValue.jsNumber(0);
>>>>>>> a2e2d114

    pub fn dumpRequestBody(this: *NodeHTTPResponse, globalObject: *JSC.JSGlobalObject, callframe: *JSC.CallFrame) bun.JSError!JSC.JSValue {
        _ = globalObject; // autofix
        _ = callframe; // autofix
        if (this.buffered_request_body_data_during_pause.len > 0) {
            this.buffered_request_body_data_during_pause.deinitWithAllocator(bun.default_allocator);
        }
        if (!this.finished) {
            this.clearOnDataCallback();
        }

<<<<<<< HEAD
        return .undefined;
    }

    fn markRequestAsDone(this: *NodeHTTPResponse) void {
        log("markRequestAsDone()", .{});
        this.is_request_pending = false;
=======
            if (topic.len == 0) {
                httplog("publish() topic invalid", .{});
                return globalThis.throw("publish requires a topic string", .{});
            }

            var topic_slice = topic.toSlice(bun.default_allocator);
            defer topic_slice.deinit();
            if (topic_slice.len == 0) {
                return globalThis.throw("publish requires a non-empty topic", .{});
            }
>>>>>>> a2e2d114

        this.clearJSValues();
        this.clearOnDataCallback();
        this.upgrade_context.deinit();

        this.buffered_request_body_data_during_pause.deinitWithAllocator(bun.default_allocator);
        const server = this.server;
        this.js_ref.unref(JSC.VirtualMachine.get());
        this.deref();
        server.onRequestComplete();
    }

    fn markRequestAsDoneIfNecessary(this: *NodeHTTPResponse) void {
        if (this.is_request_pending and !this.shouldRequestBePending()) {
            this.markRequestAsDone();
        }
    }

    pub fn create(
        any_server_tag: u64,
        globalObject: *JSC.JSGlobalObject,
        has_body: *i32,
        request: *uws.Request,
        is_ssl: i32,
        response_ptr: *anyopaque,
        upgrade_ctx: ?*anyopaque,
        node_response_ptr: *?*NodeHTTPResponse,
    ) callconv(.C) JSC.JSValue {
        const vm = globalObject.bunVM();
        if ((HTTP.Method.which(request.method()) orelse HTTP.Method.OPTIONS).hasRequestBody()) {
            const req_len: usize = brk: {
                if (request.header("content-length")) |content_length| {
                    break :brk std.fmt.parseInt(usize, content_length, 10) catch 0;
                }

                break :brk 0;
            };

            has_body.* = @intFromBool(req_len > 0 or request.header("transfer-encoding") != null);
        }

        const response = NodeHTTPResponse.new(.{
            .upgrade_context = .{
                .context = @ptrCast(upgrade_ctx),
                .request = request,
            },
            .server = AnyServer{ .ptr = AnyServer.Ptr.from(@ptrFromInt(any_server_tag)) },
            .response = switch (is_ssl != 0) {
                true => uws.AnyResponse{ .SSL = @ptrCast(response_ptr) },
                false => uws.AnyResponse{ .TCP = @ptrCast(response_ptr) },
            },
            .body_read_state = if (has_body.* != 0) .pending else .none,
            // 1 - the HTTP response
            // 1 - the JS object
            // 1 - the Server handler.
            // 1 - the onData callback (request bod)
            .ref_count = if (has_body.* != 0) 4 else 3,
        });
        if (has_body.* != 0) {
            response.body_read_ref.ref(vm);
        }
        response.js_ref.ref(vm);
        const js_this = response.toJS(globalObject);
        node_response_ptr.* = response;
        return js_this;
    }

    pub fn setOnAbortedHandler(this: *NodeHTTPResponse) void {
        this.response.onAborted(*NodeHTTPResponse, onAbort, this);
        this.response.onTimeout(*NodeHTTPResponse, onTimeout, this);
        // detach and
        this.upgrade_context.preserveWebSocketHeadersIfNeeded();
    }

<<<<<<< HEAD
    fn isDone(this: *const NodeHTTPResponse) bool {
        return this.finished or this.ended or this.aborted;
    }
=======
            var request: *Request = object.as(Request) orelse {
                return globalThis.throwInvalidArguments("upgrade requires a Request object", .{});
            };
>>>>>>> a2e2d114

    pub fn getEnded(this: *const NodeHTTPResponse, _: *JSC.JSGlobalObject) JSC.JSValue {
        return JSC.JSValue.jsBoolean(this.ended);
    }

    pub fn getFinished(this: *const NodeHTTPResponse, _: *JSC.JSGlobalObject) JSC.JSValue {
        return JSC.JSValue.jsBoolean(this.finished);
    }

    pub fn getAborted(this: *const NodeHTTPResponse, _: *JSC.JSGlobalObject) JSC.JSValue {
        return JSC.JSValue.jsBoolean(this.aborted);
    }

    pub fn getHasBody(this: *const NodeHTTPResponse, _: *JSC.JSGlobalObject) JSC.JSValue {
        var result: i32 = 0;
        switch (this.body_read_state) {
            .none => {},
            .pending => result |= 1 << 1,
            .done => result |= 1 << 2,
        }
        if (this.buffered_request_body_data_during_pause.len > 0) {
            result |= 1 << 3;
        }
        if (this.is_data_buffered_during_pause_last) {
            result |= 1 << 2;
        }

        return JSC.JSValue.jsNumber(result);
    }

    pub fn getBufferedAmount(this: *const NodeHTTPResponse, _: *JSC.JSGlobalObject) JSC.JSValue {
        if (this.finished) {
            return JSC.JSValue.jsNull();
        }

        return JSC.JSValue.jsNumber(this.response.getBufferedAmount());
    }

    pub fn jsRef(this: *NodeHTTPResponse, globalObject: *JSC.JSGlobalObject, _: *JSC.CallFrame) bun.JSError!JSC.JSValue {
        if (!this.isDone()) {
            this.js_ref.ref(globalObject.bunVM());
        }
        return .undefined;
    }

    pub fn jsUnref(this: *NodeHTTPResponse, globalObject: *JSC.JSGlobalObject, _: *JSC.CallFrame) bun.JSError!JSC.JSValue {
        if (!this.isDone()) {
            this.js_ref.unref(globalObject.bunVM());
        }
        return .undefined;
    }

    fn handleEndedIfNecessary(state: uws.State, globalObject: *JSC.JSGlobalObject) bool {
        if (!state.isResponsePending()) {
            globalObject.ERR_HTTP_HEADERS_SENT("Stream is already ended", .{}).throw();
            return true;
        }
        return false;
    }

    extern "C" fn NodeHTTPServer__writeHead_http(
        globalObject: *JSC.JSGlobalObject,
        statusMessage: [*]const u8,
        statusMessageLength: usize,
        headersObjectValue: JSC.JSValue,
        response: *anyopaque,
    ) void;

    extern "C" fn NodeHTTPServer__writeHead_https(
        globalObject: *JSC.JSGlobalObject,
        statusMessage: [*]const u8,
        statusMessageLength: usize,
        headersObjectValue: JSC.JSValue,
        response: *anyopaque,
    ) void;

    pub fn writeHead(this: *NodeHTTPResponse, globalObject: *JSC.JSGlobalObject, callframe: *JSC.CallFrame) bun.JSError!JSC.JSValue {
        const arguments = callframe.argumentsUndef(3).slice();

        if (this.isDone()) {
            globalObject.ERR_STREAM_ALREADY_FINISHED("Stream is already ended", .{}).throw();
            return error.JSError;
        }

        const state = this.response.state();
        if (handleEndedIfNecessary(state, globalObject)) {
            return error.JSError;
        }

        const status_code_value = if (arguments.len > 0) arguments[0] else .undefined;
        const status_message_value = if (arguments.len > 1 and arguments[1] != .null) arguments[1] else .undefined;
        const headers_object_value = if (arguments.len > 2 and arguments[2] != .null) arguments[2] else .undefined;

        const status_code: i32 = brk: {
            if (status_code_value != .undefined) {
                break :brk globalObject.validateIntegerRange(status_code_value, i32, 200, .{
                    .min = 100,
                    .max = 599,
                }) orelse return error.JSError;
            }

            break :brk 200;
        };

        var stack_fallback = std.heap.stackFallback(256, bun.default_allocator);
        const allocator = stack_fallback.get();
        const status_message_slice = if (status_message_value != .undefined)
            status_message_value.toSlice(globalObject, allocator)
        else
            ZigString.Slice.empty;
        defer status_message_slice.deinit();

        if (globalObject.hasException()) {
            return error.JSError;
        }

        if (state.isHttpStatusCalled()) {
            globalObject.ERR_HTTP_HEADERS_SENT("Stream already started", .{}).throw();
            return error.JSError;
        }

        do_it: {
            if (status_message_slice.len == 0) {
                if (HTTPStatusText.get(@intCast(status_code))) |status_message| {
                    writeHeadInternal(this.response, globalObject, status_message, headers_object_value);
                    break :do_it;
                }
            }

            const message = if (status_message_slice.len > 0) status_message_slice.slice() else "HM";
            const status_message = std.fmt.allocPrint(allocator, "{d} {s}", .{ status_code, message }) catch bun.outOfMemory();
            defer allocator.free(status_message);
            writeHeadInternal(this.response, globalObject, status_message, headers_object_value);
            break :do_it;
        }

        return .undefined;
    }

    fn writeHeadInternal(response: uws.AnyResponse, globalObject: *JSC.JSGlobalObject, status_message: []const u8, headers: JSC.JSValue) void {
        log("writeHeadInternal({s})", .{status_message});
        switch (response) {
            .TCP => NodeHTTPServer__writeHead_http(globalObject, status_message.ptr, status_message.len, headers, @ptrCast(response.TCP)),
            .SSL => NodeHTTPServer__writeHead_https(globalObject, status_message.ptr, status_message.len, headers, @ptrCast(response.SSL)),
        }
    }

    pub fn writeContinue(this: *NodeHTTPResponse, globalObject: *JSC.JSGlobalObject, callframe: *JSC.CallFrame) JSC.JSValue {
        const arguments = callframe.arguments_old(1).slice();
        _ = arguments; // autofix
        if (this.isDone()) {
            return .undefined;
        }

        const state = this.response.state();
        if (handleEndedIfNecessary(state, globalObject)) {
            return error.JSError;
        }

        this.response.writeContinue();
        return .undefined;
    }

    pub const AbortEvent = enum(u8) {
        none = 0,
        abort = 1,
        timeout = 2,
    };

    fn handleAbortOrTimeout(this: *NodeHTTPResponse, comptime event: AbortEvent) void {
        if (this.finished) {
            return;
        }

        if (event == .abort) {
            this.aborted = true;
        }

        this.ref();
        defer if (event == .abort) this.markRequestAsDoneIfNecessary();
        defer this.deref();

        const js_this: JSValue = this.getThisValue();
        if (this.onAbortedCallback.get()) |on_aborted| {
            defer {
                if (event == .abort) {
                    this.onAbortedCallback.deinit();
                }
            }
            const globalThis = this.onAbortedCallback.globalThis orelse JSC.VirtualMachine.get().global;
            const vm = globalThis.bunVM();
            const event_loop = vm.eventLoop();

            event_loop.runCallback(on_aborted, globalThis, js_this, &.{
                JSC.JSValue.jsNumber(@intFromEnum(event)),
            });
        }

        if (event == .abort) {
            this.onDataOrAborted("", true, .abort);
        }
    }

    pub fn onAbort(this: *NodeHTTPResponse, response: uws.AnyResponse) void {
        _ = response; // autofix
        log("onAbort", .{});
        this.handleAbortOrTimeout(.abort);
    }

    pub fn onTimeout(this: *NodeHTTPResponse, response: uws.AnyResponse) void {
        _ = response; // autofix
        log("onTimeout", .{});
        this.handleAbortOrTimeout(.timeout);
    }

    pub fn doPause(this: *NodeHTTPResponse, globalObject: *JSC.JSGlobalObject, callframe: *JSC.CallFrame) bun.JSError!JSC.JSValue {
        _ = globalObject; // autofix
        _ = callframe; // autofix
        if (this.finished or this.aborted) {
            return .false;
        }
        if (this.body_read_ref.has and !this.onDataCallback.has()) {
            this.is_data_buffered_during_pause = true;
            this.response.onData(*NodeHTTPResponse, onBufferRequestBodyWhilePaused, this);
        }

        this.response.pause();
        return .true;
    }

    pub fn drainRequestBody(this: *NodeHTTPResponse, globalObject: *JSC.JSGlobalObject, callframe: *JSC.CallFrame) bun.JSError!JSC.JSValue {
        _ = callframe; // autofix
        return this.drainBufferedRequestBodyFromPause(globalObject) orelse .undefined;
    }

    fn drainBufferedRequestBodyFromPause(this: *NodeHTTPResponse, globalObject: *JSC.JSGlobalObject) ?JSC.JSValue {
        if (this.buffered_request_body_data_during_pause.len > 0) {
            const result = JSC.JSValue.createBuffer(globalObject, this.buffered_request_body_data_during_pause.slice(), bun.default_allocator);
            this.buffered_request_body_data_during_pause = .{};
            return result;
        }
        return null;
    }

    pub fn doResume(this: *NodeHTTPResponse, globalObject: *JSC.JSGlobalObject, callframe: *JSC.CallFrame) bun.JSError!JSC.JSValue {
        _ = callframe; // autofix
        if (this.finished or this.aborted) {
            return .false;
        }

        var result = JSC.JSValue.true;
        if (this.is_data_buffered_during_pause) {
            this.response.clearOnData();
            this.is_data_buffered_during_pause = false;
        }

        if (this.drainBufferedRequestBodyFromPause(globalObject)) |buffered_data| {
            result = buffered_data;
        }

        this.response.@"resume"();
        return result;
    }

    fn onRequestComplete(this: *NodeHTTPResponse) void {
        if (this.finished) {
            return;
        }
        log("onRequestComplete", .{});
        this.finished = true;
        this.js_ref.unref(JSC.VirtualMachine.get());

        this.clearJSValues();
        this.markRequestAsDoneIfNecessary();
    }

    pub export fn Bun__NodeHTTPRequest__onResolve(globalObject: *JSC.JSGlobalObject, callframe: *JSC.CallFrame) callconv(JSC.conv) JSC.JSValue {
        log("onResolve", .{});
        const arguments = callframe.arguments_old(2).slice();
        const this: *NodeHTTPResponse = arguments[1].as(NodeHTTPResponse).?;
        this.promise.deinit();
        defer this.deref();
        this.maybeStopReadingBody(globalObject.bunVM());

        if (!this.finished and !this.aborted) {
            this.clearJSValues();
            this.response.clearAborted();
            this.response.clearOnData();
            this.response.clearOnWritable();
            this.response.clearTimeout();
            if (this.response.state().isResponsePending()) {
                this.response.endWithoutBody(this.response.state().isHttpConnectionClose());
            }
            this.onRequestComplete();
        }

        return .undefined;
    }

    pub export fn Bun__NodeHTTPRequest__onReject(globalObject: *JSC.JSGlobalObject, callframe: *JSC.CallFrame) callconv(JSC.conv) JSC.JSValue {
        const arguments = callframe.arguments_old(2).slice();
        const err = arguments[0];
        const this: *NodeHTTPResponse = arguments[1].as(NodeHTTPResponse).?;
        this.promise.deinit();
        this.maybeStopReadingBody(globalObject.bunVM());

        defer this.deref();

        if (!this.finished and !this.aborted) {
            this.clearJSValues();
            this.response.clearAborted();
            this.response.clearOnData();
            this.response.clearOnWritable();
            this.response.clearTimeout();
            if (!this.response.state().isHttpStatusCalled()) {
                this.response.writeStatus("500 Internal Server Error");
            }
            this.response.endStream(this.response.state().isHttpConnectionClose());
            this.onRequestComplete();
        }

        _ = globalObject.bunVM().uncaughtException(globalObject, err, true);
        return .undefined;
    }

    fn clearJSValues(this: *NodeHTTPResponse) void {
        // Promise is handled separately.
        this.onWritableCallback.deinit();
        this.onAbortedCallback.deinit();
    }

    pub fn abort(this: *NodeHTTPResponse, globalObject: *JSC.JSGlobalObject, callframe: *JSC.CallFrame) bun.JSError!JSC.JSValue {
        _ = globalObject; // autofix
        _ = callframe; // autofix
        if (this.isDone()) {
            return .undefined;
        }

        this.aborted = true;
        const state = this.response.state();
        if (state.isHttpEndCalled()) {
            return .undefined;
        }

        this.response.clearAborted();
        this.response.clearOnData();
        this.response.clearOnWritable();
        this.response.clearTimeout();
        this.response.endWithoutBody(true);
        this.onRequestComplete();
        return .undefined;
    }

    fn onBufferRequestBodyWhilePaused(this: *NodeHTTPResponse, chunk: []const u8, last: bool) void {
        this.buffered_request_body_data_during_pause.append(bun.default_allocator, chunk) catch bun.outOfMemory();
        if (last) {
            this.is_data_buffered_during_pause_last = true;
            if (this.body_read_ref.has) {
                this.body_read_ref.unref(JSC.VirtualMachine.get());
                this.markRequestAsDoneIfNecessary();
                this.deref();
            }
        }
    }

    fn onDataOrAborted(this: *NodeHTTPResponse, chunk: []const u8, last: bool, event: AbortEvent) void {
        if (last) {
            this.ref();
            this.body_read_state = .done;
        }

        defer {
            if (last) {
                if (this.body_read_ref.has) {
                    this.body_read_ref.unref(JSC.VirtualMachine.get());
                    this.markRequestAsDoneIfNecessary();
                    this.deref();
                }

                this.deref();
            }
        }

        if (this.onDataCallback.get()) |callback| {
            const globalThis = this.onDataCallback.globalThis orelse JSC.VirtualMachine.get().global;
            const event_loop = globalThis.bunVM().eventLoop();

            const bytes: JSC.JSValue = brk: {
                if (chunk.len > 0 and this.buffered_request_body_data_during_pause.len > 0) {
                    const buffer = JSC.JSValue.createBufferFromLength(globalThis, chunk.len + this.buffered_request_body_data_during_pause.len);
                    this.buffered_request_body_data_during_pause.deinitWithAllocator(bun.default_allocator);
                    if (buffer.asArrayBuffer(globalThis)) |array_buffer| {
                        var input = array_buffer.slice();
                        @memcpy(input[0..this.buffered_request_body_data_during_pause.len], this.buffered_request_body_data_during_pause.slice());
                        @memcpy(input[this.buffered_request_body_data_during_pause.len..], chunk);
                        break :brk buffer;
                    }
                }

                if (this.drainBufferedRequestBodyFromPause(globalThis)) |buffered_data| {
                    break :brk buffered_data;
                }

                if (chunk.len > 0) {
                    break :brk JSC.ArrayBuffer.createBuffer(globalThis, chunk);
                }
                break :brk .undefined;
            };

            event_loop.runCallback(callback, globalThis, .undefined, &.{
                bytes,
                JSC.JSValue.jsBoolean(last),
                JSC.JSValue.jsNumber(@intFromEnum(event)),
            });
        }
    }
    pub const BUN_DEBUG_REFCOUNT_NAME = "NodeHTTPServerResponse";
    pub fn onData(this: *NodeHTTPResponse, chunk: []const u8, last: bool) void {
        log("onData({d} bytes, is_last = {d})", .{ chunk.len, @intFromBool(last) });

        onDataOrAborted(this, chunk, last, .none);
    }

    fn onDrain(this: *NodeHTTPResponse, offset: u64, response: uws.AnyResponse) bool {
        log("onDrain({d})", .{offset});
        this.ref();
        defer this.deref();
        response.clearOnWritable();
        if (this.aborted or this.finished) {
            return false;
        }
        const on_writable = this.onWritableCallback.trySwap() orelse return false;
        const globalThis = this.onWritableCallback.globalThis orelse JSC.VirtualMachine.get().global;
        const vm = globalThis.bunVM();

        response.corked(JSC.EventLoop.runCallback, .{ vm.eventLoop(), on_writable, globalThis, .undefined, &.{JSC.JSValue.jsNumberFromUint64(offset)} });
        if (this.aborted or this.finished) {
            return false;
        }

        return true;
    }

    fn writeOrEnd(
        this: *NodeHTTPResponse,
        globalObject: *JSC.JSGlobalObject,
        arguments: []const JSC.JSValue,
        comptime is_end: bool,
    ) bun.JSError!JSC.JSValue {
        if (this.isDone()) {
            globalObject.ERR_STREAM_WRITE_AFTER_END("Stream already ended", .{}).throw();
            return error.JSError;
        }

        const state = this.response.state();
        if (!state.isResponsePending()) {
            globalObject.ERR_STREAM_WRITE_AFTER_END("Stream already ended", .{}).throw();
            return error.JSError;
        }

        const input_value = if (arguments.len > 0) arguments[0] else .undefined;
        var encoding_value = if (arguments.len > 1) arguments[1] else .undefined;
        const callback_value = brk: {
            if ((encoding_value != .null and encoding_value != .undefined) and encoding_value.isCallable(globalObject.vm())) {
                encoding_value = .undefined;
                break :brk arguments[1];
            }

            if (arguments.len > 2 and arguments[2] != .undefined) {
                if (!arguments[2].isCallable(globalObject.vm())) {
                    return globalObject.throwInvalidArgumentTypeValue("callback", "function", arguments[2]);
                }

                break :brk arguments[2];
            }

            break :brk .undefined;
        };

        const string_or_buffer: JSC.Node.StringOrBuffer = brk: {
            if (input_value == .null or input_value == .undefined) {
                break :brk JSC.Node.StringOrBuffer.empty;
            }

            var encoding: JSC.Node.Encoding = .utf8;
            if (encoding_value != .undefined and encoding_value != .null) {
                if (!encoding_value.isString()) {
                    return globalObject.throwInvalidArgumentTypeValue("encoding", "string", encoding_value);
                }

                encoding = JSC.Node.Encoding.fromJS(encoding_value, globalObject) orelse {
                    return globalObject.throwInvalidArguments("Invalid encoding", .{});
                };
            }

            const result = JSC.Node.StringOrBuffer.fromJSWithEncoding(globalObject, bun.default_allocator, input_value, encoding) catch |err| return err;
            break :brk result orelse {
                return globalObject.throwInvalidArgumentTypeValue("input", "string or buffer", input_value);
            };
        };
        defer string_or_buffer.deinit();

        if (globalObject.hasException()) {
            return error.JSError;
        }

        const bytes = string_or_buffer.slice();

        if (comptime is_end) {
            log("end('{s}', {d})", .{ bytes[0..@min(bytes.len, 128)], bytes.len });
        } else {
            log("write('{s}', {d})", .{ bytes[0..@min(bytes.len, 128)], bytes.len });
        }

        if (is_end) {
            // Discard the body read ref if it's pending and no onData callback is set at this point.
            // This is the equivalent of req._dump().
            if (this.body_read_ref.has and this.body_read_state == .pending and !this.onDataCallback.has()) {
                this.body_read_ref.unref(JSC.VirtualMachine.get());
                this.deref();
                this.body_read_state = .none;
            }

            this.response.clearAborted();
            this.response.clearOnWritable();
            this.response.clearTimeout();
            this.ended = true;
            if (!state.isHttpWriteCalled() or bytes.len > 0) {
                this.response.end(bytes, state.isHttpConnectionClose());
            } else {
                this.response.endStream(state.isHttpConnectionClose());
            }
            this.onRequestComplete();

            return JSC.JSValue.jsNumberFromUint64(bytes.len);
        } else {
            switch (this.response.write(bytes)) {
                .want_more => |written| {
                    this.response.clearOnWritable();
                    this.onWritableCallback.clear();
                    return JSC.JSValue.jsNumberFromUint64(written);
                },
                .backpressure => |written| {
                    if (callback_value != .undefined) {
                        this.onWritableCallback.set(globalObject, callback_value.withAsyncContextIfNeeded(globalObject));
                        this.response.onWritable(*NodeHTTPResponse, onDrain, this);
                    }
                    return JSC.JSValue.jsNumberFromInt64(-@as(i64, @intCast(written)));
                },
            }
        }
    }

    pub fn setOnWritable(this: *NodeHTTPResponse, globalObject: *JSC.JSGlobalObject, value: JSValue) bool {
        if (this.isDone() or value == .undefined) {
            this.onWritableCallback.clear();
            return true;
        }

        this.onWritableCallback.set(globalObject, value.withAsyncContextIfNeeded(globalObject));
        return true;
    }

    pub fn getOnWritable(this: *NodeHTTPResponse, _: *JSC.JSGlobalObject) JSC.JSValue {
        return this.onWritableCallback.get() orelse .undefined;
    }

    pub fn getOnAbort(this: *NodeHTTPResponse, _: *JSC.JSGlobalObject) JSC.JSValue {
        return this.onAbortedCallback.get() orelse .undefined;
    }

    pub fn setOnAbort(this: *NodeHTTPResponse, globalObject: *JSC.JSGlobalObject, value: JSValue) bool {
        if (this.isDone() or value == .undefined) {
            this.onAbortedCallback.clear();
            return true;
        }

        this.onAbortedCallback.set(globalObject, value.withAsyncContextIfNeeded(globalObject));
        return true;
    }

    pub fn getOnData(this: *NodeHTTPResponse, _: *JSC.JSGlobalObject) JSC.JSValue {
        return this.onDataCallback.get() orelse .undefined;
    }

    fn clearOnDataCallback(this: *NodeHTTPResponse) void {
        if (this.body_read_state != .none) {
            this.onDataCallback.deinit();
            if (!this.aborted)
                this.response.clearOnData();
            if (this.body_read_state != .done) {
                this.body_read_state = .done;
                if (this.body_read_ref.has) {
                    this.deref();
                }
            }
        }
    }

    pub fn setOnData(this: *NodeHTTPResponse, globalObject: *JSC.JSGlobalObject, value: JSValue) bool {
        if (value == .undefined or this.ended or this.aborted or this.body_read_state == .none or this.is_data_buffered_during_pause_last) {
            this.onDataCallback.deinit();
            defer {
                if (this.body_read_ref.has) {
                    this.body_read_ref.unref(globalObject.bunVM());
                    this.deref();
                }
            }
            switch (this.body_read_state) {
                .pending, .done => {
                    if (!this.finished and !this.aborted) {
                        this.response.clearOnData();
                    }
                    this.body_read_state = .done;
                },
                .none => {},
            }
            return true;
        }

        this.onDataCallback.set(globalObject, value.withAsyncContextIfNeeded(globalObject));
        this.response.onData(*NodeHTTPResponse, onData, this);
        this.is_data_buffered_during_pause = false;

        if (!this.body_read_ref.has) {
            this.ref();
            this.body_read_ref.ref(globalObject.bunVM());
        }

        return true;
    }

    pub fn write(this: *NodeHTTPResponse, globalObject: *JSC.JSGlobalObject, callframe: *JSC.CallFrame) bun.JSError!JSC.JSValue {
        const arguments = callframe.arguments_old(3).slice();

        return writeOrEnd(this, globalObject, arguments, false);
    }

    pub fn end(this: *NodeHTTPResponse, globalObject: *JSC.JSGlobalObject, callframe: *JSC.CallFrame) bun.JSError!JSC.JSValue {
        const arguments = callframe.arguments_old(3).slice();
        return writeOrEnd(this, globalObject, arguments, true);
    }

    fn handleCorked(globalObject: *JSC.JSGlobalObject, function: JSC.JSValue, result: *JSValue, is_exception: *bool) void {
        result.* = function.call(globalObject, .undefined, &.{}) catch |err| {
            result.* = globalObject.takeException(err);
            is_exception.* = true;
            return;
        };
    }

    export fn NodeHTTPResponse__setTimeout(this: *NodeHTTPResponse, seconds: JSC.JSValue, globalThis: *JSC.JSGlobalObject) void {
        if (!seconds.isNumber()) {
            _ = globalThis.throwInvalidArgumentTypeValue("timeout", "number", seconds);
            return;
        }

        if (this.finished or this.aborted) {
            return;
        }

        this.response.timeout(@intCast(@min(seconds.to(c_uint), 255)));
    }

    pub fn cork(this: *NodeHTTPResponse, globalObject: *JSC.JSGlobalObject, callframe: *JSC.CallFrame) bun.JSError!JSC.JSValue {
        const arguments = callframe.arguments_old(1).slice();
        if (arguments.len == 0 or !arguments[0].isCallable(globalObject.vm())) {
            return globalObject.throwInvalidArgumentTypeValue("cork", "function", arguments[0]);
        }

        if (this.finished or this.aborted) {
            globalObject.ERR_STREAM_ALREADY_FINISHED("Stream is already ended", .{}).throw();
            return error.JSError;
        }

        var result: JSC.JSValue = .zero;
        var is_exception: bool = false;
        this.ref();
        defer this.deref();

        this.response.corked(handleCorked, .{ globalObject, arguments[0], &result, &is_exception });

        if (is_exception) {
            if (result != .zero) {
                return globalObject.throwValue2(result);
            } else {
                return globalObject.throw2("unknown error", .{});
            }
        }

        if (result == .zero) {
            return .undefined;
        }

        return result;
    }
    pub fn finalize(this: *NodeHTTPResponse) void {
        this.clearJSValues();
        this.deref();
    }

    pub fn deinit(this: *NodeHTTPResponse) void {
        bun.debugAssert(!this.body_read_ref.has);
        bun.debugAssert(!this.js_ref.has);
        bun.debugAssert(!this.is_request_pending);
        bun.debugAssert(this.aborted or this.finished);

        this.buffered_request_body_data_during_pause.deinitWithAllocator(bun.default_allocator);
        this.js_ref.unref(JSC.VirtualMachine.get());
        this.body_read_ref.unref(JSC.VirtualMachine.get());
        this.onAbortedCallback.deinit();
        this.onDataCallback.deinit();
        this.onWritableCallback.deinit();
        this.promise.deinit();
        this.destroy();
    }

    comptime {
        @export(create, .{ .name = "NodeHTTPResponse__createForJS" });
    }
};

pub fn NewServer(comptime NamespaceType: type, comptime ssl_enabled_: bool, comptime debug_mode_: bool) type {
    return struct {
        pub const ssl_enabled = ssl_enabled_;
        pub const debug_mode = debug_mode_;

        const ThisServer = @This();
        pub const RequestContext = NewRequestContext(ssl_enabled, debug_mode, @This());

        pub const App = uws.NewApp(ssl_enabled);

        listener: ?*App.ListenSocket = null,
        thisObject: JSC.JSValue = JSC.JSValue.zero,
        /// Potentially null before listen() is called, and once .destroy() is called.
        app: ?*App = null,
        vm: *JSC.VirtualMachine,
        globalThis: *JSGlobalObject,
        base_url_string_for_joining: string = "",
        config: ServerConfig = ServerConfig{},
        pending_requests: usize = 0,
        request_pool_allocator: *RequestContext.RequestContextStackAllocator = undefined,
        all_closed_promise: JSC.JSPromise.Strong = .{},

        listen_callback: JSC.AnyTask = undefined,
        allocator: std.mem.Allocator,
        poll_ref: Async.KeepAlive = .{},

        cached_hostname: bun.String = bun.String.empty,

        flags: packed struct(u4) {
            deinit_scheduled: bool = false,
            terminated: bool = false,
            has_js_deinited: bool = false,
            has_handled_all_closed_promise: bool = false,
        } = .{},

        dev_server: ?*bun.bake.DevServer,

        pub const doStop = JSC.wrapInstanceMethod(ThisServer, "stopFromJS", false);
        pub const dispose = JSC.wrapInstanceMethod(ThisServer, "disposeFromJS", false);
        pub const doUpgrade = JSC.wrapInstanceMethod(ThisServer, "onUpgrade", false);
        pub const doPublish = JSC.wrapInstanceMethod(ThisServer, "publish", false);
        pub const doReload = onReload;
        pub const doFetch = onFetch;
        pub const doRequestIP = requestIP;
        pub const doTimeout = timeout;

        pub fn doSubscriberCount(this: *ThisServer, globalThis: *JSC.JSGlobalObject, callframe: *JSC.CallFrame) bun.JSError!JSC.JSValue {
            const arguments = callframe.arguments_old(1);
            if (arguments.len < 1) {
                return globalThis.throwNotEnoughArguments("subscriberCount", 1, 0);
            }

            if (arguments.ptr[0].isEmptyOrUndefinedOrNull()) {
                return globalThis.throwInvalidArguments("subscriberCount requires a topic name as a string", .{});
            }

            var topic = arguments.ptr[0].toSlice(globalThis, bun.default_allocator);
            defer topic.deinit();
            if (globalThis.hasException()) {
                return error.JSError;
            }

            if (topic.len == 0) {
                return JSValue.jsNumber(0);
            }

            return JSValue.jsNumber((this.app.?.numSubscribers(topic.slice())));
        }

        pub usingnamespace NamespaceType;
        pub usingnamespace bun.New(@This());

        pub fn constructor(globalThis: *JSC.JSGlobalObject, _: *JSC.CallFrame) bun.JSError!*ThisServer {
            return globalThis.throw2("Server() is not a constructor", .{});
        }

        extern fn JSSocketAddress__create(global: *JSC.JSGlobalObject, ip: JSValue, port: i32, is_ipv6: bool) JSValue;

        pub fn requestIP(this: *ThisServer, globalObject: *JSC.JSGlobalObject, callframe: *JSC.CallFrame) bun.JSError!JSC.JSValue {
            const arguments = callframe.arguments_old(1).slice();
            if (arguments.len < 1 or arguments[0].isEmptyOrUndefinedOrNull()) {
                return globalObject.throwNotEnoughArguments("requestIP", 1, 0);
            }

            if (this.config.address == .unix) {
                return JSValue.jsNull();
            }

            const info = brk: {
                if (arguments[0].as(Request)) |request| {
                    if (request.request_context.getRemoteSocketInfo()) |info|
                        break :brk info;
                } else if (arguments[0].as(NodeHTTPResponse)) |response| {
                    if (!response.finished) {
                        if (response.response.getRemoteSocketInfo()) |info| {
                            break :brk info;
                        }
                    }
                }

                return JSC.JSValue.jsNull();
            };

            return JSSocketAddress__create(
                globalObject,
                bun.String.init(info.ip).toJS(this.globalThis),
                info.port,
                info.is_ipv6,
            );
        }

        pub fn timeout(this: *ThisServer, globalObject: *JSC.JSGlobalObject, callframe: *JSC.CallFrame) bun.JSError!JSC.JSValue {
            const arguments = callframe.arguments_old(2).slice();
            if (arguments.len < 2 or arguments[0].isEmptyOrUndefinedOrNull()) {
                return globalObject.throwNotEnoughArguments("timeout", 2, arguments.len);
            }

            const seconds = arguments[1];

            if (this.config.address == .unix) {
                return JSValue.jsNull();
            }

            if (!seconds.isNumber()) {
                return this.globalThis.throw2("timeout() requires a number", .{});
            }
            const value = seconds.to(c_uint);

            if (arguments[0].as(Request)) |request| {
                _ = request.request_context.setTimeout(value);
            } else if (arguments[0].as(NodeHTTPResponse)) |response| {
                if (!response.finished) {
                    _ = response.response.timeout(@intCast(@min(value, 255)));
                }
            } else {
                return this.globalThis.throwInvalidArguments("timeout() requires a Request object", .{});
            }

            return JSValue.jsUndefined();
        }

        pub fn setIdleTimeout(this: *ThisServer, seconds: c_uint) void {
            this.config.idleTimeout = @truncate(@min(seconds, 255));
        }

        pub fn publish(this: *ThisServer, globalThis: *JSC.JSGlobalObject, topic: ZigString, message_value: JSValue, compress_value: ?JSValue) bun.JSError!JSValue {
            if (this.config.websocket == null)
                return JSValue.jsNumber(0);

            const app = this.app.?;

            if (topic.len == 0) {
                httplog("publish() topic invalid", .{});
                return globalThis.throw2("publish requires a topic string", .{});
            }

            var topic_slice = topic.toSlice(bun.default_allocator);
            defer topic_slice.deinit();
            if (topic_slice.len == 0) {
                return globalThis.throw2("publish requires a non-empty topic", .{});
            }

            const compress = (compress_value orelse JSValue.jsBoolean(true)).toBoolean();

            if (message_value.asArrayBuffer(globalThis)) |buffer| {
                return JSValue.jsNumber(
                    // if 0, return 0
                    // else return number of bytes sent
                    @as(i32, @intFromBool(uws.AnyWebSocket.publishWithOptions(ssl_enabled, app, topic_slice.slice(), buffer.slice(), .binary, compress))) * @as(i32, @intCast(@as(u31, @truncate(buffer.len)))),
                );
            }

            {
                var string_slice = message_value.toSlice(globalThis, bun.default_allocator);
                defer string_slice.deinit();

                const buffer = string_slice.slice();
                return JSValue.jsNumber(
                    // if 0, return 0
                    // else return number of bytes sent
                    @as(i32, @intFromBool(uws.AnyWebSocket.publishWithOptions(ssl_enabled, app, topic_slice.slice(), buffer, .text, compress))) * @as(i32, @intCast(@as(u31, @truncate(buffer.len)))),
                );
            }
        }

        pub fn onUpgrade(
            this: *ThisServer,
            globalThis: *JSC.JSGlobalObject,
            object: JSC.JSValue,
            optional: ?JSValue,
        ) bun.JSError!JSValue {
            if (this.config.websocket == null) {
                return globalThis.throwInvalidArguments("To enable websocket support, set the \"websocket\" object in Bun.serve({})", .{});
            }

            if (this.flags.terminated) {
                return JSValue.jsBoolean(false);
            }

            if (object.as(NodeHTTPResponse)) |nodeHttpResponse| {
                if (nodeHttpResponse.aborted or nodeHttpResponse.ended) {
                    return JSC.jsBoolean(false);
                }

                var data_value = JSC.JSValue.zero;

                // if we converted a HeadersInit to a Headers object, we need to free it
                var fetch_headers_to_deref: ?*JSC.FetchHeaders = null;

                defer {
                    if (fetch_headers_to_deref) |fh| {
                        fh.deref();
                    }
                }

                var sec_websocket_protocol = ZigString.Empty;
                var sec_websocket_extensions = ZigString.Empty;

                if (optional) |opts| {
                    getter: {
                        if (opts.isEmptyOrUndefinedOrNull()) {
                            break :getter;
                        }

                        if (!opts.isObject()) {
                            return globalThis.throwInvalidArguments("upgrade options must be an object", .{});
                        }

                        if (opts.fastGet(globalThis, .data)) |headers_value| {
                            data_value = headers_value;
                        }

                        if (globalThis.hasException()) {
                            return error.JSError;
                        }

                        if (opts.fastGet(globalThis, .headers)) |headers_value| {
                            if (headers_value.isEmptyOrUndefinedOrNull()) {
                                break :getter;
                            }

                            var fetch_headers_to_use: *JSC.FetchHeaders = headers_value.as(JSC.FetchHeaders) orelse brk: {
                                if (headers_value.isObject()) {
                                    if (JSC.FetchHeaders.createFromJS(globalThis, headers_value)) |fetch_headers| {
                                        fetch_headers_to_deref = fetch_headers;
                                        break :brk fetch_headers;
                                    }
                                }
                                break :brk null;
                            } orelse {
                                if (!globalThis.hasException()) {
                                    return globalThis.throwInvalidArguments("upgrade options.headers must be a Headers or an object", .{});
                                }
                                return error.JSError;
                            };

                            if (globalThis.hasException()) {
                                return error.JSError;
                            }

                            if (fetch_headers_to_use.fastGet(.SecWebSocketProtocol)) |protocol| {
                                sec_websocket_protocol = protocol;
                            }

                            if (fetch_headers_to_use.fastGet(.SecWebSocketExtensions)) |protocol| {
                                sec_websocket_extensions = protocol;
                            }

                            // we must write the status first so that 200 OK isn't written
                            nodeHttpResponse.response.writeStatus("101 Switching Protocols");
                            fetch_headers_to_use.toUWSResponse(comptime ssl_enabled, nodeHttpResponse.response.socket());
                        }

                        if (globalThis.hasException()) {
                            return error.JSError;
                        }
                    }
                }
                return JSC.jsBoolean(nodeHttpResponse.upgrade(data_value, sec_websocket_protocol, sec_websocket_extensions));
            }

            var request = object.as(Request) orelse {
                return globalThis.throwInvalidArguments("upgrade requires a Request object", .{});
            };

            var upgrader = request.request_context.get(RequestContext) orelse return JSC.jsBoolean(false);

            if (upgrader.isAbortedOrEnded()) {
                return JSC.jsBoolean(false);
            }

            if (upgrader.upgrade_context == null or @intFromPtr(upgrader.upgrade_context) == std.math.maxInt(usize)) {
                return JSC.jsBoolean(false);
            }

            const resp = upgrader.resp.?;
            const ctx = upgrader.upgrade_context.?;

            var sec_websocket_key_str = ZigString.Empty;

            var sec_websocket_protocol = ZigString.Empty;

            var sec_websocket_extensions = ZigString.Empty;

            if (request.getFetchHeaders()) |head| {
                sec_websocket_key_str = head.fastGet(.SecWebSocketKey) orelse ZigString.Empty;
                sec_websocket_protocol = head.fastGet(.SecWebSocketProtocol) orelse ZigString.Empty;
                sec_websocket_extensions = head.fastGet(.SecWebSocketExtensions) orelse ZigString.Empty;
            }

            if (upgrader.req) |req| {
                if (sec_websocket_key_str.len == 0) {
                    sec_websocket_key_str = ZigString.init(req.header("sec-websocket-key") orelse "");
                }
                if (sec_websocket_protocol.len == 0) {
                    sec_websocket_protocol = ZigString.init(req.header("sec-websocket-protocol") orelse "");
                }

                if (sec_websocket_extensions.len == 0) {
                    sec_websocket_extensions = ZigString.init(req.header("sec-websocket-extensions") orelse "");
                }
            }

            if (sec_websocket_key_str.len == 0) {
                return JSC.jsBoolean(false);
            }

            if (sec_websocket_protocol.len > 0) {
                sec_websocket_protocol.markUTF8();
            }

            if (sec_websocket_extensions.len > 0) {
                sec_websocket_extensions.markUTF8();
            }

            var data_value = JSC.JSValue.zero;

            // if we converted a HeadersInit to a Headers object, we need to free it
            var fetch_headers_to_deref: ?*JSC.FetchHeaders = null;

            defer {
                if (fetch_headers_to_deref) |fh| {
                    fh.deref();
                }
            }

            if (optional) |opts| {
                getter: {
                    if (opts.isEmptyOrUndefinedOrNull()) {
                        break :getter;
                    }

                    if (!opts.isObject()) {
                        return globalThis.throwInvalidArguments("upgrade options must be an object", .{});
                    }

                    if (opts.fastGet(globalThis, .data)) |headers_value| {
                        data_value = headers_value;
                    }

                    if (globalThis.hasException()) {
                        return error.JSError;
                    }

                    if (opts.fastGet(globalThis, .headers)) |headers_value| {
                        if (headers_value.isEmptyOrUndefinedOrNull()) {
                            break :getter;
                        }

                        var fetch_headers_to_use: *JSC.FetchHeaders = headers_value.as(JSC.FetchHeaders) orelse brk: {
                            if (headers_value.isObject()) {
                                if (JSC.FetchHeaders.createFromJS(globalThis, headers_value)) |fetch_headers| {
                                    fetch_headers_to_deref = fetch_headers;
                                    break :brk fetch_headers;
                                }
                            }
                            break :brk null;
                        } orelse {
                            if (!globalThis.hasException()) {
                                return globalThis.throwInvalidArguments("upgrade options.headers must be a Headers or an object", .{});
                            }
                            return error.JSError;
                        };

                        if (globalThis.hasException()) {
                            return error.JSError;
                        }

                        if (fetch_headers_to_use.fastGet(.SecWebSocketProtocol)) |protocol| {
                            sec_websocket_protocol = protocol;
                        }

                        if (fetch_headers_to_use.fastGet(.SecWebSocketExtensions)) |protocol| {
                            sec_websocket_extensions = protocol;
                        }

                        // we must write the status first so that 200 OK isn't written
                        resp.writeStatus("101 Switching Protocols");
                        fetch_headers_to_use.toUWSResponse(comptime ssl_enabled, resp);
                    }

                    if (globalThis.hasException()) {
                        return error.JSError;
                    }
                }
            }

            // --- After this point, do not throw an exception
            // See https://github.com/oven-sh/bun/issues/1339

            // obviously invalid pointer marks it as used
            upgrader.upgrade_context = @as(*uws.uws_socket_context_s, @ptrFromInt(std.math.maxInt(usize)));
            const signal = upgrader.signal;

            upgrader.signal = null;
            upgrader.resp = null;
            request.request_context = AnyRequestContext.Null;
            upgrader.request_weakref.deinit();

            data_value.ensureStillAlive();
            const ws = ServerWebSocket.new(.{
                .handler = &this.config.websocket.?.handler,
                .this_value = data_value,
                .signal = signal,
            });
            data_value.ensureStillAlive();

            var sec_websocket_protocol_str = sec_websocket_protocol.toSlice(bun.default_allocator);
            defer sec_websocket_protocol_str.deinit();
            var sec_websocket_extensions_str = sec_websocket_extensions.toSlice(bun.default_allocator);
            defer sec_websocket_extensions_str.deinit();

            resp.clearAborted();
            resp.clearOnData();
            resp.clearOnWritable();
            resp.clearTimeout();

            upgrader.deref();

            resp.upgrade(
                *ServerWebSocket,
                ws,
                sec_websocket_key_str.slice(),
                sec_websocket_protocol_str.slice(),
                sec_websocket_extensions_str.slice(),
                ctx,
            );

            return JSC.jsBoolean(true);
        }

        pub fn onReloadFromZig(this: *ThisServer, new_config: *ServerConfig, globalThis: *JSC.JSGlobalObject) void {
            httplog("onReload", .{});

            this.app.?.clearRoutes();

            // only reload those two
            if (this.config.onRequest != new_config.onRequest) {
                this.config.onRequest.unprotect();
                this.config.onRequest = new_config.onRequest;
            }
            if (this.config.onNodeHTTPRequest != new_config.onNodeHTTPRequest) {
                this.config.onNodeHTTPRequest.unprotect();
                this.config.onNodeHTTPRequest = new_config.onNodeHTTPRequest;
            }
            if (this.config.onError != new_config.onError) {
                this.config.onError.unprotect();
                this.config.onError = new_config.onError;
            }

            if (new_config.websocket) |*ws| {
                ws.handler.flags.ssl = ssl_enabled;
                if (ws.handler.onMessage != .zero or ws.handler.onOpen != .zero) {
                    if (this.config.websocket) |old_ws| {
                        old_ws.unprotect();
                    }

                    ws.globalObject = globalThis;
                    this.config.websocket = ws.*;
                } // we don't remove it
            }

            for (this.config.static_routes.items) |*route| {
                route.deinit();
            }
            this.config.static_routes.deinit();
            this.config.static_routes = new_config.static_routes;

            this.setRoutes();
        }

        pub fn onReload(this: *ThisServer, globalThis: *JSC.JSGlobalObject, callframe: *JSC.CallFrame) bun.JSError!JSC.JSValue {
            const arguments = callframe.arguments_old(1).slice();
            if (arguments.len < 1) {
                return globalThis.throwNotEnoughArguments("reload", 1, 0);
            }

            var args_slice = JSC.Node.ArgumentsSlice.init(globalThis.bunVM(), arguments);
            defer args_slice.deinit();

            var new_config: ServerConfig = .{};
            try ServerConfig.fromJS(globalThis, &new_config, &args_slice, false);
            if (globalThis.hasException()) {
                new_config.deinit();
                return error.JSError;
            }

            this.onReloadFromZig(&new_config, globalThis);

            return this.thisObject;
        }

        pub fn onFetch(
            this: *ThisServer,
            ctx: *JSC.JSGlobalObject,
            callframe: *JSC.CallFrame,
        ) bun.JSError!JSC.JSValue {
            JSC.markBinding(@src());
            const arguments = callframe.arguments_old(2).slice();
            if (arguments.len == 0) {
                const fetch_error = WebCore.Fetch.fetch_error_no_args;
                return JSPromise.rejectedPromiseValue(ctx, ZigString.init(fetch_error).toErrorInstance(ctx));
            }

            var headers: ?*JSC.FetchHeaders = null;
            var method = HTTP.Method.GET;
            var args = JSC.Node.ArgumentsSlice.init(ctx.bunVM(), arguments);
            defer args.deinit();

            var first_arg = args.nextEat().?;
            var body: JSC.WebCore.Body.Value = .{ .Null = {} };
            var existing_request: WebCore.Request = undefined;
            // TODO: set Host header
            // TODO: set User-Agent header
            // TODO: unify with fetch() implementation.
            if (first_arg.isString()) {
                const url_zig_str = arguments[0].toSlice(ctx, bun.default_allocator);
                defer url_zig_str.deinit();
                var temp_url_str = url_zig_str.slice();

                if (temp_url_str.len == 0) {
                    const fetch_error = JSC.WebCore.Fetch.fetch_error_blank_url;
                    return JSPromise.rejectedPromiseValue(ctx, ZigString.init(fetch_error).toErrorInstance(ctx));
                }

                var url = URL.parse(temp_url_str);

                if (url.hostname.len == 0) {
                    url = URL.parse(
                        strings.append(this.allocator, this.base_url_string_for_joining, url.pathname) catch unreachable,
                    );
                } else {
                    temp_url_str = this.allocator.dupe(u8, temp_url_str) catch unreachable;
                    url = URL.parse(temp_url_str);
                }

                if (arguments.len >= 2 and arguments[1].isObject()) {
                    var opts = arguments[1];
                    if (opts.fastGet(ctx, .method)) |method_| {
                        var slice_ = method_.toSlice(ctx, getAllocator(ctx));
                        defer slice_.deinit();
                        method = HTTP.Method.which(slice_.slice()) orelse method;
                    }

                    if (opts.fastGet(ctx, .headers)) |headers_| {
                        if (headers_.as(JSC.FetchHeaders)) |headers__| {
                            headers = headers__;
                        } else if (JSC.FetchHeaders.createFromJS(ctx, headers_)) |headers__| {
                            headers = headers__;
                        }
                    }

                    if (opts.fastGet(ctx, .body)) |body__| {
                        if (Blob.get(ctx, body__, true, false)) |new_blob| {
                            body = .{ .Blob = new_blob };
                        } else |_| {
                            return JSPromise.rejectedPromiseValue(ctx, ZigString.init("fetch() received invalid body").toErrorInstance(ctx));
                        }
                    }
                }

                existing_request = Request.init(
                    bun.String.createUTF8(url.href),
                    headers,
                    this.vm.initRequestBodyValue(body) catch bun.outOfMemory(),
                    method,
                );
            } else if (first_arg.as(Request)) |request_| {
                request_.cloneInto(
                    &existing_request,
                    bun.default_allocator,
                    ctx,
                    false,
                );
            } else {
                const fetch_error = JSC.WebCore.Fetch.fetch_type_error_strings.get(js.JSValueGetType(ctx, first_arg.asRef()));
                const err = JSC.toTypeError(.ERR_INVALID_ARG_TYPE, "{s}", .{fetch_error}, ctx);

                return JSPromise.rejectedPromiseValue(ctx, err);
            }

            var request = Request.new(existing_request);

            const response_value = this.config.onRequest.call(
                this.globalThis,
                this.thisObject,
                &[_]JSC.JSValue{request.toJS(this.globalThis)},
            ) catch |err| this.globalThis.takeException(err);

            if (response_value.isAnyError()) {
                return JSC.JSPromise.rejectedPromiseValue(ctx, response_value);
            }

            if (response_value.isEmptyOrUndefinedOrNull()) {
                return JSC.JSPromise.rejectedPromiseValue(ctx, ZigString.init("fetch() returned an empty value").toErrorInstance(ctx));
            }

            if (response_value.asAnyPromise() != null) {
                return response_value;
            }

            if (response_value.as(JSC.WebCore.Response)) |resp| {
                resp.url = existing_request.url.clone();
            }
            return JSC.JSPromise.resolvedPromiseValue(ctx, response_value);
        }

        pub fn stopFromJS(this: *ThisServer, abruptly: ?JSValue) JSC.JSValue {
            const rc = this.getAllClosedPromise(this.globalThis);

            if (this.listener != null) {
                const abrupt = brk: {
                    if (abruptly) |val| {
                        if (val.isBoolean() and val.toBoolean()) {
                            break :brk true;
                        }
                    }
                    break :brk false;
                };

                this.thisObject.unprotect();
                this.thisObject = .undefined;
                this.stop(abrupt);
            }

            return rc;
        }

        pub fn disposeFromJS(this: *ThisServer) JSC.JSValue {
            if (this.listener != null) {
                this.thisObject.unprotect();
                this.thisObject = .undefined;
                this.stop(true);
            }

            return .undefined;
        }

        pub fn getPort(
            this: *ThisServer,
            _: *JSC.JSGlobalObject,
        ) JSC.JSValue {
            switch (this.config.address) {
                .unix => return .undefined,
                else => {},
            }

            var listener = this.listener orelse return JSC.JSValue.jsNumber(this.config.address.tcp.port);
            return JSC.JSValue.jsNumber(listener.getLocalPort());
        }

        pub fn getId(
            this: *ThisServer,
            globalThis: *JSC.JSGlobalObject,
        ) JSC.JSValue {
            var str = bun.String.createUTF8(this.config.id);
            defer str.deref();
            return str.toJS(globalThis);
        }

        pub fn getPendingRequests(
            this: *ThisServer,
            _: *JSC.JSGlobalObject,
        ) JSC.JSValue {
            return JSC.JSValue.jsNumber(@as(i32, @intCast(@as(u31, @truncate(this.pending_requests)))));
        }

        pub fn getPendingWebSockets(
            this: *ThisServer,
            _: *JSC.JSGlobalObject,
        ) JSC.JSValue {
            return JSC.JSValue.jsNumber(@as(i32, @intCast(@as(u31, @truncate(this.activeSocketsCount())))));
        }

        pub fn getAddress(this: *ThisServer, globalThis: *JSGlobalObject) JSC.JSValue {
            switch (this.config.address) {
                .unix => |unix| {
                    var value = bun.String.createUTF8(unix);
                    defer value.deref();
                    return value.toJS(globalThis);
                },
                .tcp => {
                    var port: u16 = this.config.address.tcp.port;

                    if (this.listener) |listener| {
                        port = @intCast(listener.getLocalPort());

                        var buf: [64]u8 = [_]u8{0} ** 64;
                        var is_ipv6: bool = false;

                        if (listener.socket().localAddressText(&buf, &is_ipv6)) |slice| {
                            var ip = bun.String.createUTF8(slice);
                            defer ip.deref();
                            return JSSocketAddress__create(
                                this.globalThis,
                                ip.toJS(this.globalThis),
                                port,
                                is_ipv6,
                            );
                        }
                    }
                    return JSValue.jsNull();
                },
            }
        }

        pub fn getURL(this: *ThisServer, globalThis: *JSGlobalObject) JSC.JSValue {
            const fmt = switch (this.config.address) {
                .unix => |unix| brk: {
                    if (unix.len > 1 and unix[0] == 0) {
                        // abstract domain socket, let's give it an "abstract" URL
                        break :brk bun.fmt.URLFormatter{
                            .proto = .abstract,
                            .hostname = unix[1..],
                        };
                    }

                    break :brk bun.fmt.URLFormatter{
                        .proto = .unix,
                        .hostname = unix,
                    };
                },
                .tcp => |tcp| blk: {
                    var port: u16 = tcp.port;
                    if (this.listener) |listener| {
                        port = @intCast(listener.getLocalPort());
                    }
                    break :blk bun.fmt.URLFormatter{
                        .proto = if (comptime ssl_enabled_) .https else .http,
                        .hostname = if (tcp.hostname) |hostname| bun.sliceTo(@constCast(hostname), 0) else null,
                        .port = port,
                    };
                },
            };

            const buf = std.fmt.allocPrint(default_allocator, "{any}", .{fmt}) catch bun.outOfMemory();
            defer default_allocator.free(buf);

            var value = bun.String.createUTF8(buf);
            defer value.deref();
            return value.toJSDOMURL(globalThis);
        }

        pub fn getHostname(this: *ThisServer, globalThis: *JSGlobalObject) JSC.JSValue {
            switch (this.config.address) {
                .unix => return .undefined,
                else => {},
            }

            if (this.cached_hostname.isEmpty()) {
                if (this.listener) |listener| {
                    var buf: [1024]u8 = [_]u8{0} ** 1024;
                    var len: i32 = 1024;
                    listener.socket().remoteAddress(&buf, &len);
                    if (len > 0) {
                        this.cached_hostname = bun.String.createUTF8(buf[0..@as(usize, @intCast(len))]);
                    }
                }

                if (this.cached_hostname.isEmpty()) {
                    switch (this.config.address) {
                        .tcp => |tcp| {
                            if (tcp.hostname) |hostname| {
                                this.cached_hostname = bun.String.createUTF8(bun.sliceTo(hostname, 0));
                            } else {
                                this.cached_hostname = bun.String.createAtomASCII("localhost");
                            }
                        },
                        else => {},
                    }
                }
            }

            return this.cached_hostname.toJS(globalThis);
        }

        pub fn getProtocol(this: *ThisServer, globalThis: *JSGlobalObject) JSC.JSValue {
            _ = this;
            return bun.String.static(if (ssl_enabled) "https" else "http").toJS(globalThis);
        }

        pub fn getDevelopment(
            _: *ThisServer,
            _: *JSC.JSGlobalObject,
        ) JSC.JSValue {
            return JSC.JSValue.jsBoolean(debug_mode);
        }

        pub fn onStaticRequestComplete(this: *ThisServer) void {
            this.pending_requests -= 1;
            this.deinitIfWeCan();
        }

        pub fn onRequestComplete(this: *ThisServer) void {
            this.vm.eventLoop().processGCTimer();

            this.pending_requests -= 1;
            this.deinitIfWeCan();
        }

        pub fn finalize(this: *ThisServer) void {
            httplog("finalize", .{});
            this.flags.has_js_deinited = true;
            this.deinitIfWeCan();
        }

        pub fn activeSocketsCount(this: *const ThisServer) u32 {
            const websocket = &(this.config.websocket orelse return 0);
            return @as(u32, @truncate(websocket.handler.active_connections));
        }

        pub fn hasActiveWebSockets(this: *const ThisServer) bool {
            return this.activeSocketsCount() > 0;
        }

        pub fn getAllClosedPromise(this: *ThisServer, globalThis: *JSC.JSGlobalObject) JSC.JSValue {
            if (this.listener == null and this.pending_requests == 0) {
                return JSC.JSPromise.resolvedPromise(globalThis, .undefined).asValue(globalThis);
            }
            const prom = &this.all_closed_promise;
            if (prom.strong.has()) {
                return prom.value();
            }
            prom.* = JSC.JSPromise.Strong.init(globalThis);
            return prom.value();
        }

        pub fn deinitIfWeCan(this: *ThisServer) void {
            httplog("deinitIfWeCan", .{});

            const vm = this.globalThis.bunVM();

            if (this.pending_requests == 0 and this.listener == null and !this.hasActiveWebSockets() and !this.flags.has_handled_all_closed_promise and this.all_closed_promise.strong.has()) {
                const event_loop = vm.eventLoop();

                // use a flag here instead of `this.all_closed_promise.get().isHandled(vm)` to prevent the race condition of this block being called
                // again before the task has run.
                this.flags.has_handled_all_closed_promise = true;

                const task = ServerAllConnectionsClosedTask.new(.{
                    .globalObject = this.globalThis,
                    // Duplicate the Strong handle so that we can hold two independent strong references to it.
                    .promise = JSC.JSPromise.Strong{
                        .strong = JSC.Strong.create(this.all_closed_promise.value(), this.globalThis),
                    },
                    .tracker = JSC.AsyncTaskTracker.init(vm),
                });
                event_loop.enqueueTask(JSC.Task.init(task));
            }
            if (this.pending_requests == 0 and this.listener == null and this.flags.has_js_deinited and !this.hasActiveWebSockets()) {
                if (this.config.websocket) |*ws| {
                    ws.handler.app = null;
                }
                this.unref();
                this.scheduleDeinit();
            }
        }

        pub fn stopListening(this: *ThisServer, abrupt: bool) void {
            httplog("stopListening", .{});
            var listener = this.listener orelse return;
            this.listener = null;
            this.unref();

            if (!ssl_enabled_)
                this.vm.removeListeningSocketForWatchMode(listener.socket().fd());

            if (!abrupt) {
                listener.close();
            } else if (!this.flags.terminated) {
                if (this.config.websocket) |*ws| {
                    ws.handler.app = null;
                }
                this.flags.terminated = true;
                this.app.?.close();
            }
        }

        pub fn stop(this: *ThisServer, abrupt: bool) void {
            if (this.config.allow_hot and this.config.id.len > 0) {
                if (this.globalThis.bunVM().hotMap()) |hot| {
                    hot.remove(this.config.id);
                }
            }

            this.stopListening(abrupt);
            this.deinitIfWeCan();
        }

        pub fn scheduleDeinit(this: *ThisServer) void {
            if (this.flags.deinit_scheduled)
                return;
            this.flags.deinit_scheduled = true;
            httplog("scheduleDeinit", .{});

            if (!this.flags.terminated) {
                // App.close can cause finalizers to run.
                // scheduleDeinit can be called inside a finalizer.
                // Therefore, we split it into two tasks.
                this.flags.terminated = true;
                const task = bun.default_allocator.create(JSC.AnyTask) catch unreachable;
                task.* = JSC.AnyTask.New(App, App.close).init(this.app.?);
                this.vm.enqueueTask(JSC.Task.init(task));
            }

            const task = bun.default_allocator.create(JSC.AnyTask) catch unreachable;
            task.* = JSC.AnyTask.New(ThisServer, deinit).init(this);
            this.vm.enqueueTask(JSC.Task.init(task));
        }

        pub fn deinit(this: *ThisServer) void {
            httplog("deinit", .{});
            this.cached_hostname.deref();
            this.all_closed_promise.deinit();

            this.config.deinit();
            if (this.app) |app| {
                this.app = null;
                app.destroy();
            }

            if (this.dev_server) |dev_server| {
                dev_server.deinit();
            }

            this.destroy();
        }

        pub fn init(config: *ServerConfig, global: *JSGlobalObject) bun.JSOOM!*ThisServer {
            const base_url = try bun.default_allocator.dupe(u8, strings.trim(config.base_url.href, "/"));
            errdefer bun.default_allocator.free(base_url);

            const dev_server = if (config.bake) |*bake_options| dev_server: {
                bun.bake.printWarning();

                break :dev_server try bun.bake.DevServer.init(.{
                    .arena = bake_options.arena.allocator(),
                    .root = bake_options.root,
                    .framework = bake_options.framework,
                    .bundler_options = bake_options.bundler_options,
                    .vm = global.bunVM(),
                });
            } else null;
            errdefer if (dev_server) |d| d.deinit();

            var server = ThisServer.new(.{
                .globalThis = global,
                .config = config.*,
                .base_url_string_for_joining = base_url,
                .vm = JSC.VirtualMachine.get(),
                .allocator = Arena.getThreadlocalDefault(),
                .dev_server = dev_server,
            });

            if (RequestContext.pool == null) {
                RequestContext.pool = bun.create(
                    server.allocator,
                    RequestContext.RequestContextStackAllocator,
                    RequestContext.RequestContextStackAllocator.init(bun.typedAllocator(RequestContext)),
                );
            }

            server.request_pool_allocator = RequestContext.pool.?;

            if (comptime ssl_enabled_) {
                Analytics.Features.https_server += 1;
            } else {
                Analytics.Features.http_server += 1;
            }

            return server;
        }

        noinline fn onListenFailed(this: *ThisServer) void {
            httplog("onListenFailed", .{});

            const globalThis = this.globalThis;

            var error_instance = JSC.JSValue.zero;
            var output_buf: [4096]u8 = undefined;

            if (comptime ssl_enabled) {
                output_buf[0] = 0;
                var written: usize = 0;
                var ssl_error = BoringSSL.ERR_get_error();
                while (ssl_error != 0 and written < output_buf.len) : (ssl_error = BoringSSL.ERR_get_error()) {
                    if (written > 0) {
                        output_buf[written] = '\n';
                        written += 1;
                    }

                    if (BoringSSL.ERR_reason_error_string(
                        ssl_error,
                    )) |reason_ptr| {
                        const reason = std.mem.span(reason_ptr);
                        if (reason.len == 0) {
                            break;
                        }
                        @memcpy(output_buf[written..][0..reason.len], reason);
                        written += reason.len;
                    }

                    if (BoringSSL.ERR_func_error_string(
                        ssl_error,
                    )) |reason_ptr| {
                        const reason = std.mem.span(reason_ptr);
                        if (reason.len > 0) {
                            output_buf[written..][0.." via ".len].* = " via ".*;
                            written += " via ".len;
                            @memcpy(output_buf[written..][0..reason.len], reason);
                            written += reason.len;
                        }
                    }

                    if (BoringSSL.ERR_lib_error_string(
                        ssl_error,
                    )) |reason_ptr| {
                        const reason = std.mem.span(reason_ptr);
                        if (reason.len > 0) {
                            output_buf[written..][0] = ' ';
                            written += 1;
                            @memcpy(output_buf[written..][0..reason.len], reason);
                            written += reason.len;
                        }
                    }
                }

                if (written > 0) {
                    const message = output_buf[0..written];
                    error_instance = globalThis.createErrorInstance("OpenSSL {s}", .{message});
                    BoringSSL.ERR_clear_error();
                }
            }

            if (error_instance == .zero) {
                switch (this.config.address) {
                    .tcp => |tcp| {
                        error_set: {
                            if (comptime Environment.isLinux) {
                                const rc: i32 = -1;
                                const code = Sys.getErrno(rc);
                                if (code == bun.C.E.ACCES) {
                                    error_instance = (JSC.SystemError{
                                        .message = bun.String.init(std.fmt.bufPrint(&output_buf, "permission denied {s}:{d}", .{ tcp.hostname orelse "0.0.0.0", tcp.port }) catch "Failed to start server"),
                                        .code = bun.String.static("EACCES"),
                                        .syscall = bun.String.static("listen"),
                                    }).toErrorInstance(globalThis);
                                    break :error_set;
                                }
                            }
                            error_instance = (JSC.SystemError{
                                .message = bun.String.init(std.fmt.bufPrint(&output_buf, "Failed to start server. Is port {d} in use?", .{tcp.port}) catch "Failed to start server"),
                                .code = bun.String.static("EADDRINUSE"),
                                .syscall = bun.String.static("listen"),
                            }).toErrorInstance(globalThis);
                        }
                    },
                    .unix => |unix| {
                        switch (bun.sys.getErrno(@as(i32, -1))) {
                            .SUCCESS => {
                                error_instance = (JSC.SystemError{
                                    .message = bun.String.init(std.fmt.bufPrint(&output_buf, "Failed to listen on unix socket {}", .{bun.fmt.QuotedFormatter{ .text = unix }}) catch "Failed to start server"),
                                    .code = bun.String.static("EADDRINUSE"),
                                    .syscall = bun.String.static("listen"),
                                }).toErrorInstance(globalThis);
                            },
                            else => |e| {
                                var sys_err = bun.sys.Error.fromCode(e, .listen);
                                sys_err.path = unix;
                                error_instance = sys_err.toJSC(globalThis);
                            },
                        }
                    },
                }
            }

            error_instance.ensureStillAlive();
            globalThis.throwValue(error_instance) catch {};
        }

        pub fn onListen(this: *ThisServer, socket: ?*App.ListenSocket) void {
            if (socket == null) {
                return this.onListenFailed();
            }

            this.listener = socket;
            this.vm.event_loop_handle = Async.Loop.get();
            if (!ssl_enabled_)
                this.vm.addListeningSocketForWatchMode(socket.?.socket().fd());
        }

        pub fn ref(this: *ThisServer) void {
            if (this.poll_ref.isActive()) return;

            this.poll_ref.ref(this.vm);
        }

        pub fn unref(this: *ThisServer) void {
            if (!this.poll_ref.isActive()) return;

            this.poll_ref.unref(this.vm);
        }

        pub fn doRef(this: *ThisServer, _: *JSC.JSGlobalObject, callframe: *JSC.CallFrame) bun.JSError!JSC.JSValue {
            const this_value = callframe.this();
            this.ref();

            return this_value;
        }

        pub fn doUnref(this: *ThisServer, _: *JSC.JSGlobalObject, callframe: *JSC.CallFrame) bun.JSError!JSC.JSValue {
            const this_value = callframe.this();
            this.unref();

            return this_value;
        }

        pub fn onBunInfoRequest(this: *ThisServer, req: *uws.Request, resp: *App.Response) void {
            JSC.markBinding(@src());
            this.pending_requests += 1;
            defer this.pending_requests -= 1;
            req.setYield(false);
            var stack_fallback = std.heap.stackFallback(8192, this.allocator);
            const allocator = stack_fallback.get();

            const buffer_writer = js_printer.BufferWriter.init(allocator) catch unreachable;
            var writer = js_printer.BufferPrinter.init(buffer_writer);
            defer writer.ctx.buffer.deinit();
            var source = logger.Source.initEmptyFile("info.json");
            _ = js_printer.printJSON(
                *js_printer.BufferPrinter,
                &writer,
                bun.Global.BunInfo.generate(*Bundler, &JSC.VirtualMachine.get().bundler, allocator) catch unreachable,
                &source,
                .{},
            ) catch unreachable;

            resp.writeStatus("200 OK");
            resp.writeHeader("Content-Type", MimeType.json.value);
            resp.writeHeader("Cache-Control", "public, max-age=3600");
            resp.writeHeaderInt("Age", 0);
            const buffer = writer.ctx.written;
            resp.end(buffer, false);
        }

        pub fn onSrcRequest(this: *ThisServer, req: *uws.Request, resp: *App.Response) void {
            JSC.markBinding(@src());
            this.pending_requests += 1;
            defer this.pending_requests -= 1;
            req.setYield(false);

            if (req.header("open-in-editor") == null) {
                resp.writeStatus("501 Not Implemented");
                resp.end("Viewing source without opening in editor is not implemented yet!", false);
                return;
            }

            var ctx = &JSC.VirtualMachine.get().rareData().editor_context;
            ctx.autoDetectEditor(JSC.VirtualMachine.get().bundler.env);
            const line: ?string = req.header("editor-line");
            const column: ?string = req.header("editor-column");

            if (ctx.editor) |editor| {
                resp.writeStatus("200 Opened");
                resp.end("Opened in editor", false);
                var url = req.url()["/src:".len..];
                if (strings.indexOfChar(url, ':')) |colon| {
                    url = url[0..colon];
                }
                editor.open(ctx.path, url, line, column, this.allocator) catch Output.prettyErrorln("Failed to open editor", .{});
            } else {
                resp.writeStatus("500 Missing Editor :(");
                resp.end("Please set your editor in bunfig.toml", false);
            }
        }

        pub fn onPendingRequest(this: *ThisServer) void {
            this.pending_requests += 1;
        }

        pub fn onNodeHTTPRequestWithUpgradeCtx(this: *ThisServer, req: *uws.Request, resp: *App.Response, upgrade_ctx: ?*uws.uws_socket_context_t) void {
            this.onPendingRequest();
            if (comptime Environment.isDebug) {
                this.vm.eventLoop().debug.enter();
            }
            defer {
                if (comptime Environment.isDebug) {
                    this.vm.eventLoop().debug.exit();
                }
            }
            req.setYield(false);
            resp.timeout(this.config.idleTimeout);

            const globalThis = this.globalThis;
            const thisObject = this.thisObject;
            const vm = this.vm;

            var node_http_response: ?*NodeHTTPResponse = null;
            var is_async = false;
            defer {
                if (!is_async) {
                    if (node_http_response) |node_response| {
                        node_response.deref();
                    }
                }
            }

            const result: JSValue = onNodeHTTPRequestFn(
                @bitCast(AnyServer.from(this)),
                globalThis,
                thisObject,
                this.config.onNodeHTTPRequest,
                req,
                resp,
                upgrade_ctx,
                &node_http_response,
            );

            const HTTPResult = union(enum) {
                rejection: JSC.JSValue,
                exception: JSC.JSValue,
                success: void,
                pending: JSC.JSValue,
            };
            var strong_promise: JSC.Strong = .{};
            var needs_to_drain = true;

            defer {
                if (needs_to_drain) {
                    vm.drainMicrotasks();
                }
            }
            defer strong_promise.deinit();
            const http_result: HTTPResult = brk: {
                if (result.toError()) |err| {
                    break :brk .{ .exception = err };
                }

                if (result.asAnyPromise()) |promise| {
                    if (promise.status(globalThis.vm()) == .pending) {
                        strong_promise.set(globalThis, result);
                        needs_to_drain = false;
                        vm.drainMicrotasks();
                    }

                    switch (promise.status(globalThis.vm())) {
                        .fulfilled => {
                            globalThis.handleRejectedPromises();
                            break :brk .{ .success = {} };
                        },
                        .rejected => {
                            promise.setHandled(globalThis.vm());
                            break :brk .{ .rejection = promise.result(globalThis.vm()) };
                        },
                        .pending => {
                            globalThis.handleRejectedPromises();
                            if (node_http_response) |node_response| {
                                const strong_self = node_response.getThisValue();

                                if (node_response.finished or node_response.aborted or strong_self.isEmptyOrUndefinedOrNull()) {
                                    strong_promise.deinit();
                                    break :brk .{ .success = {} };
                                }

                                node_response.promise = strong_promise;
                                strong_promise = .{};
                                result._then2(globalThis, strong_self, NodeHTTPResponse.Bun__NodeHTTPRequest__onResolve, NodeHTTPResponse.Bun__NodeHTTPRequest__onReject);
                                is_async = true;
                            }

                            break :brk .{ .pending = result };
                        },
                    }
                }

                break :brk .{ .success = {} };
            };

            switch (http_result) {
                .exception, .rejection => |err| {
                    _ = vm.uncaughtException(globalThis, err, http_result == .rejection);

                    if (node_http_response) |node_response| {
                        if (!node_response.finished and node_response.response.state().isResponsePending()) {
                            if (node_response.response.state().isHttpStatusCalled()) {
                                node_response.response.writeStatus("500 Internal Server Error");
                                node_response.response.endWithoutBody(true);
                            } else {
                                node_response.response.endStream(true);
                            }
                        }
                        node_response.onRequestComplete();
                    }
                },
                .success => {},
                .pending => {},
            }

            if (node_http_response) |node_response| {
                if (!node_response.finished and node_response.response.state().isResponsePending()) {
                    node_response.setOnAbortedHandler();
                }
                // If we ended the response without attaching an ondata handler, we discard the body read stream
                else if (http_result != .pending) {
                    node_response.maybeStopReadingBody(vm);
                }
            }
        }

        pub fn onNodeHTTPRequest(
            this: *ThisServer,
            req: *uws.Request,
            resp: *App.Response,
        ) void {
            JSC.markBinding(@src());
            onNodeHTTPRequestWithUpgradeCtx(this, req, resp, null);
        }

        const onNodeHTTPRequestFn = if (ssl_enabled)
            NodeHTTPServer__onRequest_https
        else
            NodeHTTPServer__onRequest_http;

        var did_send_idletimeout_warning_once = false;
        fn onTimeoutForIdleWarn(_: *anyopaque, _: *App.Response) void {
            if (debug_mode and !did_send_idletimeout_warning_once) {
                if (!bun.CLI.Command.get().debug.silent) {
                    did_send_idletimeout_warning_once = true;
                    Output.prettyErrorln("<r><yellow>[Bun.serve]<r><d>:<r> request timed out after 10 seconds. Pass <d><cyan>`idleTimeout`<r> to configure.", .{});
                    Output.flush();
                }
            }
        }

        fn shouldAddTimeoutHandlerForWarning(server: *ThisServer) bool {
            if (comptime debug_mode) {
                if (!did_send_idletimeout_warning_once and !bun.CLI.Command.get().debug.silent) {
                    return !server.config.has_idleTimeout;
                }
            }

            return false;
        }

        pub fn onRequest(this: *ThisServer, req: *uws.Request, resp: *App.Response) void {
            // Track this before we enter JavaScript.
            var should_deinit_context = false;
            const prepared = this.prepareJsRequestContext(req, resp, &should_deinit_context) orelse return;
            const ctx = prepared.ctx;

            bun.assert(this.config.onRequest != .zero);

            const response_value = this.config.onRequest.call(this.globalThis, this.thisObject, &.{
                prepared.js_request,
                this.thisObject,
            }) catch |err|
                this.globalThis.takeException(err);

            defer {
                // uWS request will not live longer than this function
                prepared.request_object.request_context.detachRequest();
            }

            ctx.onResponse(this, prepared.js_request, response_value);

            // Reference in the stack here in case it is not for whatever reason
            prepared.js_request.ensureStillAlive();

            ctx.defer_deinit_until_callback_completes = null;

            if (should_deinit_context) {
                ctx.deinit();
                return;
            }

            if (ctx.shouldRenderMissing()) {
                ctx.renderMissing();
                return;
            }

            // The request is asynchronous, and all information from `req` must be copied
            // since the provided uws.Request will be re-used for future requests (stack allocated).
            ctx.toAsync(req, prepared.request_object);
        }

        pub fn onRequestFromSaved(
            this: *ThisServer,
            req: SavedRequest.Union,
            resp: *App.Response,
            callback: JSValue,
            comptime arg_count: comptime_int,
            extra_args: [arg_count]JSValue,
        ) void {
            const prepared: PreparedRequest = switch (req) {
                .stack => |r| this.prepareJsRequestContext(r, resp, null) orelse return,
                .saved => |data| .{
                    .js_request = data.js_request.get() orelse @panic("Request was unexpectedly freed"),
                    .request_object = data.request,
                    .ctx = data.ctx.tagged_pointer.as(RequestContext),
                },
            };
            const ctx = prepared.ctx;

            bun.assert(callback != .zero);
            const args = .{prepared.js_request} ++ extra_args;
            const response_value = callback.call(this.globalThis, this.thisObject, &args) catch |err|
                this.globalThis.takeException(err);

            defer if (req == .stack) {
                // uWS request will not live longer than this function
                prepared.request_object.request_context.detachRequest();
            };
            const original_state = ctx.defer_deinit_until_callback_completes;
            var should_deinit_context = false;
            ctx.defer_deinit_until_callback_completes = &should_deinit_context;
            ctx.onResponse(this, prepared.js_request, response_value);
            ctx.defer_deinit_until_callback_completes = original_state;

            // Reference in the stack here in case it is not for whatever reason
            prepared.js_request.ensureStillAlive();

            if (should_deinit_context) {
                ctx.deinit();
                return;
            }

            if (ctx.shouldRenderMissing()) {
                ctx.renderMissing();
                return;
            }

            // The request is asynchronous, and all information from `req` must be copied
            // since the provided uws.Request will be re-used for future requests (stack allocated).
            switch (req) {
                .stack => |r| ctx.toAsync(r, prepared.request_object),
                .saved => {}, // info already copied
            }
        }

        pub const PreparedRequest = struct {
            js_request: JSValue,
            request_object: *Request,
            ctx: *RequestContext,

            /// This is used by DevServer for deferring calling the JS handler
            /// to until the bundle is actually ready.
            pub fn save(
                prepared: PreparedRequest,
                global: *JSC.JSGlobalObject,
                req: *uws.Request,
                resp: *App.Response,
            ) SavedRequest {
                // By saving a request, all information from `req` must be
                // copied since the provided uws.Request will be re-used for
                // future requests (stack allocated).
                prepared.ctx.toAsync(req, prepared.request_object);

                return .{
                    .js_request = JSC.Strong.create(prepared.js_request, global),
                    .request = prepared.request_object,
                    .ctx = AnyRequestContext.init(prepared.ctx),
                    .response = uws.AnyResponse.init(resp),
                };
            }
        };

        pub fn prepareJsRequestContext(this: *ThisServer, req: *uws.Request, resp: *App.Response, should_deinit_context: ?*bool) ?PreparedRequest {
            JSC.markBinding(@src());
            this.onPendingRequest();
            if (comptime Environment.isDebug) {
                this.vm.eventLoop().debug.enter();
            }
            defer {
                if (comptime Environment.isDebug) {
                    this.vm.eventLoop().debug.exit();
                }
            }
            req.setYield(false);
            resp.timeout(this.config.idleTimeout);

            // Since we do timeouts by default, we should tell the user when
            // this happens - but limit it to only warn once.
            if (shouldAddTimeoutHandlerForWarning(this)) {
                // We need to pass it a pointer, any pointer should do.
                resp.onTimeout(*anyopaque, onTimeoutForIdleWarn, &did_send_idletimeout_warning_once);
            }

            const ctx = this.request_pool_allocator.tryGet() catch bun.outOfMemory();
            ctx.create(this, req, resp, should_deinit_context);
            this.vm.jsc.reportExtraMemory(@sizeOf(RequestContext));
            const body = this.vm.initRequestBodyValue(.{ .Null = {} }) catch unreachable;

            ctx.request_body = body;
            var signal = JSC.WebCore.AbortSignal.new(this.globalThis);
            ctx.signal = signal;
            signal.pendingActivityRef();

            const request_object = Request.new(.{
                .method = ctx.method,
                .request_context = AnyRequestContext.init(ctx),
                .https = ssl_enabled,
                .signal = signal.ref(),
                .body = body.ref(),
            });
            ctx.request_weakref = Request.WeakRef.create(request_object);

            if (comptime debug_mode) {
                ctx.flags.is_web_browser_navigation = brk: {
                    if (req.header("sec-fetch-dest")) |fetch_dest| {
                        if (strings.eqlComptime(fetch_dest, "document")) {
                            break :brk true;
                        }
                    }

                    break :brk false;
                };
            }

            // we need to do this very early unfortunately
            // it seems to work fine for synchronous requests but anything async will take too long to register the handler
            // we do this only for HTTP methods that support request bodies, so not GET, HEAD, OPTIONS, or CONNECT.
            if ((HTTP.Method.which(req.method()) orelse HTTP.Method.OPTIONS).hasRequestBody()) {
                const req_len: usize = brk: {
                    if (req.header("content-length")) |content_length| {
                        break :brk std.fmt.parseInt(usize, content_length, 10) catch 0;
                    }

                    break :brk 0;
                };

                if (req_len > this.config.max_request_body_size) {
                    resp.writeStatus("413 Request Entity Too Large");
                    resp.endWithoutBody(true);
                    this.finalize();
                    return null;
                }

                ctx.request_body_content_len = req_len;
                ctx.flags.is_transfer_encoding = req.header("transfer-encoding") != null;
                if (req_len > 0 or ctx.flags.is_transfer_encoding) {
                    // we defer pre-allocating the body until we receive the first chunk
                    // that way if the client is lying about how big the body is or the client aborts
                    // we don't waste memory
                    ctx.request_body.?.value = .{
                        .Locked = .{
                            .task = ctx,
                            .global = this.globalThis,
                            .onStartBuffering = RequestContext.onStartBufferingCallback,
                            .onStartStreaming = RequestContext.onStartStreamingRequestBodyCallback,
                            .onReadableStreamAvailable = RequestContext.onRequestBodyReadableStreamAvailable,
                        },
                    };
                    ctx.flags.is_waiting_for_request_body = true;

                    resp.onData(*RequestContext, RequestContext.onBufferedBodyChunk, ctx);
                }
            }

            return .{
                .js_request = request_object.toJS(this.globalThis),
                .request_object = request_object,
                .ctx = ctx,
            };
        }

        pub fn onWebSocketUpgrade(
            this: *ThisServer,
            resp: *App.Response,
            req: *uws.Request,
            upgrade_ctx: *uws.uws_socket_context_t,
            _: usize,
        ) void {
            JSC.markBinding(@src());
            if (this.config.onNodeHTTPRequest != .zero) {
                onNodeHTTPRequestWithUpgradeCtx(this, req, resp, upgrade_ctx);
                return;
            }
            this.pending_requests += 1;
            req.setYield(false);
            var ctx = this.request_pool_allocator.tryGet() catch bun.outOfMemory();
            var should_deinit_context = false;
            ctx.create(this, req, resp, &should_deinit_context);
            var body = this.vm.initRequestBodyValue(.{ .Null = {} }) catch unreachable;

            ctx.request_body = body;
            var signal = JSC.WebCore.AbortSignal.new(this.globalThis);
            ctx.signal = signal;

            var request_object = Request.new(.{
                .method = ctx.method,
                .request_context = AnyRequestContext.init(ctx),
                .https = ssl_enabled,
                .signal = signal.ref(),
                .body = body.ref(),
            });
            ctx.upgrade_context = upgrade_ctx;
            ctx.request_weakref = Request.WeakRef.create(request_object);
            // We keep the Request object alive for the duration of the request so that we can remove the pointer to the UWS request object.
            var args = [_]JSC.JSValue{
                request_object.toJS(this.globalThis),
                this.thisObject,
            };
            const request_value = args[0];
            request_value.ensureStillAlive();

            const response_value = this.config.onRequest.call(this.globalThis, this.thisObject, &args) catch |err|
                this.globalThis.takeException(err);
            defer {
                // uWS request will not live longer than this function
                request_object.request_context.detachRequest();
            }
            ctx.onResponse(
                this,
                request_value,
                response_value,
            );

            ctx.defer_deinit_until_callback_completes = null;

            if (should_deinit_context) {
                ctx.deinit();
                return;
            }

            if (ctx.shouldRenderMissing()) {
                ctx.renderMissing();
                return;
            }

            ctx.toAsync(req, request_object);
        }

        fn setRoutes(this: *ThisServer) void {
            const app = this.app.?;
            if (this.config.static_routes.items.len > 0) {
                this.config.applyStaticRoutes(
                    ssl_enabled,
                    AnyServer.from(this),
                    app,
                );
            }

            if (this.config.websocket) |*websocket| {
                websocket.globalObject = this.globalThis;
                websocket.handler.app = app;
                websocket.handler.flags.ssl = ssl_enabled;
                app.ws(
                    "/*",
                    this,
                    0,
                    ServerWebSocket.behavior(ThisServer, ssl_enabled, websocket.toBehavior()),
                );
            }
            if (this.dev_server) |dev| {
                dev.attachRoutes(this) catch bun.outOfMemory();
            } else if (this.config.onNodeHTTPRequest != .zero) {
                app.any("/*", *ThisServer, this, onNodeHTTPRequest);
                NodeHTTP_assignOnCloseFunction(@intFromBool(ssl_enabled), app);
            } else if (this.config.onRequest != .zero) {
                app.any("/*", *ThisServer, this, onRequest);
            }

            if (comptime debug_mode) {
                app.get("/bun:info", *ThisServer, this, onBunInfoRequest);
                if (this.config.inspector) {
                    JSC.markBinding(@src());
                    Bun__addInspector(ssl_enabled, app, this.globalThis);
                }

                app.get("/src:/*", *ThisServer, this, onSrcRequest);
            }
        }

        // TODO: make this return JSError!void, and do not deinitialize on synchronous failure, to allow errdefer in caller scope
        pub fn listen(this: *ThisServer) void {
            httplog("listen", .{});
            var app: *App = undefined;
            const globalThis = this.globalThis;
            if (ssl_enabled) {
                BoringSSL.load();
                const ssl_config = this.config.ssl_config orelse @panic("Assertion failure: ssl_config");
                const ssl_options = ssl_config.asUSockets();

                app = App.create(ssl_options) orelse {
                    if (!globalThis.hasException()) {
                        if (!throwSSLErrorIfNecessary(globalThis)) {
                            globalThis.throw("Failed to create HTTP server", .{}) catch {};
                        }
                    }

                    this.app = null;
                    this.deinit();
                    return;
                };

                this.app = app;

                this.setRoutes();

                // add serverName to the SSL context using default ssl options
                if (ssl_config.server_name) |server_name_ptr| {
                    const server_name: [:0]const u8 = std.mem.span(server_name_ptr);
                    if (server_name.len > 0) {
                        app.addServerNameWithOptions(server_name, ssl_options) catch {
                            if (!globalThis.hasException()) {
                                if (!throwSSLErrorIfNecessary(globalThis)) {
                                    globalThis.throw("Failed to add serverName: {s}", .{server_name}) catch {};
                                }
                            }

                            this.deinit();
                            return;
                        };
                        if (throwSSLErrorIfNecessary(globalThis)) {
                            this.deinit();
                            return;
                        }

                        app.domain(server_name);
                        if (throwSSLErrorIfNecessary(globalThis)) {
                            this.deinit();
                            return;
                        }

                        // Ensure the routes are set for that domain name.
                        this.setRoutes();
                    }
                }

                // apply SNI routes if any
                if (this.config.sni) |*sni| {
                    for (sni.slice()) |*sni_ssl_config| {
                        const sni_servername: [:0]const u8 = std.mem.span(sni_ssl_config.server_name);
                        if (sni_servername.len > 0) {
                            app.addServerNameWithOptions(sni_servername, sni_ssl_config.asUSockets()) catch {
                                if (!globalThis.hasException()) {
                                    if (!throwSSLErrorIfNecessary(globalThis)) {
                                        globalThis.throw("Failed to add serverName: {s}", .{sni_servername}) catch {};
                                    }
                                }

                                this.deinit();
                                return;
                            };

                            app.domain(sni_servername);

                            if (throwSSLErrorIfNecessary(globalThis)) {
                                this.deinit();
                                return;
                            }

                            // Ensure the routes are set for that domain name.
                            this.setRoutes();
                        }
                    }
                }
            } else {
                app = App.create(.{}) orelse {
                    if (!globalThis.hasException()) {
                        globalThis.throw("Failed to create HTTP server", .{}) catch {};
                    }
                    this.deinit();
                    return;
                };
                this.app = app;

                this.setRoutes();
            }

            switch (this.config.address) {
                .tcp => |tcp| {
                    var host: ?[*:0]const u8 = null;
                    var host_buff: [1024:0]u8 = undefined;

                    if (tcp.hostname) |existing| {
                        const hostname = bun.span(existing);

                        if (hostname.len > 2 and hostname[0] == '[') {
                            // remove "[" and "]" from hostname
                            host = std.fmt.bufPrintZ(&host_buff, "{s}", .{hostname[1 .. hostname.len - 1]}) catch unreachable;
                        } else {
                            host = tcp.hostname;
                        }
                    }

                    app.listenWithConfig(*ThisServer, this, onListen, .{
                        .port = tcp.port,
                        .host = host,
                        // IPV6_ONLY is the default for bun, different from node it also set exclusive port in case reuse port is not set
                        .options = (if (this.config.reuse_port) uws.LIBUS_SOCKET_REUSE_PORT else uws.LIBUS_LISTEN_EXCLUSIVE_PORT) | uws.LIBUS_SOCKET_IPV6_ONLY,
                    });
                },

                .unix => |unix| {
                    app.listenOnUnixSocket(
                        *ThisServer,
                        this,
                        onListen,
                        unix,
                        // IPV6_ONLY is the default for bun, different from node it also set exclusive port in case reuse port is not set
                        (if (this.config.reuse_port) uws.LIBUS_SOCKET_REUSE_PORT else uws.LIBUS_LISTEN_EXCLUSIVE_PORT) | uws.LIBUS_SOCKET_IPV6_ONLY,
                    );
                },
            }

            if (globalThis.hasException()) {
                this.deinit();
                return;
            }

            this.ref();

            // Starting up an HTTP server is a good time to GC
            if (this.vm.aggressive_garbage_collection == .aggressive) {
                this.vm.autoGarbageCollect();
            } else {
                this.vm.eventLoop().performGC();
            }
        }
    };
}

pub const SavedRequest = struct {
    js_request: JSC.Strong,
    request: *Request,
    ctx: AnyRequestContext,
    response: uws.AnyResponse,

    pub fn deinit(sr: *SavedRequest) void {
        sr.js_request.deinit();
        sr.ctx.deref();
    }

    pub const Union = union(enum) {
        stack: *uws.Request,
        saved: bun.JSC.API.SavedRequest,
    };
};

pub const ServerAllConnectionsClosedTask = struct {
    globalObject: *JSC.JSGlobalObject,
    promise: JSC.JSPromise.Strong,
    tracker: JSC.AsyncTaskTracker,

    pub usingnamespace bun.New(@This());

    pub fn runFromJSThread(this: *ServerAllConnectionsClosedTask, vm: *JSC.VirtualMachine) void {
        httplog("ServerAllConnectionsClosedTask runFromJSThread", .{});

        const globalObject = this.globalObject;
        const tracker = this.tracker;
        tracker.willDispatch(globalObject);
        defer tracker.didDispatch(globalObject);

        var promise = this.promise;
        defer promise.deinit();
        this.destroy();

        if (!vm.isShuttingDown()) {
            promise.resolve(globalObject, .undefined);
        }
    }
};

pub const HTTPServer = NewServer(JSC.Codegen.JSHTTPServer, false, false);
pub const HTTPSServer = NewServer(JSC.Codegen.JSHTTPSServer, true, false);
pub const DebugHTTPServer = NewServer(JSC.Codegen.JSDebugHTTPServer, false, true);
pub const DebugHTTPSServer = NewServer(JSC.Codegen.JSDebugHTTPSServer, true, true);
pub const AnyServer = packed struct {
    ptr: Ptr,

    const Ptr = bun.TaggedPointerUnion(.{
        HTTPServer,
        HTTPSServer,
        DebugHTTPServer,
        DebugHTTPSServer,
    });

    pub fn config(this: AnyServer) *const ServerConfig {
        return switch (this.ptr.tag()) {
            Ptr.case(HTTPServer) => &this.ptr.as(HTTPServer).config,
            Ptr.case(HTTPSServer) => &this.ptr.as(HTTPSServer).config,
            Ptr.case(DebugHTTPServer) => &this.ptr.as(DebugHTTPServer).config,
            Ptr.case(DebugHTTPSServer) => &this.ptr.as(DebugHTTPSServer).config,
            else => bun.unreachablePanic("Invalid pointer tag", .{}),
        };
    }

    pub fn webSocketHandler(this: AnyServer) ?*WebSocketServer.Handler {
        const server_config: *ServerConfig = switch (this.ptr.tag()) {
            Ptr.case(HTTPServer) => &this.ptr.as(HTTPServer).config,
            Ptr.case(HTTPSServer) => &this.ptr.as(HTTPSServer).config,
            Ptr.case(DebugHTTPServer) => &this.ptr.as(DebugHTTPServer).config,
            Ptr.case(DebugHTTPSServer) => &this.ptr.as(DebugHTTPSServer).config,
            else => bun.unreachablePanic("Invalid pointer tag", .{}),
        };
        if (server_config.websocket == null) return null;
        return &server_config.websocket.?.handler;
    }

    pub fn onRequest(
        this: AnyServer,
        req: *uws.Request,
        resp: *uws.NewApp(false).Response,
    ) void {
        return switch (this.ptr.tag()) {
            Ptr.case(HTTPServer) => this.ptr.as(HTTPServer).onRequest(req, resp),
            Ptr.case(HTTPSServer) => @panic("TODO: https"),
            Ptr.case(DebugHTTPServer) => this.ptr.as(DebugHTTPServer).onRequest(req, resp),
            Ptr.case(DebugHTTPSServer) => @panic("TODO: https"),
            else => bun.unreachablePanic("Invalid pointer tag", .{}),
        };
    }

    pub fn from(server: anytype) AnyServer {
        return .{ .ptr = Ptr.init(server) };
    }

    pub fn onPendingRequest(this: AnyServer) void {
        switch (this.ptr.tag()) {
            Ptr.case(HTTPServer) => this.ptr.as(HTTPServer).onPendingRequest(),
            Ptr.case(HTTPSServer) => this.ptr.as(HTTPSServer).onPendingRequest(),
            Ptr.case(DebugHTTPServer) => this.ptr.as(DebugHTTPServer).onPendingRequest(),
            Ptr.case(DebugHTTPSServer) => this.ptr.as(DebugHTTPSServer).onPendingRequest(),
            else => bun.unreachablePanic("Invalid pointer tag", .{}),
        }
    }

    pub fn onRequestComplete(this: AnyServer) void {
        switch (this.ptr.tag()) {
            Ptr.case(HTTPServer) => this.ptr.as(HTTPServer).onRequestComplete(),
            Ptr.case(HTTPSServer) => this.ptr.as(HTTPSServer).onRequestComplete(),
            Ptr.case(DebugHTTPServer) => this.ptr.as(DebugHTTPServer).onRequestComplete(),
            Ptr.case(DebugHTTPSServer) => this.ptr.as(DebugHTTPSServer).onRequestComplete(),
            else => bun.unreachablePanic("Invalid pointer tag", .{}),
        }
    }

    pub fn onStaticRequestComplete(this: AnyServer) void {
        switch (this.ptr.tag()) {
            Ptr.case(HTTPServer) => this.ptr.as(HTTPServer).onStaticRequestComplete(),
            Ptr.case(HTTPSServer) => this.ptr.as(HTTPSServer).onStaticRequestComplete(),
            Ptr.case(DebugHTTPServer) => this.ptr.as(DebugHTTPServer).onStaticRequestComplete(),
            Ptr.case(DebugHTTPSServer) => this.ptr.as(DebugHTTPSServer).onStaticRequestComplete(),
            else => bun.unreachablePanic("Invalid pointer tag", .{}),
        }
    }

    pub fn publish(this: AnyServer, topic: []const u8, message: []const u8, opcode: uws.Opcode, compress: bool) bool {
        return switch (this.ptr.tag()) {
            Ptr.case(HTTPServer) => this.ptr.as(HTTPServer).app.?.publish(topic, message, opcode, compress),
            Ptr.case(HTTPSServer) => this.ptr.as(HTTPSServer).app.?.publish(topic, message, opcode, compress),
            Ptr.case(DebugHTTPServer) => this.ptr.as(DebugHTTPServer).app.?.publish(topic, message, opcode, compress),
            Ptr.case(DebugHTTPSServer) => this.ptr.as(DebugHTTPSServer).app.?.publish(topic, message, opcode, compress),
            else => bun.unreachablePanic("Invalid pointer tag", .{}),
        };
    }

    // TODO: support TLS
    pub fn onRequestFromSaved(
        this: AnyServer,
        req: SavedRequest.Union,
        resp: *uws.NewApp(false).Response,
        callback: JSC.JSValue,
        comptime extra_arg_count: usize,
        extra_args: [extra_arg_count]JSValue,
    ) void {
        return switch (this.ptr.tag()) {
            Ptr.case(HTTPServer) => this.ptr.as(HTTPServer).onRequestFromSaved(req, resp, callback, extra_arg_count, extra_args),
            Ptr.case(HTTPSServer) => @panic("TODO: https"),
            Ptr.case(DebugHTTPServer) => this.ptr.as(DebugHTTPServer).onRequestFromSaved(req, resp, callback, extra_arg_count, extra_args),
            Ptr.case(DebugHTTPSServer) => @panic("TODO: https"),
            else => bun.unreachablePanic("Invalid pointer tag", .{}),
        };
    }
    pub fn numSubscribers(this: AnyServer, topic: []const u8) u32 {
        return switch (this.ptr.tag()) {
            Ptr.case(HTTPServer) => this.ptr.as(HTTPServer).app.?.numSubscribers(topic),
            Ptr.case(HTTPSServer) => this.ptr.as(HTTPSServer).app.?.numSubscribers(topic),
            Ptr.case(DebugHTTPServer) => this.ptr.as(DebugHTTPServer).app.?.numSubscribers(topic),
            Ptr.case(DebugHTTPSServer) => this.ptr.as(DebugHTTPSServer).app.?.numSubscribers(topic),
            else => bun.unreachablePanic("Invalid pointer tag", .{}),
        };
    }
};
const welcome_page_html_gz = @embedFile("welcome-page.html.gz");

extern fn Bun__addInspector(bool, *anyopaque, *JSC.JSGlobalObject) void;

const assert = bun.assert;

pub export fn Server__setIdleTimeout(server: JSC.JSValue, seconds: JSC.JSValue, globalThis: *JSC.JSGlobalObject) void {
    Server__setIdleTimeout_(server, seconds, globalThis) catch return;
}
pub fn Server__setIdleTimeout_(server: JSC.JSValue, seconds: JSC.JSValue, globalThis: *JSC.JSGlobalObject) bun.JSError!void {
    if (!server.isObject()) {
        return globalThis.throw("Failed to set timeout: The 'this' value is not a Server.", .{});
    }

    if (!seconds.isNumber()) {
        return globalThis.throw("Failed to set timeout: The provided value is not of type 'number'.", .{});
    }
    const value = seconds.to(c_uint);
    if (server.as(HTTPServer)) |this| {
        this.setIdleTimeout(value);
    } else if (server.as(HTTPSServer)) |this| {
        this.setIdleTimeout(value);
    } else if (server.as(DebugHTTPServer)) |this| {
        this.setIdleTimeout(value);
    } else if (server.as(DebugHTTPSServer)) |this| {
        this.setIdleTimeout(value);
    } else {
        return globalThis.throw("Failed to set timeout: The 'this' value is not a Server.", .{});
    }
}

comptime {
    if (!JSC.is_bindgen) {
        _ = Server__setIdleTimeout;
        _ = NodeHTTPResponse.create;
    }
}

extern fn NodeHTTPServer__onRequest_http(
    any_server: u64,
    globalThis: *JSC.JSGlobalObject,
    this: JSC.JSValue,
    callback: JSC.JSValue,
    request: *uws.Request,
    response: *uws.NewApp(false).Response,
    upgrade_ctx: ?*uws.uws_socket_context_t,
    node_response_ptr: *?*NodeHTTPResponse,
) JSC.JSValue;

extern fn NodeHTTPServer__onRequest_https(
    any_server: u64,
    globalThis: *JSC.JSGlobalObject,
    this: JSC.JSValue,
    callback: JSC.JSValue,
    request: *uws.Request,
    response: *uws.NewApp(true).Response,
    upgrade_ctx: ?*uws.uws_socket_context_t,
    node_response_ptr: *?*NodeHTTPResponse,
) JSC.JSValue;

extern fn NodeHTTP_assignOnCloseFunction(c_int, *anyopaque) void;

fn throwSSLErrorIfNecessary(globalThis: *JSC.JSGlobalObject) bool {
    const err_code = BoringSSL.ERR_get_error();
    if (err_code != 0) {
        defer BoringSSL.ERR_clear_error();
        globalThis.throwValue(JSC.API.Bun.Crypto.createCryptoError(globalThis, err_code)) catch {};
        return true;
    }

    return false;
}<|MERGE_RESOLUTION|>--- conflicted
+++ resolved
@@ -4803,11 +4803,8 @@
         const args = callframe.arguments_old(4);
         if (args.len < 1) {
             log("publish()", .{});
-<<<<<<< HEAD
-            return globalThis.throw2("publish requires at least 1 argument", .{});
-=======
+
             return globalThis.throw("publish requires at least 1 argument", .{});
->>>>>>> a2e2d114
         }
 
         const app = this.handler.app orelse {
@@ -4824,39 +4821,25 @@
 
         if (topic_value.isEmptyOrUndefinedOrNull() or !topic_value.isString()) {
             log("publish() topic invalid", .{});
-<<<<<<< HEAD
-            return globalThis.throw2("publish requires a topic string", .{});
-=======
+
             return globalThis.throw("publish requires a topic string", .{});
->>>>>>> a2e2d114
         }
 
         var topic_slice = topic_value.toSlice(globalThis, bun.default_allocator);
         defer topic_slice.deinit();
         if (topic_slice.len == 0) {
-<<<<<<< HEAD
             return globalThis.throw2("publish requires a non-empty topic", .{});
         }
 
-        if (!compress_value.isBoolean() and !compress_value.isUndefined() and compress_value != .zero) {
-            return globalThis.throw2("publish expects compress to be a boolean", .{});
-=======
-            return globalThis.throw("publish requires a non-empty topic", .{});
-        }
-
+    
         if (!compress_value.isBoolean() and !compress_value.isUndefined() and compress_value != .zero) {
             return globalThis.throw("publish expects compress to be a boolean", .{});
->>>>>>> a2e2d114
         }
 
         const compress = args.len > 1 and compress_value.toBoolean();
 
         if (message_value.isEmptyOrUndefinedOrNull()) {
-<<<<<<< HEAD
-            return globalThis.throw2("publish requires a non-empty message", .{});
-=======
             return globalThis.throw("publish requires a non-empty message", .{});
->>>>>>> a2e2d114
         }
 
         if (message_value.asArrayBuffer(globalThis)) |array_buffer| {
@@ -4902,11 +4885,7 @@
 
         if (args.len < 1) {
             log("publish()", .{});
-<<<<<<< HEAD
-            return globalThis.throw2("publish requires at least 1 argument", .{});
-=======
             return globalThis.throw("publish requires at least 1 argument", .{});
->>>>>>> a2e2d114
         }
 
         const app = this.handler.app orelse {
@@ -4923,32 +4902,20 @@
 
         if (topic_value.isEmptyOrUndefinedOrNull() or !topic_value.isString()) {
             log("publish() topic invalid", .{});
-<<<<<<< HEAD
-            return globalThis.throw2("publishText requires a topic string", .{});
-=======
             return globalThis.throw("publishText requires a topic string", .{});
->>>>>>> a2e2d114
         }
 
         var topic_slice = topic_value.toSlice(globalThis, bun.default_allocator);
         defer topic_slice.deinit();
 
         if (!compress_value.isBoolean() and !compress_value.isUndefined() and compress_value != .zero) {
-<<<<<<< HEAD
-            return globalThis.throw2("publishText expects compress to be a boolean", .{});
-=======
             return globalThis.throw("publishText expects compress to be a boolean", .{});
->>>>>>> a2e2d114
         }
 
         const compress = args.len > 1 and compress_value.toBoolean();
 
         if (message_value.isEmptyOrUndefinedOrNull() or !message_value.isString()) {
-<<<<<<< HEAD
-            return globalThis.throw2("publishText requires a non-empty message", .{});
-=======
             return globalThis.throw("publishText requires a non-empty message", .{});
->>>>>>> a2e2d114
         }
 
         var string_slice = message_value.toSlice(globalThis, bun.default_allocator);
@@ -4977,11 +4944,7 @@
 
         if (args.len < 1) {
             log("publishBinary()", .{});
-<<<<<<< HEAD
-            return globalThis.throw2("publishBinary requires at least 1 argument", .{});
-=======
             return globalThis.throw("publishBinary requires at least 1 argument", .{});
->>>>>>> a2e2d114
         }
 
         const app = this.handler.app orelse {
@@ -4997,47 +4960,29 @@
 
         if (topic_value.isEmptyOrUndefinedOrNull() or !topic_value.isString()) {
             log("publishBinary() topic invalid", .{});
-<<<<<<< HEAD
-            return globalThis.throw2("publishBinary requires a topic string", .{});
-=======
             return globalThis.throw("publishBinary requires a topic string", .{});
->>>>>>> a2e2d114
         }
 
         var topic_slice = topic_value.toSlice(globalThis, bun.default_allocator);
         defer topic_slice.deinit();
         if (topic_slice.len == 0) {
-<<<<<<< HEAD
             return globalThis.throw2("publishBinary requires a non-empty topic", .{});
         }
 
-        if (!compress_value.isBoolean() and !compress_value.isUndefined() and compress_value != .zero) {
-            return globalThis.throw2("publishBinary expects compress to be a boolean", .{});
-=======
-            return globalThis.throw("publishBinary requires a non-empty topic", .{});
-        }
 
         if (!compress_value.isBoolean() and !compress_value.isUndefined() and compress_value != .zero) {
             return globalThis.throw("publishBinary expects compress to be a boolean", .{});
->>>>>>> a2e2d114
         }
 
         const compress = args.len > 1 and compress_value.toBoolean();
 
         if (message_value.isEmptyOrUndefinedOrNull()) {
-<<<<<<< HEAD
             return globalThis.throw2("publishBinary requires a non-empty message", .{});
         }
 
-        const array_buffer = message_value.asArrayBuffer(globalThis) orelse {
-            return globalThis.throw2("publishBinary expects an ArrayBufferView", .{});
-=======
-            return globalThis.throw("publishBinary requires a non-empty message", .{});
-        }
-
+  
         const array_buffer = message_value.asArrayBuffer(globalThis) orelse {
             return globalThis.throw("publishBinary expects an ArrayBufferView", .{});
->>>>>>> a2e2d114
         };
         const buffer = array_buffer.slice();
 
@@ -5070,11 +5015,7 @@
         var topic_slice = topic_str.toSlice(globalThis, bun.default_allocator);
         defer topic_slice.deinit();
         if (topic_slice.len == 0) {
-<<<<<<< HEAD
-            return globalThis.throw2("publishBinary requires a non-empty topic", .{});
-=======
             return globalThis.throw("publishBinary requires a non-empty topic", .{});
->>>>>>> a2e2d114
         }
 
         const compress = true;
@@ -5113,11 +5054,7 @@
         var topic_slice = topic_str.toSlice(globalThis, bun.default_allocator);
         defer topic_slice.deinit();
         if (topic_slice.len == 0) {
-<<<<<<< HEAD
-            return globalThis.throw2("publishBinary requires a non-empty topic", .{});
-=======
             return globalThis.throw("publishBinary requires a non-empty topic", .{});
->>>>>>> a2e2d114
         }
 
         const compress = true;
@@ -5176,11 +5113,7 @@
         const result = corker.result;
 
         if (result.isAnyError()) {
-<<<<<<< HEAD
-            return globalThis.throwValue2(result);
-=======
             return globalThis.throwValue(result);
->>>>>>> a2e2d114
         }
 
         return result;
@@ -5195,11 +5128,7 @@
 
         if (args.len < 1) {
             log("send()", .{});
-<<<<<<< HEAD
-            return globalThis.throw2("send requires at least 1 argument", .{});
-=======
             return globalThis.throw("send requires at least 1 argument", .{});
->>>>>>> a2e2d114
         }
 
         if (this.isClosed()) {
@@ -5211,21 +5140,13 @@
         const compress_value = args.ptr[1];
 
         if (!compress_value.isBoolean() and !compress_value.isUndefined() and compress_value != .zero) {
-<<<<<<< HEAD
-            return globalThis.throw2("send expects compress to be a boolean", .{});
-=======
             return globalThis.throw("send expects compress to be a boolean", .{});
->>>>>>> a2e2d114
         }
 
         const compress = args.len > 1 and compress_value.toBoolean();
 
         if (message_value.isEmptyOrUndefinedOrNull()) {
-<<<<<<< HEAD
-            return globalThis.throw2("send requires a non-empty message", .{});
-=======
             return globalThis.throw("send requires a non-empty message", .{});
->>>>>>> a2e2d114
         }
 
         if (message_value.asArrayBuffer(globalThis)) |buffer| {
@@ -5276,11 +5197,7 @@
 
         if (args.len < 1) {
             log("sendText()", .{});
-<<<<<<< HEAD
-            return globalThis.throw2("sendText requires at least 1 argument", .{});
-=======
             return globalThis.throw("sendText requires at least 1 argument", .{});
->>>>>>> a2e2d114
         }
 
         if (this.isClosed()) {
@@ -5292,21 +5209,13 @@
         const compress_value = args.ptr[1];
 
         if (!compress_value.isBoolean() and !compress_value.isUndefined() and compress_value != .zero) {
-<<<<<<< HEAD
-            return globalThis.throw2("sendText expects compress to be a boolean", .{});
-=======
             return globalThis.throw("sendText expects compress to be a boolean", .{});
->>>>>>> a2e2d114
         }
 
         const compress = args.len > 1 and compress_value.toBoolean();
 
         if (message_value.isEmptyOrUndefinedOrNull() or !message_value.isString()) {
-<<<<<<< HEAD
-            return globalThis.throw2("sendText expects a string", .{});
-=======
             return globalThis.throw("sendText expects a string", .{});
->>>>>>> a2e2d114
         }
 
         var string_slice = message_value.toSlice(globalThis, bun.default_allocator);
@@ -5369,11 +5278,7 @@
 
         if (args.len < 1) {
             log("sendBinary()", .{});
-<<<<<<< HEAD
-            return globalThis.throw2("sendBinary requires at least 1 argument", .{});
-=======
             return globalThis.throw("sendBinary requires at least 1 argument", .{});
->>>>>>> a2e2d114
         }
 
         if (this.isClosed()) {
@@ -5385,21 +5290,13 @@
         const compress_value = args.ptr[1];
 
         if (!compress_value.isBoolean() and !compress_value.isUndefined() and compress_value != .zero) {
-<<<<<<< HEAD
-            return globalThis.throw2("sendBinary expects compress to be a boolean", .{});
-=======
             return globalThis.throw("sendBinary expects compress to be a boolean", .{});
->>>>>>> a2e2d114
         }
 
         const compress = args.len > 1 and compress_value.toBoolean();
 
         const buffer = message_value.asArrayBuffer(globalThis) orelse {
-<<<<<<< HEAD
-            return globalThis.throw2("sendBinary requires an ArrayBufferView", .{});
-=======
             return globalThis.throw("sendBinary requires an ArrayBufferView", .{});
->>>>>>> a2e2d114
         };
 
         switch (this.websocket().send(buffer.slice(), .binary, compress, true)) {
@@ -5685,11 +5582,7 @@
     ) bun.JSError!JSValue {
         const args = callframe.arguments_old(1);
         if (args.len < 1) {
-<<<<<<< HEAD
-            return globalThis.throw2("subscribe requires at least 1 argument", .{});
-=======
             return globalThis.throw("subscribe requires at least 1 argument", .{});
->>>>>>> a2e2d114
         }
 
         if (this.isClosed()) {
@@ -5712,11 +5605,7 @@
         }
 
         if (topic.len == 0) {
-<<<<<<< HEAD
-            return globalThis.throw2("subscribe requires a non-empty topic name", .{});
-=======
             return globalThis.throw("subscribe requires a non-empty topic name", .{});
->>>>>>> a2e2d114
         }
 
         return JSValue.jsBoolean(this.websocket().subscribe(topic.slice()));
@@ -5728,11 +5617,7 @@
     ) bun.JSError!JSValue {
         const args = callframe.arguments_old(1);
         if (args.len < 1) {
-<<<<<<< HEAD
-            return globalThis.throw2("unsubscribe requires at least 1 argument", .{});
-=======
             return globalThis.throw("unsubscribe requires at least 1 argument", .{});
->>>>>>> a2e2d114
         }
 
         if (this.isClosed()) {
@@ -5755,11 +5640,7 @@
         }
 
         if (topic.len == 0) {
-<<<<<<< HEAD
-            return globalThis.throw2("unsubscribe requires a non-empty topic name", .{});
-=======
             return globalThis.throw("unsubscribe requires a non-empty topic name", .{});
->>>>>>> a2e2d114
         }
 
         return JSValue.jsBoolean(this.websocket().unsubscribe(topic.slice()));
@@ -5771,11 +5652,7 @@
     ) bun.JSError!JSValue {
         const args = callframe.arguments_old(1);
         if (args.len < 1) {
-<<<<<<< HEAD
-            return globalThis.throw2("isSubscribed requires at least 1 argument", .{});
-=======
             return globalThis.throw("isSubscribed requires at least 1 argument", .{});
->>>>>>> a2e2d114
         }
 
         if (this.isClosed()) {
@@ -5798,11 +5675,7 @@
         }
 
         if (topic.len == 0) {
-<<<<<<< HEAD
-            return globalThis.throw2("isSubscribed requires a non-empty topic name", .{});
-=======
             return globalThis.throw("isSubscribed requires a non-empty topic name", .{});
->>>>>>> a2e2d114
         }
 
         return JSValue.jsBoolean(this.websocket().isSubscribed(topic.slice()));
@@ -5956,7 +5829,6 @@
                 if (sec_websocket_extensions_str) |str| str.deinit();
             }
 
-<<<<<<< HEAD
             this.response.upgrade(
                 *ServerWebSocket,
                 ws,
@@ -5966,13 +5838,6 @@
                 upgrade_ctx,
             );
             return true;
-=======
-            if (this.config.websocket == null or this.app == null) {
-                return JSValue.jsNumber(0);
-            }
-
-            return JSValue.jsNumber((this.app.?.numSubscribers(topic.slice())));
->>>>>>> a2e2d114
         }
 
         var sec_websocket_protocol_str: ?ZigString.Slice = null;
@@ -6026,33 +5891,17 @@
         }
     }
 
-<<<<<<< HEAD
     pub fn shouldRequestBePending(this: *const NodeHTTPResponse) bool {
         if (this.aborted) {
             return false;
-=======
-        pub fn timeout(this: *ThisServer, request: *JSC.WebCore.Request, seconds: JSValue) bun.JSError!JSC.JSValue {
-            if (!seconds.isNumber()) {
-                return this.globalThis.throw("timeout() requires a number", .{});
-            }
-            const value = seconds.to(c_uint);
-            _ = request.request_context.setTimeout(value);
-            return JSValue.jsUndefined();
->>>>>>> a2e2d114
         }
 
         if (this.ended) {
             return this.body_read_state == .pending;
         }
 
-<<<<<<< HEAD
         return true;
     }
-=======
-        pub fn publish(this: *ThisServer, globalThis: *JSC.JSGlobalObject, topic: ZigString, message_value: JSValue, compress_value: ?JSValue) bun.JSError!JSValue {
-            if (this.config.websocket == null)
-                return JSValue.jsNumber(0);
->>>>>>> a2e2d114
 
     pub fn dumpRequestBody(this: *NodeHTTPResponse, globalObject: *JSC.JSGlobalObject, callframe: *JSC.CallFrame) bun.JSError!JSC.JSValue {
         _ = globalObject; // autofix
@@ -6064,25 +5913,12 @@
             this.clearOnDataCallback();
         }
 
-<<<<<<< HEAD
         return .undefined;
     }
 
     fn markRequestAsDone(this: *NodeHTTPResponse) void {
         log("markRequestAsDone()", .{});
         this.is_request_pending = false;
-=======
-            if (topic.len == 0) {
-                httplog("publish() topic invalid", .{});
-                return globalThis.throw("publish requires a topic string", .{});
-            }
-
-            var topic_slice = topic.toSlice(bun.default_allocator);
-            defer topic_slice.deinit();
-            if (topic_slice.len == 0) {
-                return globalThis.throw("publish requires a non-empty topic", .{});
-            }
->>>>>>> a2e2d114
 
         this.clearJSValues();
         this.clearOnDataCallback();
@@ -6157,15 +5993,10 @@
         this.upgrade_context.preserveWebSocketHeadersIfNeeded();
     }
 
-<<<<<<< HEAD
     fn isDone(this: *const NodeHTTPResponse) bool {
         return this.finished or this.ended or this.aborted;
     }
-=======
-            var request: *Request = object.as(Request) orelse {
-                return globalThis.throwInvalidArguments("upgrade requires a Request object", .{});
-            };
->>>>>>> a2e2d114
+
 
     pub fn getEnded(this: *const NodeHTTPResponse, _: *JSC.JSGlobalObject) JSC.JSValue {
         return JSC.JSValue.jsBoolean(this.ended);
