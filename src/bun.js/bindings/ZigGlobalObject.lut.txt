--- conflicted
+++ resolved
@@ -1,98 +1,93 @@
-// In a separate file because processing ZigGlobalObject.cpp takes 15+ seconds
-
-/* Source for ZigGlobalObject.lut.h
-@begin bunGlobalObjectTable
-  addEventListener                jsFunctionAddEventListener                           Function 2
-  alert                           WebCore__alert                                       Function 1
-  atob                            functionATOB                                         Function 1
-  btoa                            functionBTOA                                         Function 1
-  clearImmediate                  functionClearTimeout                                 Function 1
-  clearInterval                   functionClearInterval                                Function 1
-  clearTimeout                    functionClearTimeout                                 Function 1
-  confirm                         WebCore__confirm                                     Function 1
-  dispatchEvent                   jsFunctionDispatchEvent                              Function 1
-  fetch                           constructBunFetchObject                              PropertyCallback
-  postMessage                     jsFunctionPostMessage                                Function 1
-  prompt                          WebCore__prompt                                      Function 1
-  queueMicrotask                  functionQueueMicrotask                               Function 2
-  removeEventListener             jsFunctionRemoveEventListener                        Function 2
-  reportError                     functionReportError                                  Function 1
-  setImmediate                    functionSetImmediate                                 Function 1
-  setInterval                     functionSetInterval                                  Function 1
-  setTimeout                      functionSetTimeout                                   Function 1
-  structuredClone                 functionStructuredClone                              Function 2
-
-  global                          GlobalObject_getGlobalThis                           PropertyCallback
-<<<<<<< HEAD
-  EventSource                     getEventSourceConstructor                            PropertyCallback
-
-=======
-  
->>>>>>> bb730b9e
-  Bun                             GlobalObject::m_bunObject                            CellProperty|DontDelete|ReadOnly
-  File                            GlobalObject::m_JSDOMFileConstructor                 CellProperty
-  crypto                          GlobalObject::m_cryptoObject                         CellProperty
-  navigator                       GlobalObject::m_navigatorObject                      CellProperty
-  performance                     GlobalObject::m_performanceObject                    CellProperty
-  process                         GlobalObject::m_processObject                        CellProperty
-
-  Blob                            GlobalObject::m_JSBlob                               ClassStructure
-  Buffer                          GlobalObject::m_JSBufferClassStructure               ClassStructure
-  BuildError                      GlobalObject::m_JSBuildMessage                       ClassStructure
-  BuildMessage                    GlobalObject::m_JSBuildMessage                       ClassStructure
-  Crypto                          GlobalObject::m_JSCrypto                             ClassStructure
-  HTMLRewriter                    GlobalObject::m_JSHTMLRewriter                       ClassStructure
-  Navigator                       GlobalObject::m_JSNavigator                          ClassStructure
-  Request                         GlobalObject::m_JSRequest                            ClassStructure
-  ResolveError                    GlobalObject::m_JSResolveMessage                     ClassStructure
-  ResolveMessage                  GlobalObject::m_JSResolveMessage                     ClassStructure
-  Response                        GlobalObject::m_JSResponse                           ClassStructure
-  TextDecoder                     GlobalObject::m_JSTextDecoder                        ClassStructure
-
-  AbortController                 AbortControllerConstructorCallback                   PropertyCallback
-  AbortSignal                     AbortSignalConstructorCallback                       PropertyCallback
-  BroadcastChannel                BroadcastChannelConstructorCallback                  PropertyCallback
-  ByteLengthQueuingStrategy       ByteLengthQueuingStrategyConstructorCallback         PropertyCallback
-  CloseEvent                      CloseEventConstructorCallback                        PropertyCallback
-  CountQueuingStrategy            CountQueuingStrategyConstructorCallback              PropertyCallback
-  CryptoKey                       CryptoKeyConstructorCallback                         PropertyCallback
-  CustomEvent                     CustomEventConstructorCallback                       PropertyCallback
-  DOMException                    DOMExceptionConstructorCallback                      PropertyCallback
-  ErrorEvent                      ErrorEventConstructorCallback                        PropertyCallback
-  Event                           EventConstructorCallback                             PropertyCallback
-  EventTarget                     EventTargetConstructorCallback                       PropertyCallback
-  FormData                        DOMFormDataConstructorCallback                       PropertyCallback
-  Headers                         FetchHeadersConstructorCallback                      PropertyCallback
-  MessageChannel                  MessageChannelConstructorCallback                    PropertyCallback
-  MessageEvent                    MessageEventConstructorCallback                      PropertyCallback
-  MessagePort                     MessagePortConstructorCallback                       PropertyCallback
-  Performance                     PerformanceConstructorCallback                       PropertyCallback
-  PerformanceEntry                PerformanceEntryConstructorCallback                  PropertyCallback
-  PerformanceMark                 PerformanceMarkConstructorCallback                   PropertyCallback
-  PerformanceMeasure              PerformanceMeasureConstructorCallback                PropertyCallback
-  PerformanceObserver             PerformanceObserverConstructorCallback               PropertyCallback
-  PerformanceObserverEntryList    PerformanceObserverEntryListConstructorCallback      PropertyCallback
-  PerformanceResourceTiming       PerformanceResourceTimingConstructorCallback         PropertyCallback
-  PerformanceServerTiming         PerformanceServerTimingConstructorCallback           PropertyCallback
-  PerformanceTiming               PerformanceTimingConstructorCallback                 PropertyCallback
-  ReadableByteStreamController    ReadableByteStreamControllerConstructorCallback      PropertyCallback
-  ReadableStream                  ReadableStreamConstructorCallback                    PropertyCallback
-  ReadableStreamBYOBReader        ReadableStreamBYOBReaderConstructorCallback          PropertyCallback
-  ReadableStreamBYOBRequest       ReadableStreamBYOBRequestConstructorCallback         PropertyCallback
-  ReadableStreamDefaultController ReadableStreamDefaultControllerConstructorCallback   PropertyCallback
-  ReadableStreamDefaultReader     ReadableStreamDefaultReaderConstructorCallback       PropertyCallback
-  SubtleCrypto                    SubtleCryptoConstructorCallback                      PropertyCallback
-  TextDecoderStream               TextDecoderStreamConstructorCallback                 PropertyCallback
-  TextEncoder                     TextEncoderConstructorCallback                       PropertyCallback
-  TextEncoderStream               TextEncoderStreamConstructorCallback                 PropertyCallback
-  TransformStream                 TransformStreamConstructorCallback                   PropertyCallback
-  TransformStreamDefaultController TransformStreamDefaultControllerConstructorCallback PropertyCallback
-  URL                             DOMURLConstructorCallback                            PropertyCallback
-  URLSearchParams                 URLSearchParamsConstructorCallback                   PropertyCallback
-  WebSocket                       WebSocketConstructorCallback                         PropertyCallback
-  Worker                          WorkerConstructorCallback                            PropertyCallback
-  WritableStream                  WritableStreamConstructorCallback                    PropertyCallback
-  WritableStreamDefaultController WritableStreamDefaultControllerConstructorCallback   PropertyCallback
-  WritableStreamDefaultWriter     WritableStreamDefaultWriterConstructorCallback       PropertyCallback
-@end
-*/
+// In a separate file because processing ZigGlobalObject.cpp takes 15+ seconds
+
+/* Source for ZigGlobalObject.lut.h
+@begin bunGlobalObjectTable
+  addEventListener                jsFunctionAddEventListener                           Function 2
+  alert                           WebCore__alert                                       Function 1
+  atob                            functionATOB                                         Function 1
+  btoa                            functionBTOA                                         Function 1
+  clearImmediate                  functionClearTimeout                                 Function 1
+  clearInterval                   functionClearInterval                                Function 1
+  clearTimeout                    functionClearTimeout                                 Function 1
+  confirm                         WebCore__confirm                                     Function 1
+  dispatchEvent                   jsFunctionDispatchEvent                              Function 1
+  fetch                           constructBunFetchObject                              PropertyCallback
+  postMessage                     jsFunctionPostMessage                                Function 1
+  prompt                          WebCore__prompt                                      Function 1
+  queueMicrotask                  functionQueueMicrotask                               Function 2
+  removeEventListener             jsFunctionRemoveEventListener                        Function 2
+  reportError                     functionReportError                                  Function 1
+  setImmediate                    functionSetImmediate                                 Function 1
+  setInterval                     functionSetInterval                                  Function 1
+  setTimeout                      functionSetTimeout                                   Function 1
+  structuredClone                 functionStructuredClone                              Function 2
+
+  global                          GlobalObject_getGlobalThis                           PropertyCallback
+  
+  Bun                             GlobalObject::m_bunObject                            CellProperty|DontDelete|ReadOnly
+  File                            GlobalObject::m_JSDOMFileConstructor                 CellProperty
+  crypto                          GlobalObject::m_cryptoObject                         CellProperty
+  navigator                       GlobalObject::m_navigatorObject                      CellProperty
+  performance                     GlobalObject::m_performanceObject                    CellProperty
+  process                         GlobalObject::m_processObject                        CellProperty
+
+  Blob                            GlobalObject::m_JSBlob                               ClassStructure
+  Buffer                          GlobalObject::m_JSBufferClassStructure               ClassStructure
+  BuildError                      GlobalObject::m_JSBuildMessage                       ClassStructure
+  BuildMessage                    GlobalObject::m_JSBuildMessage                       ClassStructure
+  Crypto                          GlobalObject::m_JSCrypto                             ClassStructure
+  HTMLRewriter                    GlobalObject::m_JSHTMLRewriter                       ClassStructure
+  Navigator                       GlobalObject::m_JSNavigator                          ClassStructure
+  Request                         GlobalObject::m_JSRequest                            ClassStructure
+  ResolveError                    GlobalObject::m_JSResolveMessage                     ClassStructure
+  ResolveMessage                  GlobalObject::m_JSResolveMessage                     ClassStructure
+  Response                        GlobalObject::m_JSResponse                           ClassStructure
+  TextDecoder                     GlobalObject::m_JSTextDecoder                        ClassStructure
+
+  AbortController                 AbortControllerConstructorCallback                   PropertyCallback
+  AbortSignal                     AbortSignalConstructorCallback                       PropertyCallback
+  BroadcastChannel                BroadcastChannelConstructorCallback                  PropertyCallback
+  ByteLengthQueuingStrategy       ByteLengthQueuingStrategyConstructorCallback         PropertyCallback
+  CloseEvent                      CloseEventConstructorCallback                        PropertyCallback
+  CountQueuingStrategy            CountQueuingStrategyConstructorCallback              PropertyCallback
+  CryptoKey                       CryptoKeyConstructorCallback                         PropertyCallback
+  CustomEvent                     CustomEventConstructorCallback                       PropertyCallback
+  DOMException                    DOMExceptionConstructorCallback                      PropertyCallback
+  ErrorEvent                      ErrorEventConstructorCallback                        PropertyCallback
+  Event                           EventConstructorCallback                             PropertyCallback
+  EventTarget                     EventTargetConstructorCallback                       PropertyCallback
+  FormData                        DOMFormDataConstructorCallback                       PropertyCallback
+  Headers                         FetchHeadersConstructorCallback                      PropertyCallback
+  MessageChannel                  MessageChannelConstructorCallback                    PropertyCallback
+  MessageEvent                    MessageEventConstructorCallback                      PropertyCallback
+  MessagePort                     MessagePortConstructorCallback                       PropertyCallback
+  Performance                     PerformanceConstructorCallback                       PropertyCallback
+  PerformanceEntry                PerformanceEntryConstructorCallback                  PropertyCallback
+  PerformanceMark                 PerformanceMarkConstructorCallback                   PropertyCallback
+  PerformanceMeasure              PerformanceMeasureConstructorCallback                PropertyCallback
+  PerformanceObserver             PerformanceObserverConstructorCallback               PropertyCallback
+  PerformanceObserverEntryList    PerformanceObserverEntryListConstructorCallback      PropertyCallback
+  PerformanceResourceTiming       PerformanceResourceTimingConstructorCallback         PropertyCallback
+  PerformanceServerTiming         PerformanceServerTimingConstructorCallback           PropertyCallback
+  PerformanceTiming               PerformanceTimingConstructorCallback                 PropertyCallback
+  ReadableByteStreamController    ReadableByteStreamControllerConstructorCallback      PropertyCallback
+  ReadableStream                  ReadableStreamConstructorCallback                    PropertyCallback
+  ReadableStreamBYOBReader        ReadableStreamBYOBReaderConstructorCallback          PropertyCallback
+  ReadableStreamBYOBRequest       ReadableStreamBYOBRequestConstructorCallback         PropertyCallback
+  ReadableStreamDefaultController ReadableStreamDefaultControllerConstructorCallback   PropertyCallback
+  ReadableStreamDefaultReader     ReadableStreamDefaultReaderConstructorCallback       PropertyCallback
+  SubtleCrypto                    SubtleCryptoConstructorCallback                      PropertyCallback
+  TextDecoderStream               TextDecoderStreamConstructorCallback                 PropertyCallback
+  TextEncoder                     TextEncoderConstructorCallback                       PropertyCallback
+  TextEncoderStream               TextEncoderStreamConstructorCallback                 PropertyCallback
+  TransformStream                 TransformStreamConstructorCallback                   PropertyCallback
+  TransformStreamDefaultController TransformStreamDefaultControllerConstructorCallback PropertyCallback
+  URL                             DOMURLConstructorCallback                            PropertyCallback
+  URLSearchParams                 URLSearchParamsConstructorCallback                   PropertyCallback
+  WebSocket                       WebSocketConstructorCallback                         PropertyCallback
+  Worker                          WorkerConstructorCallback                            PropertyCallback
+  WritableStream                  WritableStreamConstructorCallback                    PropertyCallback
+  WritableStreamDefaultController WritableStreamDefaultControllerConstructorCallback   PropertyCallback
+  WritableStreamDefaultWriter     WritableStreamDefaultWriterConstructorCallback       PropertyCallback
+@end
+*/