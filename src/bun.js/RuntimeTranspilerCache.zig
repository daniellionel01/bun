--- conflicted
+++ resolved
@@ -7,14 +7,10 @@
 /// Version 8: Fix for generated symbols
 /// Version 9: String printing changes
 /// Version 10: Constant folding for ''.charCodeAt(n)
-<<<<<<< HEAD
-/// Version 11: Emits utf-16 files in rare cases
-const expected_version = 11;
-=======
 /// Version 11: Fix \uFFFF printing regression
 /// Version 12: "use strict"; makes it CommonJS if we otherwise don't know which one to pick.
-const expected_version = 12;
->>>>>>> c713c031
+/// Version 13: Emits utf-16 files in rare cases
+const expected_version = 13;
 
 const bun = @import("root").bun;
 const std = @import("std");
